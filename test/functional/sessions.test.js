--- conflicted
+++ resolved
@@ -37,18 +37,7 @@
       return setupDatabase(this.configuration);
     });
 
-<<<<<<< HEAD
-  describe('withSession', {
-    metadata: {
-      requires: {
-        mongodb: '>=3.6.0',
-        serverless: 'forbid' // UnhandledPromiseRejectionWarning: MongoServerError: CMD_NOT_ALLOWED: dropAllUsersFromDatabase
-      }
-    },
-    test: function () {
-=======
     describe('endSessions', function () {
->>>>>>> 4ecaa37f
       beforeEach(function () {
         return test.setup(this.configuration);
       });
@@ -77,7 +66,12 @@
     });
 
     describe('withSession', {
-      metadata: { requires: { mongodb: '>=3.6.0' } },
+      metadata: {
+        requires: {
+          mongodb: '>=3.6.0',
+          serverless: 'forbid' // UnhandledPromiseRejectionWarning: MongoServerError: CMD_NOT_ALLOWED: dropAllUsersFromDatabase
+        }
+      },
       test: function () {
         beforeEach(function () {
           return test.setup(this.configuration);
