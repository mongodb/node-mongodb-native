--- conflicted
+++ resolved
@@ -11,102 +11,6 @@
     return setupDatabase(this.configuration);
   });
 
-<<<<<<< HEAD
-  it('Should Correctly Do MongoClient with bufferMaxEntries:0 and ordered execution', {
-    metadata: {
-      requires: {
-        topology: ['single', 'ssl', 'wiredtiger']
-      }
-    },
-
-    // The actual test we wish to run
-    test: function(done) {
-      const configuration = this.configuration;
-      if (configuration.usingUnifiedTopology()) {
-        // the new topology is far more resilient in these scenarios, making very difficult
-        // to reproduce the issues tested here.
-        return this.skip();
-      }
-
-      const client = configuration.newClient({}, { bufferMaxEntries: 0, sslValidate: false });
-
-      client.connect(function(err, client) {
-        var db = client.db(configuration.db);
-        // Listener for closing event
-        var closeListener = function() {
-          // Let's insert a document
-          var collection = db.collection('test_object_id_generation.data2');
-          // Insert another test document and collect using ObjectId
-          var docs = [];
-          for (var i = 0; i < 1500; i++) docs.push({ a: i });
-
-          collection.insert(docs, configuration.writeConcern(), function(err) {
-            test.ok(err != null);
-            test.ok(err.message.indexOf('0') !== -1);
-
-            // Let's close the db
-            client.close(done);
-          });
-        };
-
-        // Add listener to close event
-        client.once('close', closeListener);
-        // Ensure death of server instance
-        client.topology.connections()[0].destroy();
-      });
-    }
-  });
-
-  it('Should Correctly Do MongoClient with bufferMaxEntries:0 and unordered execution', {
-    metadata: {
-      requires: {
-        topology: ['single', 'ssl', 'wiredtiger']
-      }
-    },
-
-    // The actual test we wish to run
-    test: function(done) {
-      const configuration = this.configuration;
-      if (configuration.usingUnifiedTopology()) {
-        // the new topology is far more resilient in these scenarios, making very difficult
-        // to reproduce the issues tested here.
-        return this.skip();
-      }
-
-      const client = configuration.newClient({}, { bufferMaxEntries: 0, sslValidate: false });
-
-      client.connect(function(err, client) {
-        var db = client.db(configuration.db);
-        // Listener for closing event
-        var closeListener = function() {
-          // Let's insert a document
-          var collection = db.collection('test_object_id_generation.data_3');
-          // Insert another test document and collect using ObjectId
-          var docs = [];
-          for (var i = 0; i < 1500; i++) docs.push({ a: i });
-
-          var opts = configuration.writeConcern();
-          opts.keepGoing = true;
-          // Execute insert
-          collection.insert(docs, opts, function(err) {
-            test.ok(err != null);
-            test.ok(err.message.indexOf('0') !== -1);
-
-            // Let's close the db
-            client.close(done);
-          });
-        };
-
-        // Add listener to close event
-        client.once('close', closeListener);
-        // Ensure death of server instance
-        client.topology.connections()[0].destroy();
-      });
-    }
-  });
-
-=======
->>>>>>> 4c852e7e
   it('Should correctly pass through extra db options', {
     metadata: {
       requires: {
