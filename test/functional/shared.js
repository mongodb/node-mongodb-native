--- conflicted
+++ resolved
@@ -75,15 +75,6 @@
   };
 }
 
-<<<<<<< HEAD
-/**
- * Safely perform a test with provided MongoClient, ensuring client won't leak.
- *
- * @param {MongoClient} client
- * @param {Function|Promise} operation
- * @param {Function|Promise} [errorHandler]
- */
-=======
 function withTempDb(name, options, client, operation, errorHandler) {
   return withClient(
     client,
@@ -95,7 +86,13 @@
   );
 }
 
->>>>>>> d3bd81ff
+/**
+ * Safely perform a test with provided MongoClient, ensuring client won't leak.
+ *
+ * @param {MongoClient} client
+ * @param {Function|Promise} operation
+ * @param {Function|Promise} [errorHandler]
+ */
 function withClient(client, operation, errorHandler) {
   const cleanup = makeCleanupFn(client);
 
