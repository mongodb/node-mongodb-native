"use strict";

var f = require('util').format;

exports['Should Correctly Do MongoClient with bufferMaxEntries:0 and ordered execution'] = {
  metadata: {
    requires: {
      node: ">0.8.0",
      topology: ['single', 'ssl', 'wiredtiger']
    }
  },

  // The actual test we wish to run
  test: function(configuration, test) {
    var MongoClient = configuration.require.MongoClient;
    MongoClient.connect(configuration.url(), {
      db: {bufferMaxEntries:0}, server: { sslValidate: false },
    }, function(err, client) {
      var db = client.db(configuration.database);
      // Listener for closing event
      var closeListener = function(has_error) {
        // Let's insert a document
        var collection = db.collection('test_object_id_generation.data2');
        // Insert another test document and collect using ObjectId
        var docs = [];
        for(var i = 0; i < 1500; i++) docs.push({a:i})

        collection.insert(docs, configuration.writeConcern(), function(err, ids) {
          test.ok(err != null);
          test.ok(err.message.indexOf("0") != -1)
          // Let's close the db
          client.close();
          test.done();
        });
      };

      // Add listener to close event
      db.once("close", closeListener);
      // Ensure death of server instance
      db.serverConfig.connections()[0].destroy();
    });
  }
}

exports['Should Correctly Do MongoClient with bufferMaxEntries:0 and unordered execution'] = {
  metadata: {
    requires: {
      node: ">0.8.0",
      topology: ['single', 'ssl', 'wiredtiger']
    }
  },

  // The actual test we wish to run
  test: function(configuration, test) {
    var MongoClient = configuration.require.MongoClient;
    MongoClient.connect(configuration.url(), {
      db: {bufferMaxEntries:0}, server: { sslValidate: false },
    }, function(err, client) {
      var db = client.db(configuration.database);
      // Listener for closing event
      var closeListener = function(has_error) {
        // Let's insert a document
        var collection = db.collection('test_object_id_generation.data_3');
        // Insert another test document and collect using ObjectId
        var docs = [];
        for(var i = 0; i < 1500; i++) docs.push({a:i})

        var opts = configuration.writeConcern();
        opts.keepGoing = true;
        // Execute insert
        collection.insert(docs, opts, function(err, ids) {
          test.ok(err != null);
          test.ok(err.message.indexOf("0") != -1)
          // Let's close the db
          client.close();
          test.done();
        });
      };

      // Add listener to close event
      db.once("close", closeListener);
      // Ensure death of server instance
      db.serverConfig.connections()[0].destroy();
    });
  }
}

exports['Should correctly pass through extra db options'] = {
  metadata: {
    requires: {
      node: ">0.8.0",
      topology: ['single']
    }
  },

  // The actual test we wish to run
  test: function(configuration, test) {
    var MongoClient = configuration.require.MongoClient;
    MongoClient.connect(configuration.url(), {
      db: {
          w: 1
        , wtimeout: 1000
        , fsync: true
        , j:true
        , readPreference:'nearest'
        , readPreferenceTags: {'loc': 'ny'}
        , native_parser: false
        , forceServerObjectId: true
        , pkFactory: function() { return 1 }
        , serializeFunctions: true
        , raw: true
        , retryMiliSeconds: 1000
        , numberOfRetries: 10
        , bufferMaxEntries: 0
      },
    }, function(err, client) {
      var db = client.db(configuration.database);
      console.dir(db.writeConcern)

      test.equal(1, db.writeConcern.w);
      test.equal(1000, db.writeConcern.wtimeout);
      test.equal(true, db.writeConcern.fsync);
      test.equal(true, db.writeConcern.j);

      test.equal('nearest', db.s.readPreference.mode);
      test.deepEqual({'loc': 'ny'}, db.s.readPreference.tags);

      test.equal(false, db.s.nativeParser);
      test.equal(true, db.s.options.forceServerObjectId);
      test.equal(1, db.s.pkFactory());
      test.equal(true, db.s.options.serializeFunctions);
      test.equal(true, db.s.options.raw);
      test.equal(1000, db.s.options.retryMiliSeconds);
      test.equal(10, db.s.options.numberOfRetries);
      test.equal(0, db.s.options.bufferMaxEntries);

      client.close();
      test.done();
    });
  }
}

exports['Should correctly pass through extra server options'] = {
  metadata: {
    requires: {
      node: ">0.8.0",
      topology: ['single']
    }
  },

  // The actual test we wish to run
  test: function(configuration, test) {
    var MongoClient = configuration.require.MongoClient;
    MongoClient.connect(configuration.url(), {
      server: {
          poolSize: 10
        , autoReconnect:false
        , socketOptions: {
            noDelay: false
          , keepAlive: 100
          , connectTimeoutMS: 444444
          , socketTimeoutMS: 555555
        }
      },
    }, function(err, client) {
      var db = client.db(configuration.database);

      test.equal(10, db.s.topology.s.poolSize);
      test.equal(false, db.s.topology.autoReconnect);
      test.equal(444444, db.s.topology.s.clonedOptions.connectionTimeout);
      test.equal(555555, db.s.topology.s.clonedOptions.socketTimeout);
      test.equal(true, db.s.topology.s.clonedOptions.keepAlive);
      test.equal(100, db.s.topology.s.clonedOptions.keepAliveInitialDelay);

      client.close();
      test.done();
    });
  }
}

exports['Should correctly pass through extra replicaset options'] = {
  metadata: {
    requires: {
      node: ">0.8.0",
      topology: ['replicaset']
    }
  },

  // The actual test we wish to run
  test: function(configuration, test) {
    var MongoClient = configuration.require.MongoClient;
    var url = configuration.url().replace('rs_name=rs', 'rs_name=rs1')
    MongoClient.connect(url, {
      replSet: {
          ha:false
        , haInterval: 10000
        , replicaSet: 'rs'
        , secondaryAcceptableLatencyMS: 100
        , connectWithNoPrimary: true
        , poolSize: 1
        , socketOptions: {
            noDelay: false
          , keepAlive: 100
          , connectTimeoutMS: 444444
          , socketTimeoutMS: 555555
        }
      }
    }, function(err, client) {
      var db = client.db(configuration.database);

      test.equal(false, db.s.topology.s.clonedOptions.ha);
      test.equal(10000, db.s.topology.s.clonedOptions.haInterval);
      test.equal('rs', db.s.topology.s.clonedOptions.setName);
      test.equal(100, db.s.topology.s.clonedOptions.acceptableLatency);
      test.equal(true, db.s.topology.s.clonedOptions.secondaryOnlyConnectionAllowed);
      test.equal(1, db.s.topology.s.clonedOptions.size);

      test.equal(444444, db.s.topology.s.clonedOptions.connectionTimeout);
      test.equal(555555, db.s.topology.s.clonedOptions.socketTimeout);
      test.equal(true, db.s.topology.s.clonedOptions.keepAlive);
      test.equal(100, db.s.topology.s.clonedOptions.keepAliveInitialDelay);

      client.close();
      test.done();
    });
  }
}

exports['Should correctly pass through extra sharded options'] = {
  metadata: {
    requires: {
      node: ">0.8.0",
      topology: ['sharded']
    }
  },

  // The actual test we wish to run
  test: function(configuration, test) {
    var MongoClient = configuration.require.MongoClient;
    MongoClient.connect(configuration.url(), {
      mongos: {
          ha:false
        , haInterval: 10000
        , acceptableLatencyMS: 100
        , poolSize: 1
        , socketOptions: {
            noDelay: false
          , keepAlive: 100
          , connectTimeoutMS: 444444
          , socketTimeoutMS: 555555
        }
      }
    }, function(err, client) {
      var db = client.db(configuration.database);

      test.equal(false, db.s.topology.s.clonedOptions.ha);
      test.equal(10000, db.s.topology.s.clonedOptions.haInterval);
      test.equal(100, db.s.topology.s.clonedOptions.localThresholdMS);
      test.equal(1, db.s.topology.s.clonedOptions.poolSize);

      test.equal(444444, db.s.topology.s.clonedOptions.connectionTimeout);
      test.equal(555555, db.s.topology.s.clonedOptions.socketTimeout);
      test.equal(true, db.s.topology.s.clonedOptions.keepAlive);
      test.equal(100, db.s.topology.s.clonedOptions.keepAliveInitialDelay);

      client.close();
      test.done();
    });
  }
}

exports['Should correctly set MaxPoolSize on single server'] = {
  metadata: {
    requires: {
      node: ">0.8.0",
      topology: ['single']
    }
  },

  // The actual test we wish to run
  test: function(configuration, test) {
    var MongoClient = configuration.require.MongoClient;
    var url = configuration.url();
    url = url.indexOf('?') != -1
      ? f('%s&%s', url, 'maxPoolSize=100')
      : f('%s?%s', url, 'maxPoolSize=100');

    MongoClient.connect(url, function(err, client) {
      var db = client.db(configuration.database);

      test.equal(1, db.serverConfig.connections().length);
      test.equal(100, db.serverConfig.s.server.s.pool.size);

      client.close();
      test.done();
    });
  }
}

exports['Should correctly set MaxPoolSize on replicaset server'] = {
  metadata: {
    requires: {
      node: ">0.8.0",
      topology: ['replicaset']
    }
  },

  // The actual test we wish to run
  test: function(configuration, test) {
    var MongoClient = configuration.require.MongoClient;
    var url = configuration.url();
    url = url.indexOf('?') != -1
      ? f('%s&%s', url, 'maxPoolSize=100')
      : f('%s?%s', url, 'maxPoolSize=100');

    MongoClient.connect(url, {}, function(err, client) {
      var db = client.db(configuration.database);
      test.ok(db.serverConfig.connections().length >= 1);

<<<<<<< HEAD
      var connections = db.serverConfig.connections();
=======
      // db.on('all', function() {
        // console.log("============================= 1")
        var connections = db.serverConfig.connections();

        for(var i = 0; i < connections.length; i++) {
          // console.log("=============================================")
          // console.log(`connections[i].connectionTimeout = ${connections[i].connectionTimeout}`)
          // console.log(`connections[i].socketTimeout = ${connections[i].socketTimeout}`)
          test.equal(30000, connections[i].connectionTimeout);
          test.equal(360000, connections[i].socketTimeout);
        }

        // console.log("============================= 2")

        db.close();
>>>>>>> 36ed9fa8

      for(var i = 0; i < connections.length; i++) {
        test.equal(30000, connections[i].connectionTimeout);
        test.equal(30000, connections[i].socketTimeout);
      }

      client.close();

      MongoClient.connect(url, {
        connectTimeoutMS: 15000,
        socketTimeoutMS: 30000
      }, function(err, client) {
        test.ok(db.serverConfig.connections().length >= 1);

        var connections = db.serverConfig.connections();

        for(var i = 0; i < connections.length; i++) {
          test.equal(15000, connections[i].connectionTimeout);
          test.equal(30000, connections[i].socketTimeout);
        }

        client.close();
        test.done();
      });
    });
  }
}

exports['Should correctly set MaxPoolSize on sharded server'] = {
  metadata: {
    requires: {
      node: ">0.8.0",
      topology: ['sharded']
    }
  },

  // The actual test we wish to run
  test: function(configuration, test) {
    var MongoClient = configuration.require.MongoClient;
    var url = configuration.url();
    url = url.indexOf('?') != -1
      ? f('%s&%s', url, 'maxPoolSize=100')
      : f('%s?%s', url, 'maxPoolSize=100');

    MongoClient.connect(url, function(err, client) {
      var db = client.db(configuration.database);
      test.ok(db.serverConfig.connections().length >= 1);

      client.close();
      test.done();
    });
  }
}

/**
 * @ignore
 */
exports['Should fail due to wrong uri user:password@localhost'] = {
  metadata: { requires: { topology: ['single', 'replicaset', 'sharded', 'ssl', 'heap', 'wiredtiger'] } },

  // The actual test we wish to run
  test: function(configuration, test) {
    var MongoClient = configuration.require.MongoClient;

    try {
      MongoClient.connect('user:password@localhost:27017/test', function(err, client) {
        client.close();
      });
    } catch(err) {
      test.done();
    }
  }
}

/**
 * @ignore
 */
exports["correctly error out when no socket available on MongoClient.connect"] = {
  metadata: { requires: { topology: ['single', 'replicaset', 'sharded', 'ssl', 'heap', 'wiredtiger'] } },

  // The actual test we wish to run
  test: function(configuration, test) {
    var MongoClient = configuration.require.MongoClient;
    MongoClient.connect('mongodb://localhost:27088/test', function(err, client) {
      test.ok(err != null);

      test.done();
    });
  }
}

exports["should correctly connect to mongodb using domain socket"] = {
  metadata: { requires: { topology: ['single'] } },

  // The actual test we wish to run
  test: function(configuration, test) {
    var MongoClient = configuration.require.MongoClient;
    MongoClient.connect('mongodb:///tmp/mongodb-27017.sock/test', function(err, client) {
      test.equal(null, err);
      test.done();
    });
  }
}

/**
 * @ignore
 */
exports["correctly error out when no socket available on MongoClient.connect with domain"] = {
  metadata: { requires: { topology: ['single', 'replicaset', 'sharded', 'ssl', 'heap', 'wiredtiger'] } },

  // The actual test we wish to run
  test: function(configuration, test) {
    var MongoClient = configuration.require.MongoClient;

    MongoClient.connect('mongodb://test.com:80/test', function(err, client) {
      test.ok(err != null);

      test.done();
    });
  }
}

/**
 * @ignore
 */
exports["correctly connect setting keepAlive to 100"] = {
  metadata: { requires: { topology: ['single', 'replicaset', 'sharded', 'ssl', 'heap', 'wiredtiger'] } },

  // The actual test we wish to run
  test: function(configuration, test) {
    var MongoClient = configuration.require.MongoClient;

    MongoClient.connect(configuration.url(), {
      keepAlive: 100
    }, function(err, client) {
      var db = client.db(configuration.database);
      test.equal(null, err);
      var connection = db.serverConfig.connections()[0];
      test.equal(true, connection.keepAlive);
      test.equal(100, connection.keepAliveInitialDelay);

      client.close();

      MongoClient.connect(configuration.url(), {
        keepAlive: 0
      }, function(err, client) {
        test.equal(null, err);

        db.serverConfig.connections().forEach(function(x) {
          test.equal(false, x.keepAlive);
        })

        client.close();
        test.done();
      });
    });
  }
}

/**
 * @ignore
 */
exports["default keepAlive behavior"] = {
  metadata: { requires: { topology: ['single', 'replicaset', 'sharded', 'ssl', 'heap', 'wiredtiger'] } },

  // The actual test we wish to run
  test: function(configuration, test) {
    var MongoClient = configuration.require.MongoClient;

    MongoClient.connect(configuration.url(), {
    }, function(err, client) {
      test.equal(null, err);
      var db = client.db(configuration.database);

      db.serverConfig.connections().forEach(function(x) {
        test.equal(true, x.keepAlive);
      });

      client.close();
      test.done();
    });
  }
}

exports['should fail dure to garbage connection string'] = {
  metadata: {
    requires: {
      node: ">0.8.0",
      topology: ['single']
    }
  },

  // The actual test we wish to run
  test: function(configuration, test) {
    var MongoClient = configuration.require.MongoClient;
    MongoClient.connect('mongodb://unknownhost:36363/ddddd', {
    }, function(err, client) {
      test.ok(err != null);
      test.done();
    });
  }
}

exports['Should fail to connect due to instances not being mongos proxies'] = {
  metadata: {
    requires: {
      node: ">0.8.0",
      topology: ['replicaset']
    }
  },

  // The actual test we wish to run
  test: function(configuration, test) {
    var MongoClient = configuration.require.MongoClient;
    var url = configuration.url()
      .replace('rs_name=rs', '')
      .replace('localhost:31000', 'localhost:31000,localhost:31001');
    MongoClient.connect(url, function(err, client) {
      test.ok(err != null);
      test.done();
    });
  }
}

exports['Should correctly pass through appname'] = {
  metadata: {
    requires: {
      node: ">0.8.0",
      topology: ['single', 'replicaset', 'sharded']
    }
  },

  // The actual test we wish to run
  test: function(configuration, test) {
    var MongoClient = configuration.require.MongoClient;
    var url = configuration.url();
    if(url.indexOf('rs_name') != -1) {
      url = f('%s&appname=hello%20world', configuration.url());
    } else {
      url = f('%s?appname=hello%20world', configuration.url());
    }

    MongoClient.connect(url, function(err, client) {
      var db = client.db(configuration.database);
      test.equal(null, err);
      test.equal('hello world', db.serverConfig.clientInfo.application.name);

      client.close();
      test.done();
    });
  }
}

exports['Should correctly pass through socketTimeoutMS and connectTimeoutMS'] = {
  metadata: {
    requires: {
      node: ">0.8.0",
      topology: ['single', 'replicaset', 'sharded']
    }
  },

  // The actual test we wish to run
  test: function(configuration, test) {
    var MongoClient = configuration.require.MongoClient;
    MongoClient.connect(configuration.url(), {
      socketTimeoutMS: 0,
      connectTimeoutMS: 0
    }, function(err, client) {
      test.equal(null, err);
      var db = client.db(configuration.database);

      if(db.s.topology.s.clonedOptions) {
        test.equal(0, db.s.topology.s.clonedOptions.connectionTimeout);
        test.equal(0, db.s.topology.s.clonedOptions.socketTimeout);
      } else {
        test.equal(0, db.s.topology.s.options.connectionTimeout);
        test.equal(0, db.s.topology.s.options.socketTimeout);
      }

      client.close();
      test.done();
    });
  }
}

exports['Should correctly pass through socketTimeoutMS and connectTimeoutMS from uri'] = {
  metadata: {
    requires: {
      node: ">0.8.0",
      topology: ['single']
    }
  },

  // The actual test we wish to run
  test: function(configuration, test) {
    var MongoClient = configuration.require.MongoClient;
    var uri = f("%s?socketTimeoutMS=120000&connectTimeoutMS=15000", configuration.url());

    MongoClient.connect(uri, {
    }, function(err, client) {
      test.equal(null, err);
      var db = client.db(configuration.database);
      test.equal(120000, db.serverConfig.s.server.s.options.socketTimeout);
      test.equal(15000, db.serverConfig.s.server.s.options.connectionTimeout);

      client.close();
      test.done();
    });
  }
}

//////////////////////////////////////////////////////////////////////////////////////////
//
// new MongoClient connection tests
//
//////////////////////////////////////////////////////////////////////////////////////////
exports['Should open a new MongoClient connection'] = {
  metadata: {
    requires: {
      node: ">0.8.0",
      topology: ['single']
    }
  },

  // The actual test we wish to run
  test: function(configuration, test) {
    var MongoClient = configuration.require.MongoClient;
    
    new MongoClient(configuration.url()).connect(function(err, mongoclient) {
      test.equal(null, err);

      mongoclient
        .db('integration_tests')
        .collection('new_mongo_client_collection')
        .insertOne({a:1}, function(err, r) {
          test.equal(null, err);
          test.ok(r);

          mongoclient.close();
          test.done();
        });
    });
  }
}

exports['Should open a new MongoClient connection using promise'] = {
  metadata: {
    requires: {
      node: ">0.8.0",
      topology: ['single']
    }
  },

  // The actual test we wish to run
  test: function(configuration, test) {
    var MongoClient = configuration.require.MongoClient;
    
    new MongoClient(configuration.url())
      .connect()
      .then(function(mongoclient) {
        mongoclient
          .db('integration_tests')
          .collection('new_mongo_client_collection')
          .insertOne({a:1}).then(function(r) {
            test.ok(r);

            mongoclient.close();
            test.done();
          });
      });
  }
}
<|MERGE_RESOLUTION|>--- conflicted
+++ resolved
@@ -317,29 +317,11 @@
       var db = client.db(configuration.database);
       test.ok(db.serverConfig.connections().length >= 1);
 
-<<<<<<< HEAD
       var connections = db.serverConfig.connections();
-=======
-      // db.on('all', function() {
-        // console.log("============================= 1")
-        var connections = db.serverConfig.connections();
-
-        for(var i = 0; i < connections.length; i++) {
-          // console.log("=============================================")
-          // console.log(`connections[i].connectionTimeout = ${connections[i].connectionTimeout}`)
-          // console.log(`connections[i].socketTimeout = ${connections[i].socketTimeout}`)
-          test.equal(30000, connections[i].connectionTimeout);
-          test.equal(360000, connections[i].socketTimeout);
-        }
-
-        // console.log("============================= 2")
-
-        db.close();
->>>>>>> 36ed9fa8
 
       for(var i = 0; i < connections.length; i++) {
         test.equal(30000, connections[i].connectionTimeout);
-        test.equal(30000, connections[i].socketTimeout);
+        test.equal(36000, connections[i].socketTimeout);
       }
 
       client.close();
