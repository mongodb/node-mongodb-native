--- conflicted
+++ resolved
@@ -8,13 +8,10 @@
 const { Writable } = require('stream');
 const { ReadPreference } = require('../../src/read_preference');
 const { ServerType } = require('../../src/sdam/common');
-<<<<<<< HEAD
 const { format: f } = require('util');
 const { ObjectId } = require('bson');
-const { CoreCursor } = require('../../src/cursor/core_cursor');
-=======
+const { Cursor } = require('../../src/cursor/cursor');
 const { formatSort } = require('../../src/sort');
->>>>>>> 16d65722
 
 describe('Cursor', function () {
   before(function () {
@@ -4312,7 +4309,6 @@
     });
   });
 
-<<<<<<< HEAD
   it('should iterate cursor (with a batch size of 2)', {
     metadata: {
       requires: { topology: ['single', 'replicaset', 'sharded'], mongodb: '>=3.2' }
@@ -4570,7 +4566,7 @@
         const config = this.configuration;
 
         // Create an extended cursor that adds a toArray function
-        class ExtendedCursor extends CoreCursor {
+        class ExtendedCursor extends Cursor {
           constructor(topology, ns, cmd, options) {
             super(topology, ns, cmd, options);
             var extendedCursorSelf = this;
@@ -4965,7 +4961,9 @@
           });
         });
       }
-=======
+    });
+  });
+
   context('sort', function () {
     const findSort = (input, output) =>
       withMonitoredClient('find', function (client, events, done) {
@@ -5039,7 +5037,6 @@
         alpha: { $meta: 'hi' },
         beta: 1
       });
->>>>>>> 16d65722
     });
   });
 });