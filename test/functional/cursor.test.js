'use strict';
const { assert: test, filterForCommands } = require('./shared');
const { setupDatabase } = require('./shared');
const fs = require('fs');
const { expect } = require('chai');
const BSON = require('bson');
const sinon = require('sinon');
const { Writable } = require('stream');
const { ReadPreference } = require('../../src/read_preference');
const { ServerType } = require('../../src/sdam/common');

describe('Cursor', function () {
  before(function () {
    return setupDatabase(this.configuration, [
      'cursorkilltest1',
      'cursor_session_tests',
      'cursor_session_tests2'
    ]);
  });

  it('cursorShouldBeAbleToResetOnToArrayRunningQueryAgain', {
    // Add a tag that our runner can trigger on
    // in this case we are setting that node needs to be higher than 0.10.X to run
    metadata: {
      requires: { topology: ['single', 'replicaset', 'sharded', 'ssl', 'heap', 'wiredtiger'] }
    },

    test: function (done) {
      const configuration = this.configuration;
      const client = configuration.newClient(configuration.writeConcernMax(), { poolSize: 1 });
      client.connect((err, client) => {
        expect(err).to.not.exist;
        this.defer(() => client.close());

        const db = client.db(configuration.db);
        db.createCollection('test_to_a', (err, collection) => {
          expect(err).to.not.exist;

          collection.insert({ a: 1 }, configuration.writeConcernMax(), err => {
            expect(err).to.not.exist;

            const cursor = collection.find({});
            this.defer(() => cursor.close());

            cursor.toArray(err => {
              expect(err).to.not.exist;

              // Should fail if called again (cursor should be closed)
              cursor.toArray(err => {
                expect(err).to.not.exist;

                // Should fail if called again (cursor should be closed)
                cursor.each((err, item) => {
                  expect(err).to.not.exist;

                  // Let's close the db
                  if (!item) {
                    done();
                  }
                });
              });
            });
          });
        });
      });
    }
  });

  it('cursor should close after first next operation', {
    // Add a tag that our runner can trigger on
    // in this case we are setting that node needs to be higher than 0.10.X to run
    metadata: {
      requires: { topology: ['single', 'replicaset', 'sharded', 'ssl', 'heap', 'wiredtiger'] }
    },

    test: function (done) {
      const configuration = this.configuration;
      const client = configuration.newClient(configuration.writeConcernMax(), { poolSize: 1 });
      client.connect((err, client) => {
        expect(err).to.not.exist;
        this.defer(() => client.close());

        const db = client.db(configuration.db);
        db.createCollection('close_on_next', (err, collection) => {
          expect(err).to.not.exist;

          collection.insert(
            [{ a: 1 }, { a: 1 }, { a: 1 }],
            configuration.writeConcernMax(),
            err => {
              expect(err).to.not.exist;

              var cursor = collection.find({});
              this.defer(() => cursor.close());

              cursor.batchSize(2);
              cursor.next(err => {
                expect(err).to.not.exist;
                done();
              });
            }
          );
        });
      });
    }
  });

  it('cursor should trigger getMore', {
    // Add a tag that our runner can trigger on
    // in this case we are setting that node needs to be higher than 0.10.X to run
    metadata: {
      requires: { topology: ['single', 'replicaset', 'sharded', 'ssl', 'heap', 'wiredtiger'] }
    },

    test: function (done) {
      const configuration = this.configuration;
      const client = configuration.newClient(configuration.writeConcernMax(), { poolSize: 1 });
      client.connect((err, client) => {
        expect(err).to.not.exist;
        this.defer(() => client.close());

        const db = client.db(configuration.db);
        db.createCollection('trigger_get_more', (err, collection) => {
          expect(err).to.not.exist;

          collection.insert(
            [{ a: 1 }, { a: 1 }, { a: 1 }],
            configuration.writeConcernMax(),
            err => {
              expect(err).to.not.exist;
              const cursor = collection.find({}).batchSize(2);
              this.defer(() => cursor.close());
              cursor.toArray(err => {
                expect(err).to.not.exist;
                done();
              });
            }
          );
        });
      });
    }
  });

  it('shouldCorrectlyExecuteCursorExplain', {
    // Add a tag that our runner can trigger on
    // in this case we are setting that node needs to be higher than 0.10.X to run
    metadata: {
      requires: { topology: ['single', 'replicaset', 'sharded', 'ssl', 'heap', 'wiredtiger'] }
    },

    test: function (done) {
      const configuration = this.configuration;
      const client = configuration.newClient(configuration.writeConcernMax(), { poolSize: 1 });
      client.connect((err, client) => {
        expect(err).to.not.exist;
        this.defer(() => client.close());

        const db = client.db(configuration.db);
        db.createCollection('test_explain', (err, collection) => {
          expect(err).to.not.exist;

          collection.insert({ a: 1 }, configuration.writeConcernMax(), err => {
            expect(err).to.not.exist;

            collection.find({ a: 1 }).explain((err, explanation) => {
              expect(err).to.not.exist;
              expect(explanation).to.exist;
              done();
            });
          });
        });
      });
    }
  });

  it('shouldCorrectlyExecuteCursorCount', {
    // Add a tag that our runner can trigger on
    // in this case we are setting that node needs to be higher than 0.10.X to run
    metadata: {
      requires: { topology: ['single', 'replicaset', 'sharded', 'ssl', 'heap', 'wiredtiger'] }
    },

    test: function (done) {
      const configuration = this.configuration;
      const client = configuration.newClient(configuration.writeConcernMax(), { poolSize: 1 });
      client.connect((err, client) => {
        expect(err).to.not.exist;
        this.defer(() => client.close());

        const db = client.db(configuration.db);
        db.createCollection('test_count', (err, collection) => {
          expect(err).to.not.exist;

          collection.find().count(err => {
            expect(err).to.not.exist;

            function insert(callback) {
              var total = 10;

              for (var i = 0; i < 10; i++) {
                collection.insert({ x: i }, configuration.writeConcernMax(), e => {
                  expect(e).to.not.exist;
                  total = total - 1;
                  if (total === 0) callback();
                });
              }
            }

            function finished() {
              collection.find().count((err, count) => {
                expect(err).to.not.exist;
                test.equal(10, count);
                test.ok(count.constructor === Number);

                collection.find({}, { limit: 5 }).count((err, count) => {
                  expect(err).to.not.exist;
                  test.equal(5, count);

                  collection.find({}, { skip: 5 }).count((err, count) => {
                    expect(err).to.not.exist;
                    test.equal(5, count);

                    db.collection('acollectionthatdoesn').count((err, count) => {
                      expect(err).to.not.exist;
                      test.equal(0, count);

                      var cursor = collection.find();
                      cursor.count((err, count) => {
                        expect(err).to.not.exist;
                        test.equal(10, count);

                        cursor.each((err, item) => {
                          expect(err).to.not.exist;
                          if (item == null) {
                            cursor.count(function (err, count2) {
                              expect(err).to.not.exist;
                              test.equal(10, count2);
                              test.equal(count, count2);
                              done();
                            });
                          }
                        });
                      });
                    });
                  });
                });
              });
            }

            insert(function () {
              finished();
            });
          });
        });
      });
    }
  });

  it('Should correctly execute cursor count with secondary readPreference', {
    // Add a tag that our runner can trigger on
    // in this case we are setting that node needs to be higher than 0.10.X to run
    metadata: {
      requires: { topology: 'replicaset' }
    },

    test: function (done) {
      const configuration = this.configuration;
      const client = configuration.newClient(configuration.writeConcernMax(), {
        poolSize: 1,
        monitorCommands: true
      });

      const bag = [];
      client.on('commandStarted', filterForCommands(['count'], bag));

      client.connect((err, client) => {
        expect(err).to.not.exist;
        this.defer(() => client.close());

        const db = client.db(configuration.db);
        const cursor = db.collection('countTEST').find({ qty: { $gt: 4 } });
        cursor.count(true, { readPreference: ReadPreference.SECONDARY }, err => {
          expect(err).to.not.exist;

          const selectedServerAddress = bag[0].address.replace('127.0.0.1', 'localhost');
          const selectedServer = client.topology.description.servers.get(selectedServerAddress);
          expect(selectedServer).property('type').to.equal(ServerType.RSSecondary);

          done();
        });
      });
    }
  });

  it('shouldCorrectlyExecuteCursorCountWithDottedCollectionName', {
    // Add a tag that our runner can trigger on
    // in this case we are setting that node needs to be higher than 0.10.X to run
    metadata: {
      requires: { topology: ['single', 'replicaset', 'sharded', 'ssl', 'heap', 'wiredtiger'] }
    },

    test: function (done) {
      const configuration = this.configuration;
      const client = configuration.newClient(configuration.writeConcernMax(), { poolSize: 1 });
      client.connect((err, client) => {
        expect(err).to.not.exist;
        this.defer(() => client.close());

        const db = client.db(configuration.db);
        db.createCollection('test_count.ext', (err, collection) => {
          expect(err).to.not.exist;

          collection.find().count(err => {
            expect(err).to.not.exist;

            function insert(callback) {
              var total = 10;

              for (var i = 0; i < 10; i++) {
                collection.insert({ x: i }, configuration.writeConcernMax(), e => {
                  expect(e).to.not.exist;
                  total = total - 1;
                  if (total === 0) callback();
                });
              }
            }

            function finished() {
              collection.find().count((err, count) => {
                expect(err).to.not.exist;
                test.equal(10, count);
                test.ok(count.constructor === Number);

                collection.find({}, { limit: 5 }).count((err, count) => {
                  expect(err).to.not.exist;
                  test.equal(5, count);

                  collection.find({}, { skip: 5 }).count((err, count) => {
                    expect(err).to.not.exist;
                    test.equal(5, count);

                    db.collection('acollectionthatdoesn').count((err, count) => {
                      expect(err).to.not.exist;
                      test.equal(0, count);

                      var cursor = collection.find();
                      cursor.count((err, count) => {
                        expect(err).to.not.exist;
                        test.equal(10, count);

                        cursor.each((err, item) => {
                          expect(err).to.not.exist;
                          if (item == null) {
                            cursor.count(function (err, count2) {
                              expect(err).to.not.exist;
                              test.equal(10, count2);
                              test.equal(count, count2);
                              done();
                            });
                          }
                        });
                      });
                    });
                  });
                });
              });
            }

            insert(function () {
              finished();
            });
          });
        });
      });
    }
  });

  it('shouldCorrectlyExecuteSortOnCursor', {
    // Add a tag that our runner can trigger on
    // in this case we are setting that node needs to be higher than 0.10.X to run
    metadata: {
      requires: { topology: ['single', 'replicaset', 'sharded', 'ssl', 'heap', 'wiredtiger'] }
    },

    test: function (done) {
      const configuration = this.configuration;
      const client = configuration.newClient(configuration.writeConcernMax(), { poolSize: 1 });
      client.connect((err, client) => {
        expect(err).to.not.exist;
        this.defer(() => client.close());

        const db = client.db(configuration.db);
        db.createCollection('test_sort', (err, collection) => {
          expect(err).to.not.exist;
          function insert(callback) {
            var total = 10;

            for (var i = 0; i < 10; i++) {
              collection.insert({ x: i }, configuration.writeConcernMax(), e => {
                expect(e).to.not.exist;
                total = total - 1;
                if (total === 0) callback();
              });
            }
          }

          function f() {
            var number_of_functions = 9;
            var finished = function () {
              number_of_functions = number_of_functions - 1;
              if (number_of_functions === 0) {
                done();
              }
            };

            var cursor = collection.find().sort(['a', 1]);
            test.deepEqual(['a', 1], cursor.sortValue);
            finished();

            cursor = collection.find().sort('a', 1);
            test.deepEqual([['a', 1]], cursor.sortValue);
            finished();

            cursor = collection.find().sort('a', -1);
            test.deepEqual([['a', -1]], cursor.sortValue);
            finished();

            cursor = collection.find().sort('a', 'asc');
            test.deepEqual([['a', 'asc']], cursor.sortValue);
            finished();

            cursor = collection.find().sort([
              ['a', -1],
              ['b', 1]
            ]);
            var entries = cursor.sortValue.entries();
            test.deepEqual(['a', -1], entries.next().value);
            test.deepEqual(['b', 1], entries.next().value);
            finished();

            cursor = collection.find().sort('a', 1).sort('a', -1);
            test.deepEqual([['a', -1]], cursor.sortValue);
            finished();

            cursor.next(err => {
              expect(err).to.not.exist;
              try {
                cursor.sort(['a']);
              } catch (err) {
                test.equal('Cursor is closed', err.message);
                finished();
              }
            });

            collection
              .find()
              .sort('a', 25)
              .next(err => {
                test.equal(
                  "Illegal sort clause, must be of the form [['field1', '(ascending|descending)'], ['field2', '(ascending|descending)']]",
                  err.message
                );
                finished();
              });

            collection
              .find()
              .sort(25)
              .next(err => {
                test.equal(
                  "Illegal sort clause, must be of the form [['field1', '(ascending|descending)'], ['field2', '(ascending|descending)']]",
                  err.message
                );
                finished();
              });
          }

          insert(function () {
            f();
          });
        });
      });
    }
  });

  it('shouldThrowErrorOnEachWhenMissingCallback', {
    // Add a tag that our runner can trigger on
    // in this case we are setting that node needs to be higher than 0.10.X to run
    metadata: {
      requires: { topology: ['single', 'replicaset', 'sharded', 'ssl', 'heap', 'wiredtiger'] }
    },

    test: function (done) {
      const configuration = this.configuration;
      const client = configuration.newClient(configuration.writeConcernMax(), { poolSize: 1 });
      client.connect((err, client) => {
        expect(err).to.not.exist;
        this.defer(() => client.close());

        const db = client.db(configuration.db);
        db.createCollection('test_each', (err, collection) => {
          expect(err).to.not.exist;
          function insert(callback) {
            var total = 10;

            for (var i = 0; i < 10; i++) {
              collection.insert({ x: i }, configuration.writeConcernMax(), e => {
                expect(e).to.not.exist;
                total = total - 1;
                if (total === 0) callback();
              });
            }
          }

          function finished() {
            const cursor = collection.find();

            test.throws(function () {
              cursor.each();
            });

            done();
          }

          insert(function () {
            finished();
          });
        });
      });
    }
  });

  it('shouldCorrectlyHandleLimitOnCursor', {
    // Add a tag that our runner can trigger on
    // in this case we are setting that node needs to be higher than 0.10.X to run
    metadata: {
      requires: { topology: ['single', 'replicaset', 'sharded', 'ssl', 'heap', 'wiredtiger'] }
    },

    test: function (done) {
      const configuration = this.configuration;
      const client = configuration.newClient(configuration.writeConcernMax(), { poolSize: 1 });
      client.connect((err, client) => {
        expect(err).to.not.exist;
        this.defer(() => client.close());

        const db = client.db(configuration.db);
        db.createCollection('test_cursor_limit', (err, collection) => {
          function insert(callback) {
            var total = 10;

            for (var i = 0; i < 10; i++) {
              collection.insert({ x: i }, configuration.writeConcernMax(), e => {
                expect(e).to.not.exist;
                total = total - 1;
                if (total === 0) callback();
              });
            }
          }

          function finished() {
            collection
              .find()
              .limit(5)
              .toArray((err, items) => {
                test.equal(5, items.length);

                // Let's close the db
                expect(err).to.not.exist;
                done();
              });
          }

          insert(function () {
            finished();
          });
        });
      });
    }
  });

  it('shouldCorrectlyHandleNegativeOneLimitOnCursor', {
    // Add a tag that our runner can trigger on
    // in this case we are setting that node needs to be higher than 0.10.X to run
    metadata: {
      requires: { topology: ['single', 'replicaset', 'sharded', 'ssl', 'heap', 'wiredtiger'] }
    },

    test: function (done) {
      const configuration = this.configuration;
      const client = configuration.newClient(configuration.writeConcernMax(), { poolSize: 1 });
      client.connect((err, client) => {
        expect(err).to.not.exist;
        this.defer(() => client.close());

        const db = client.db(configuration.db);
        db.createCollection('test_cursor_negative_one_limit', (err, collection) => {
          expect(err).to.not.exist;
          function insert(callback) {
            var total = 10;

            for (var i = 0; i < 10; i++) {
              collection.insert({ x: i }, configuration.writeConcernMax(), e => {
                expect(e).to.not.exist;
                total = total - 1;
                if (total === 0) callback();
              });
            }
          }

          function finished() {
            collection
              .find()
              .limit(-1)
              .toArray((err, items) => {
                expect(err).to.not.exist;
                test.equal(1, items.length);

                // Let's close the db
                done();
              });
          }

          insert(function () {
            finished();
          });
        });
      });
    }
  });

  it('shouldCorrectlyHandleAnyNegativeLimitOnCursor', {
    // Add a tag that our runner can trigger on
    // in this case we are setting that node needs to be higher than 0.10.X to run
    metadata: {
      requires: { topology: ['single', 'replicaset', 'sharded', 'ssl', 'heap', 'wiredtiger'] }
    },

    test: function (done) {
      const configuration = this.configuration;
      const client = configuration.newClient(configuration.writeConcernMax(), { poolSize: 1 });
      client.connect((err, client) => {
        expect(err).to.not.exist;
        this.defer(() => client.close());

        const db = client.db(configuration.db);
        db.createCollection('test_cursor_any_negative_limit', (err, collection) => {
          expect(err).to.not.exist;
          function insert(callback) {
            var total = 10;

            for (var i = 0; i < 10; i++) {
              collection.insert({ x: i }, configuration.writeConcernMax(), e => {
                expect(e).to.not.exist;
                total = total - 1;
                if (total === 0) callback();
              });
            }
          }

          function finished() {
            collection
              .find()
              .limit(-5)
              .toArray((err, items) => {
                expect(err).to.not.exist;
                test.equal(5, items.length);

                // Let's close the db
                done();
              });
          }

          insert(function () {
            finished();
          });
        });
      });
    }
  });

  it('shouldCorrectlyReturnErrorsOnIllegalLimitValuesNotAnInt', {
    // Add a tag that our runner can trigger on
    // in this case we are setting that node needs to be higher than 0.10.X to run
    metadata: {
      requires: { topology: ['single', 'replicaset', 'sharded', 'ssl', 'heap', 'wiredtiger'] }
    },

    test: function (done) {
      const configuration = this.configuration;
      const client = configuration.newClient(configuration.writeConcernMax(), { poolSize: 1 });
      client.connect((err, client) => {
        expect(err).to.not.exist;
        this.defer(() => client.close());

        const db = client.db(configuration.db);
        db.createCollection('test_limit_exceptions_2', (err, collection) => {
          expect(err).to.not.exist;

          collection.insert({ a: 1 }, configuration.writeConcernMax(), err => {
            expect(err).to.not.exist;
            const cursor = collection.find();
            this.defer(() => cursor.close());

            try {
              cursor.limit('not-an-integer');
            } catch (err) {
              test.equal('limit requires an integer', err.message);
            }

            done();
          });
        });
      });
    }
  });

  it('shouldCorrectlyReturnErrorsOnIllegalLimitValuesIsClosedWithinNext', {
    // Add a tag that our runner can trigger on
    // in this case we are setting that node needs to be higher than 0.10.X to run
    metadata: {
      requires: { topology: ['single', 'replicaset', 'sharded', 'ssl', 'heap', 'wiredtiger'] }
    },

    test: function (done) {
      const configuration = this.configuration;
      const client = configuration.newClient(configuration.writeConcernMax(), { poolSize: 1 });
      client.connect((err, client) => {
        expect(err).to.not.exist;
        this.defer(() => client.close());

        const db = client.db(configuration.db);
        db.createCollection('test_limit_exceptions', (err, collection) => {
          expect(err).to.not.exist;

          collection.insert({ a: 1 }, configuration.writeConcernMax(), err => {
            expect(err).to.not.exist;

            const cursor = collection.find();
            this.defer(() => cursor.close());

            cursor.next(err => {
              expect(err).to.not.exist;

              try {
                cursor.limit(1);
              } catch (err) {
                test.equal('Cursor is closed', err.message);
              }

              done();
            });
          });
        });
      });
    }
  });

  it('shouldCorrectlyReturnErrorsOnIllegalLimitValuesIsClosedWithinClose', {
    // Add a tag that our runner can trigger on
    // in this case we are setting that node needs to be higher than 0.10.X to run
    metadata: {
      requires: { topology: ['single', 'replicaset', 'sharded', 'ssl', 'heap', 'wiredtiger'] }
    },

    test: function (done) {
      const configuration = this.configuration;
      const client = configuration.newClient(configuration.writeConcernMax(), { poolSize: 1 });
      client.connect((err, client) => {
        expect(err).to.not.exist;
        this.defer(() => client.close());

        const db = client.db(configuration.db);
        db.createCollection('test_limit_exceptions_1', (err, collection) => {
          expect(err).to.not.exist;

          collection.insert({ a: 1 }, configuration.writeConcernMax(), err => {
            expect(err).to.not.exist;

            const cursor = collection.find();

            cursor.close((err, cursor) => {
              expect(err).to.not.exist;
              try {
                cursor.limit(1);
                test.ok(false);
              } catch (err) {
                test.equal('Cursor is closed', err.message);
              }

              done();
            });
          });
        });
      });
    }
  });

  it('shouldCorrectlySkipRecordsOnCursor', {
    // Add a tag that our runner can trigger on
    // in this case we are setting that node needs to be higher than 0.10.X to run
    metadata: {
      requires: { topology: ['single', 'replicaset', 'sharded', 'ssl', 'heap', 'wiredtiger'] }
    },

    test: function (done) {
      const configuration = this.configuration;
      const client = configuration.newClient(configuration.writeConcernMax(), { poolSize: 1 });
      client.connect((err, client) => {
        expect(err).to.not.exist;
        this.defer(() => client.close());

        const db = client.db(configuration.db);
        db.createCollection('test_skip', (err, collection) => {
          expect(err).to.not.exist;

          const insert = callback => {
            var total = 10;
            for (var i = 0; i < 10; i++) {
              collection.insert({ x: i }, configuration.writeConcernMax(), e => {
                expect(e).to.not.exist;

                total = total - 1;
                if (total === 0) callback();
              });
            }
          };

          insert(() => {
            const cursor = collection.find();
            this.defer(() => cursor.close());

            cursor.count((err, count) => {
              expect(err).to.not.exist;
              test.equal(10, count);
            });

            const cursor2 = collection.find();
            this.defer(() => cursor2.close());

            cursor2.toArray((err, items) => {
              expect(err).to.not.exist;
              test.equal(10, items.length);

              collection
                .find()
                .skip(2)
                .toArray((err, items2) => {
                  expect(err).to.not.exist;
                  test.equal(8, items2.length);

                  // Check that we have the same elements
                  var numberEqual = 0;
                  var sliced = items.slice(2, 10);

                  for (var i = 0; i < sliced.length; i++) {
                    if (sliced[i].x === items2[i].x) numberEqual = numberEqual + 1;
                  }

                  test.equal(8, numberEqual);
                  done();
                });
            });
          });
        });
      });
    }
  });

  it('shouldCorrectlyReturnErrorsOnIllegalSkipValues', {
    // Add a tag that our runner can trigger on
    // in this case we are setting that node needs to be higher than 0.10.X to run
    metadata: {
      requires: { topology: ['single', 'replicaset', 'sharded', 'ssl', 'heap', 'wiredtiger'] }
    },

    test: function (done) {
      const configuration = this.configuration;
      const client = configuration.newClient(configuration.writeConcernMax(), { poolSize: 1 });
      client.connect((err, client) => {
        expect(err).to.not.exist;
        this.defer(() => client.close());

        const db = client.db(configuration.db);
        db.createCollection('test_skip_exceptions', (err, collection) => {
          expect(err).to.not.exist;
          collection.insert({ a: 1 }, configuration.writeConcernMax(), err => {
            expect(err).to.not.exist;

            try {
              collection.find().skip('not-an-integer');
            } catch (err) {
              test.equal('skip requires an integer', err.message);
            }

            const cursor = collection.find();
            cursor.next(err => {
              expect(err).to.not.exist;

              try {
                cursor.skip(1);
              } catch (err) {
                test.equal('Cursor is closed', err.message);
              }

              const cursor2 = collection.find();
              cursor2.close(err => {
                expect(err).to.not.exist;
                try {
                  cursor2.skip(1);
                } catch (err) {
                  test.equal('Cursor is closed', err.message);
                }

                done();
              });
            });
          });
        });
      });
    }
  });

  it('shouldReturnErrorsOnIllegalBatchSizes', {
    // Add a tag that our runner can trigger on
    // in this case we are setting that node needs to be higher than 0.10.X to run
    metadata: {
      requires: { topology: ['single', 'replicaset', 'sharded', 'ssl', 'heap', 'wiredtiger'] }
    },

    test: function (done) {
      const configuration = this.configuration;
      const client = configuration.newClient(configuration.writeConcernMax(), { poolSize: 1 });
      client.connect((err, client) => {
        expect(err).to.not.exist;
        this.defer(() => client.close());

        const db = client.db(configuration.db);
        db.createCollection('test_batchSize_exceptions', (err, collection) => {
          expect(err).to.not.exist;
          collection.insert({ a: 1 }, configuration.writeConcernMax(), err => {
            expect(err).to.not.exist;

            let cursor = collection.find();
            try {
              cursor.batchSize('not-an-integer');
              test.ok(false);
            } catch (err) {
              test.equal('batchSize requires an integer', err.message);
            }

            cursor = collection.find();
            cursor.next(err => {
              expect(err).to.not.exist;

              cursor.next(err => {
                expect(err).to.not.exist;

                try {
                  cursor.batchSize(1);
                  test.ok(false);
                } catch (err) {
                  test.equal('Cursor is closed', err.message);
                }

                const cursor2 = collection.find();
                cursor2.close(err => {
                  expect(err).to.not.exist;
                  try {
                    cursor2.batchSize(1);
                    test.ok(false);
                  } catch (err) {
                    test.equal('Cursor is closed', err.message);
                  }

                  done();
                });
              });
            });
          });
        });
      });
    }
  });

  it('shouldCorrectlyHandleChangesInBatchSizes', {
    // Add a tag that our runner can trigger on
    // in this case we are setting that node needs to be higher than 0.10.X to run
    metadata: {
      requires: { topology: ['single', 'replicaset', 'sharded', 'ssl', 'heap', 'wiredtiger'] }
    },

    test: function (done) {
      const configuration = this.configuration;
      const client = configuration.newClient(configuration.writeConcernMax(), { poolSize: 1 });
      client.connect((err, client) => {
        expect(err).to.not.exist;
        this.defer(() => client.close());

        const db = client.db(configuration.db);
        db.createCollection('test_not_multiple_batch_size', (err, collection) => {
          expect(err).to.not.exist;

          var records = 6;
          var batchSize = 2;
          var docs = [];
          for (var i = 0; i < records; i++) {
            docs.push({ a: i });
          }

          collection.insert(docs, configuration.writeConcernMax(), () => {
            expect(err).to.not.exist;

            const cursor = collection.find({}, { batchSize: batchSize });
            this.defer(() => cursor.close());

            //1st
            cursor.next((err, items) => {
              expect(err).to.not.exist;
              //cursor.items should contain 1 since nextObject already popped one
              test.equal(1, cursor.bufferedCount());
              test.ok(items != null);

              //2nd
              cursor.next((err, items) => {
                expect(err).to.not.exist;
                test.equal(0, cursor.bufferedCount());
                test.ok(items != null);

                //test batch size modification on the fly
                batchSize = 3;
                cursor.batchSize(batchSize);

                //3rd
                cursor.next((err, items) => {
                  expect(err).to.not.exist;
                  test.equal(2, cursor.bufferedCount());
                  test.ok(items != null);

                  //4th
                  cursor.next((err, items) => {
                    expect(err).to.not.exist;
                    test.equal(1, cursor.bufferedCount());
                    test.ok(items != null);

                    //5th
                    cursor.next((err, items) => {
                      expect(err).to.not.exist;
                      test.equal(0, cursor.bufferedCount());
                      test.ok(items != null);

                      //6th
                      cursor.next((err, items) => {
                        expect(err).to.not.exist;
                        test.equal(0, cursor.bufferedCount());
                        test.ok(items != null);

                        //No more
                        cursor.next((err, items) => {
                          expect(err).to.not.exist;
                          test.ok(items == null);
                          test.ok(cursor.isClosed());
                          done();
                        });
                      });
                    });
                  });
                });
              });
            });
          });
        });
      });
    }
  });

  it('shouldCorrectlyHandleBatchSize', {
    // Add a tag that our runner can trigger on
    // in this case we are setting that node needs to be higher than 0.10.X to run
    metadata: {
      requires: { topology: ['single', 'replicaset', 'sharded', 'ssl', 'heap', 'wiredtiger'] }
    },

    test: function (done) {
      const configuration = this.configuration;
      const client = configuration.newClient(configuration.writeConcernMax(), { poolSize: 1 });
      client.connect((err, client) => {
        expect(err).to.not.exist;
        this.defer(() => client.close());

        const db = client.db(configuration.db);
        db.createCollection('test_multiple_batch_size', (err, collection) => {
          expect(err).to.not.exist;

          //test with the last batch that is a multiple of batchSize
          var records = 4;
          var batchSize = 2;
          var docs = [];
          for (var i = 0; i < records; i++) {
            docs.push({ a: i });
          }

          collection.insert(docs, configuration.writeConcernMax(), err => {
            expect(err).to.not.exist;

            const cursor = collection.find({}, { batchSize: batchSize });

            //1st
            cursor.next((err, items) => {
              expect(err).to.not.exist;
              test.equal(1, cursor.bufferedCount());
              test.ok(items != null);

              //2nd
              cursor.next((err, items) => {
                expect(err).to.not.exist;
                test.equal(0, cursor.bufferedCount());
                test.ok(items != null);

                //3rd
                cursor.next((err, items) => {
                  expect(err).to.not.exist;
                  test.equal(1, cursor.bufferedCount());
                  test.ok(items != null);

                  //4th
                  cursor.next((err, items) => {
                    expect(err).to.not.exist;
                    test.equal(0, cursor.bufferedCount());
                    test.ok(items != null);

                    //No more
                    cursor.next((err, items) => {
                      expect(err).to.not.exist;
                      test.ok(items == null);
                      test.ok(cursor.isClosed());
                      done();
                    });
                  });
                });
              });
            });
          });
        });
      });
    }
  });

  it('shouldHandleWhenLimitBiggerThanBatchSize', {
    // Add a tag that our runner can trigger on
    // in this case we are setting that node needs to be higher than 0.10.X to run
    metadata: {
      requires: { topology: ['single', 'replicaset', 'sharded', 'ssl', 'heap', 'wiredtiger'] }
    },

    test: function (done) {
      const configuration = this.configuration;
      const client = configuration.newClient(configuration.writeConcernMax(), { poolSize: 1 });
      client.connect((err, client) => {
        expect(err).to.not.exist;
        this.defer(() => client.close());

        const db = client.db(configuration.db);
        db.createCollection('test_limit_greater_than_batch_size', (err, collection) => {
          expect(err).to.not.exist;

          var limit = 4;
          var records = 10;
          var batchSize = 3;
          var docs = [];
          for (var i = 0; i < records; i++) {
            docs.push({ a: i });
          }

          collection.insert(docs, configuration.writeConcernMax(), err => {
            expect(err).to.not.exist;

            var cursor = collection.find({}, { batchSize: batchSize, limit: limit });
            //1st
            cursor.next(err => {
              expect(err).to.not.exist;
              test.equal(2, cursor.bufferedCount());

              //2nd
              cursor.next(err => {
                expect(err).to.not.exist;
                test.equal(1, cursor.bufferedCount());

                //3rd
                cursor.next(err => {
                  expect(err).to.not.exist;
                  test.equal(0, cursor.bufferedCount());

                  //4th
                  cursor.next(err => {
                    expect(err).to.not.exist;

                    //No more
                    cursor.next((err, items) => {
                      expect(err).to.not.exist;
                      test.ok(items == null);
                      test.ok(cursor.isClosed());
                      done();
                    });
                  });
                });
              });
            });
          });
        });
      });
    }
  });

  it('shouldHandleLimitLessThanBatchSize', {
    // Add a tag that our runner can trigger on
    // in this case we are setting that node needs to be higher than 0.10.X to run
    metadata: {
      requires: { topology: ['single', 'replicaset', 'sharded', 'ssl', 'heap', 'wiredtiger'] }
    },

    test: function (done) {
      const configuration = this.configuration;
      const client = configuration.newClient(configuration.writeConcernMax(), { poolSize: 1 });
      client.connect((err, client) => {
        expect(err).to.not.exist;
        this.defer(() => client.close());

        const db = client.db(configuration.db);
        db.createCollection('test_limit_less_than_batch_size', (err, collection) => {
          expect(err).to.not.exist;

          var limit = 2;
          var records = 10;
          var batchSize = 4;
          var docs = [];
          for (var i = 0; i < records; i++) {
            docs.push({ a: i });
          }

          collection.insert(docs, configuration.writeConcernMax(), err => {
            expect(err).to.not.exist;

            var cursor = collection.find({}, { batchSize: batchSize, limit: limit });
            //1st
            cursor.next(err => {
              expect(err).to.not.exist;
              test.equal(1, cursor.bufferedCount());

              //2nd
              cursor.next(err => {
                expect(err).to.not.exist;
                test.equal(0, cursor.bufferedCount());

                //No more
                cursor.next((err, items) => {
                  expect(err).to.not.exist;
                  test.ok(items == null);
                  test.ok(cursor.isClosed());
                  done();
                });
              });
            });
          });
        });
      });
    }
  });

  it('shouldHandleSkipLimitChaining', {
    // Add a tag that our runner can trigger on
    // in this case we are setting that node needs to be higher than 0.10.X to run
    metadata: {
      requires: { topology: ['single', 'replicaset', 'sharded', 'ssl', 'heap', 'wiredtiger'] }
    },

    test: function (done) {
      const configuration = this.configuration;
      const client = configuration.newClient(configuration.writeConcernMax(), { poolSize: 1 });
      client.connect((err, client) => {
        expect(err).to.not.exist;
        this.defer(() => client.close());

        const db = client.db(configuration.db);
        var collection = db.collection('shouldHandleSkipLimitChaining');

        function insert(callback) {
          var total = 10;

          for (var i = 0; i < 10; i++) {
            collection.insert({ x: i }, configuration.writeConcernMax(), e => {
              expect(e).to.not.exist;
              total = total - 1;
              if (total === 0) callback();
            });
          }
        }

        function finished() {
          collection.find().toArray((err, items) => {
            expect(err).to.not.exist;
            test.equal(10, items.length);

            collection
              .find()
              .limit(5)
              .skip(3)
              .toArray(function (err, items2) {
                expect(err).to.not.exist;
                test.equal(5, items2.length);

                // Check that we have the same elements
                var numberEqual = 0;
                var sliced = items.slice(3, 8);

                for (var i = 0; i < sliced.length; i++) {
                  if (sliced[i].x === items2[i].x) numberEqual = numberEqual + 1;
                }
                test.equal(5, numberEqual);
                done();
              });
          });
        }

        insert(function () {
          finished();
        });
      });
    }
  });

  it('shouldCorrectlyHandleLimitSkipChainingInline', {
    // Add a tag that our runner can trigger on
    // in this case we are setting that node needs to be higher than 0.10.X to run
    metadata: {
      requires: { topology: ['single', 'replicaset', 'sharded', 'ssl', 'heap', 'wiredtiger'] }
    },

    test: function (done) {
      const configuration = this.configuration;
      const client = configuration.newClient(configuration.writeConcernMax(), { poolSize: 1 });
      client.connect((err, client) => {
        expect(err).to.not.exist;
        this.defer(() => client.close());

        const db = client.db(configuration.db);
        db.createCollection('test_limit_skip_chaining_inline', (err, collection) => {
          expect(err).to.not.exist;

          function insert(callback) {
            var total = 10;

            for (var i = 0; i < 10; i++) {
              collection.insert({ x: i }, configuration.writeConcernMax(), e => {
                expect(e).to.not.exist;
                total = total - 1;
                if (total === 0) callback();
              });
            }
          }

          function finished() {
            collection.find().toArray((err, items) => {
              expect(err).to.not.exist;
              test.equal(10, items.length);

              collection
                .find()
                .limit(5)
                .skip(3)
                .toArray(function (err, items2) {
                  expect(err).to.not.exist;
                  test.equal(5, items2.length);

                  // Check that we have the same elements
                  var numberEqual = 0;
                  var sliced = items.slice(3, 8);

                  for (var i = 0; i < sliced.length; i++) {
                    if (sliced[i].x === items2[i].x) numberEqual = numberEqual + 1;
                  }
                  test.equal(5, numberEqual);
                  done();
                });
            });
          }

          insert(function () {
            finished();
          });
        });
      });
    }
  });

  it('shouldCloseCursorNoQuerySent', {
    // Add a tag that our runner can trigger on
    // in this case we are setting that node needs to be higher than 0.10.X to run
    metadata: {
      requires: { topology: ['single', 'replicaset', 'sharded', 'ssl', 'heap', 'wiredtiger'] }
    },

    test: function (done) {
      const configuration = this.configuration;
      const client = configuration.newClient(configuration.writeConcernMax(), { poolSize: 1 });
      client.connect((err, client) => {
        expect(err).to.not.exist;
        this.defer(() => client.close());

        const db = client.db(configuration.db);
        db.createCollection('test_close_no_query_sent', (err, collection) => {
          expect(err).to.not.exist;

          collection.find().close((err, cursor) => {
            expect(err).to.not.exist;
            test.equal(true, cursor.isClosed());
            done();
          });
        });
      });
    }
  });

  it('shouldCorrectlyRefillViaGetMoreCommand', {
    // Add a tag that our runner can trigger on
    // in this case we are setting that node needs to be higher than 0.10.X to run
    metadata: {
      requires: { topology: ['single', 'replicaset', 'sharded', 'ssl', 'heap', 'wiredtiger'] }
    },

    test: function (done) {
      var COUNT = 1000;

      const configuration = this.configuration;
      const client = configuration.newClient(configuration.writeConcernMax(), { poolSize: 1 });
      client.connect((err, client) => {
        expect(err).to.not.exist;
        this.defer(() => client.close());

        const db = client.db(configuration.db);
        db.createCollection('test_refill_via_get_more', (err, collection) => {
          expect(err).to.not.exist;

          function insert(callback) {
            var docs = [];

            for (var i = 0; i < COUNT; i++) {
              docs.push({ a: i });
            }

            collection.insertMany(docs, configuration.writeConcernMax(), callback);
          }

          function finished() {
            collection.count((err, count) => {
              expect(err).to.not.exist;
              test.equal(COUNT, count);
            });

            var total = 0;
            collection.find({}, {}).each((err, item) => {
              expect(err).to.not.exist;
              if (item != null) {
                total = total + item.a;
              } else {
                test.equal(499500, total);

                collection.count((err, count) => {
                  expect(err).to.not.exist;
                  test.equal(COUNT, count);
                });

                collection.count((err, count) => {
                  expect(err).to.not.exist;
                  test.equal(COUNT, count);

                  var total2 = 0;
                  collection.find().each((err, item) => {
                    expect(err).to.not.exist;
                    if (item != null) {
                      total2 = total2 + item.a;
                    } else {
                      test.equal(499500, total2);
                      collection.count((err, count) => {
                        expect(err).to.not.exist;
                        test.equal(COUNT, count);
                        test.equal(total, total2);
                        done();
                      });
                    }
                  });
                });
              }
            });
          }

          insert(function () {
            finished();
          });
        });
      });
    }
  });

  it('shouldCorrectlyRefillViaGetMoreAlternativeCollection', {
    // Add a tag that our runner can trigger on
    // in this case we are setting that node needs to be higher than 0.10.X to run
    metadata: {
      requires: { topology: ['single', 'replicaset', 'sharded', 'ssl', 'heap', 'wiredtiger'] }
    },

    test: function (done) {
      const configuration = this.configuration;
      const client = configuration.newClient(configuration.writeConcernMax(), { poolSize: 1 });
      client.connect((err, client) => {
        expect(err).to.not.exist;
        this.defer(() => client.close());

        const db = client.db(configuration.db);
        db.createCollection('test_refill_via_get_more_alt_coll', (err, collection) => {
          expect(err).to.not.exist;
          var COUNT = 1000;

          function insert(callback) {
            var docs = [];

            for (var i = 0; i < COUNT; i++) {
              docs.push({ a: i });
            }

            collection.insertMany(docs, configuration.writeConcernMax(), callback);
          }

          function finished() {
            collection.count((err, count) => {
              expect(err).to.not.exist;
              test.equal(1000, count);
            });

            var total = 0;
            collection.find().each((err, item) => {
              expect(err).to.not.exist;
              if (item != null) {
                total = total + item.a;
              } else {
                test.equal(499500, total);

                collection.count((err, count) => {
                  expect(err).to.not.exist;
                  test.equal(1000, count);
                });

                collection.count((err, count) => {
                  expect(err).to.not.exist;
                  test.equal(1000, count);

                  var total2 = 0;
                  collection.find().each((err, item) => {
                    expect(err).to.not.exist;
                    if (item != null) {
                      total2 = total2 + item.a;
                    } else {
                      test.equal(499500, total2);
                      collection.count((err, count) => {
                        expect(err).to.not.exist;
                        test.equal(1000, count);
                        test.equal(total, total2);
                        done();
                      });
                    }
                  });
                });
              }
            });
          }

          insert(function () {
            finished();
          });
        });
      });
    }
  });

  it('shouldCloseCursorAfterQueryHasBeenSent', {
    // Add a tag that our runner can trigger on
    // in this case we are setting that node needs to be higher than 0.10.X to run
    metadata: {
      requires: { topology: ['single', 'replicaset', 'sharded', 'ssl', 'heap', 'wiredtiger'] }
    },

    test: function (done) {
      const configuration = this.configuration;
      const client = configuration.newClient(configuration.writeConcernMax(), { poolSize: 1 });
      client.connect((err, client) => {
        expect(err).to.not.exist;
        this.defer(() => client.close());

        const db = client.db(configuration.db);
        db.createCollection('test_close_after_query_sent', (err, collection) => {
          expect(err).to.not.exist;

          collection.insert({ a: 1 }, configuration.writeConcernMax(), err => {
            expect(err).to.not.exist;

            const cursor = collection.find({ a: 1 });
            cursor.next(err => {
              expect(err).to.not.exist;

              cursor.close(function (err, cursor) {
                expect(err).to.not.exist;
                test.equal(true, cursor.isClosed());
                done();
              });
            });
          });
        });
      });
    }
  });

  it('shouldCorrectlyExecuteCursorCountWithFields', {
    // Add a tag that our runner can trigger on
    // in this case we are setting that node needs to be higher than 0.10.X to run
    metadata: {
      requires: { topology: ['single', 'replicaset', 'sharded', 'ssl', 'heap', 'wiredtiger'] }
    },

    test: function (done) {
      const configuration = this.configuration;
      const client = configuration.newClient(configuration.writeConcernMax(), { poolSize: 1 });
      client.connect((err, client) => {
        expect(err).to.not.exist;
        this.defer(() => client.close());

        const db = client.db(configuration.db);
        db.createCollection('test_count_with_fields', (err, collection) => {
          expect(err).to.not.exist;

          collection.insertOne({ x: 1, a: 2 }, configuration.writeConcernMax(), err => {
            expect(err).to.not.exist;

            collection
              .find({})
              .project({ a: 1 })
              .toArray((err, items) => {
                expect(err).to.not.exist;
                test.equal(1, items.length);
                test.equal(2, items[0].a);
                expect(items[0].x).to.not.exist;
                done();
              });
          });
        });
      });
    }
  });

  it('shouldCorrectlyCountWithFieldsUsingExclude', {
    // Add a tag that our runner can trigger on
    // in this case we are setting that node needs to be higher than 0.10.X to run
    metadata: {
      requires: { topology: ['single', 'replicaset', 'sharded', 'ssl', 'heap', 'wiredtiger'] }
    },

    test: function (done) {
      const configuration = this.configuration;
      const client = configuration.newClient(configuration.writeConcernMax(), { poolSize: 1 });
      client.connect((err, client) => {
        expect(err).to.not.exist;
        this.defer(() => client.close());

        const db = client.db(configuration.db);
        db.createCollection('test_count_with_fields_using_exclude', (err, collection) => {
          expect(err).to.not.exist;

          collection.insertOne({ x: 1, a: 2 }, configuration.writeConcernMax(), err => {
            expect(err).to.not.exist;

            collection.find({}, { fields: { x: 0 } }).toArray((err, items) => {
              expect(err).to.not.exist;
              test.equal(1, items.length);
              test.equal(2, items[0].a);
              expect(items[0].x).to.not.exist;
              done();
            });
          });
        });
      });
    }
  });

  it('Should correctly execute count on cursor', {
    // Add a tag that our runner can trigger on
    // in this case we are setting that node needs to be higher than 0.10.X to run
    metadata: {
      requires: { topology: ['single', 'replicaset', 'sharded', 'ssl', 'heap', 'wiredtiger'] }
    },

    test: function (done) {
      var docs = [];

      for (var i = 0; i < 1000; i++) {
        var d = new Date().getTime() + i * 1000;
        docs[i] = { a: i, createdAt: new Date(d) };
      }

      const configuration = this.configuration;
      const client = configuration.newClient(configuration.writeConcernMax(), { poolSize: 1 });
      client.connect((err, client) => {
        expect(err).to.not.exist;
        this.defer(() => client.close());

        const db = client.db(configuration.db);
        db.createCollection('Should_correctly_execute_count_on_cursor_1', (err, collection) => {
          expect(err).to.not.exist;

          // insert all docs
          collection.insert(docs, configuration.writeConcernMax(), err => {
            expect(err).to.not.exist;

            let total = 0;
            // Create a cursor for the content
            const cursor = collection.find({});
            this.defer(() => cursor.close());

            cursor.count(err => {
              expect(err).to.not.exist;
              // Ensure each returns all documents
              cursor.each((err, item) => {
                expect(err).to.not.exist;
                if (item != null) {
                  total++;
                } else {
                  cursor.count(function (err, c) {
                    expect(err).to.not.exist;
                    test.equal(1000, c);
                    test.equal(1000, total);
                    done();
                  });
                }
              });
            });
          });
        });
      });
    }
  });

  it('should be able to stream documents', {
    // Add a tag that our runner can trigger on
    // in this case we are setting that node needs to be higher than 0.10.X to run
    metadata: {
      requires: { topology: ['single', 'replicaset', 'sharded', 'ssl', 'heap', 'wiredtiger'] }
    },

    test: function (done) {
      var docs = [];

      for (var i = 0; i < 1000; i++) {
        docs[i] = { a: i + 1 };
      }

      var count = 0;

      const configuration = this.configuration;
      const client = configuration.newClient(configuration.writeConcernMax(), { poolSize: 1 });
      client.connect((err, client) => {
        expect(err).to.not.exist;
        this.defer(() => client.close());

        const db = client.db(configuration.db);
        db.createCollection('Should_be_able_to_stream_documents', (err, collection) => {
          expect(err).to.not.exist;

          // insert all docs
          collection.insert(docs, configuration.writeConcernMax(), err => {
            expect(err).to.not.exist;

            var paused = 0,
              closed = 0,
              resumed = 0,
              i = 0;

            const cursor = collection.find();
            const stream = cursor.stream();

            stream.on('data', function (doc) {
              test.equal(true, !!doc);
              test.equal(true, !!doc.a);
              count = count + 1;

              if (paused > 0 && 0 === resumed) {
                err = new Error('data emitted during pause');
                return testDone();
              }

              if (++i === 3) {
                stream.pause();
                paused++;

                setTimeout(function () {
                  stream.resume();
                  resumed++;
                }, 20);
              }
            });

            stream.once('error', function (er) {
              err = er;
              testDone();
            });

            stream.once('end', function () {
              closed++;
              testDone();
            });

            function testDone() {
              expect(err).to.not.exist;
              test.equal(i, docs.length);
              test.equal(1, closed);
              test.equal(1, paused);
              test.equal(1, resumed);
<<<<<<< HEAD
              test.strictEqual(cursor.isClosed(), true);
              client.close(done);
=======
              test.strictEqual(stream.isClosed(), true);
              done();
>>>>>>> fe4821cb
            }
          });
        });
      });
    }
  });

  it('immediately destroying a stream prevents the query from executing', {
    // Add a tag that our runner can trigger on
    // in this case we are setting that node needs to be higher than 0.10.X to run
    metadata: {
      requires: { topology: ['single', 'replicaset', 'sharded', 'ssl', 'heap', 'wiredtiger'] }
    },

    test: function (done) {
      var i = 0,
        docs = [{ b: 2 }, { b: 3 }],
        doneCalled = 0;

      const configuration = this.configuration;
      const client = configuration.newClient(configuration.writeConcernMax(), { poolSize: 1 });
      client.connect((err, client) => {
        expect(err).to.not.exist;
        this.defer(() => client.close());

        const db = client.db(configuration.db);
        db.createCollection(
          'immediately_destroying_a_stream_prevents_the_query_from_executing',
          (err, collection) => {
            expect(err).to.not.exist;

            // insert all docs
            collection.insert(docs, configuration.writeConcernMax(), err => {
              expect(err).to.not.exist;

              const cursor = collection.find();
              const stream = cursor.stream();

              stream.on('data', function () {
                i++;
              });

              cursor.once('close', testDone('close'));
              stream.once('error', testDone('error'));

              stream.destroy();

              function testDone() {
                return err => {
                  ++doneCalled;

                  if (doneCalled === 1) {
                    expect(err).to.not.exist;
                    test.strictEqual(0, i);
<<<<<<< HEAD
                    test.strictEqual(true, cursor.isClosed());
                    client.close(done);
=======
                    test.strictEqual(true, stream.isClosed());
                    done();
>>>>>>> fe4821cb
                  }
                };
              }
            });
          }
        );
      });
    }
  });

  it('destroying a stream stops it', {
    // Add a tag that our runner can trigger on
    // in this case we are setting that node needs to be higher than 0.10.X to run
    metadata: {
      requires: { topology: ['single', 'replicaset', 'sharded', 'ssl', 'heap', 'wiredtiger'] }
    },

    test: function (done) {
      const configuration = this.configuration;
      const client = configuration.newClient(configuration.writeConcernMax(), { poolSize: 1 });
      client.connect((err, client) => {
        expect(err).to.not.exist;
        this.defer(() => client.close());

        const db = client.db(configuration.db);
        db.createCollection('destroying_a_stream_stops_it', (err, collection) => {
          expect(err).to.not.exist;

          var docs = [];
          for (var ii = 0; ii < 10; ++ii) docs.push({ b: ii + 1 });

          // insert all docs
          collection.insert(docs, configuration.writeConcernMax(), err => {
            expect(err).to.not.exist;

            var finished = 0,
              i = 0;

            const cursor = collection.find();
            const stream = cursor.stream();

            test.strictEqual(false, cursor.isClosed());

            stream.on('data', function () {
              if (++i === 5) {
                stream.destroy();
              }
            });

            cursor.once('close', testDone);
            stream.once('error', testDone);
            stream.once('end', testDone);

            function testDone(err) {
              ++finished;
              setTimeout(function () {
                test.strictEqual(undefined, err);
                test.strictEqual(5, i);
                test.strictEqual(1, finished);
<<<<<<< HEAD
                test.strictEqual(true, cursor.isClosed());
                client.close(done);
=======
                test.strictEqual(true, stream.isClosed());
                done();
>>>>>>> fe4821cb
              }, 150);
            }
          });
        });
      });
    }
  });

  // NOTE: skipped for use of topology manager
  it.skip('cursor stream errors', {
    // Add a tag that our runner can trigger on
    // in this case we are setting that node needs to be higher than 0.10.X to run
    metadata: { requires: { topology: ['single'] } },

    test: function (done) {
      const configuration = this.configuration;
      const client = configuration.newClient(configuration.writeConcernMax(), { poolSize: 1 });
      client.connect((err, client) => {
        expect(err).to.not.exist;
        this.defer(() => client.close());

        const db = client.db(configuration.db);
        db.createCollection('cursor_stream_errors', (err, collection) => {
          expect(err).to.not.exist;

          var docs = [];
          for (var ii = 0; ii < 10; ++ii) docs.push({ b: ii + 1 });

          // insert all docs
          collection.insert(docs, configuration.writeConcernMax(), err => {
            expect(err).to.not.exist;

            var finished = 0,
              i = 0;

            const cursor = collection.find({}, { batchSize: 5 });
            const stream = cursor.stream();

            stream.on('data', function () {
              if (++i === 4) {
                // Force restart
                configuration.manager.stop(9);
              }
            });

            stream.once('close', testDone('close'));
            stream.once('error', testDone('error'));

            function testDone() {
              return function () {
                ++finished;

                if (finished === 2) {
                  setTimeout(function () {
                    test.equal(5, i);
                    test.equal(true, cursor.isClosed());
                    client.close();

                    configuration.manager.start().then(function () {
                      done();
                    });
                  }, 150);
                }
              };
            }
          });
        });
      });
    }
  });

  it('cursor stream pipe', {
    // Add a tag that our runner can trigger on
    // in this case we are setting that node needs to be higher than 0.10.X to run
    metadata: {
      requires: { topology: ['single', 'replicaset', 'sharded', 'ssl', 'heap', 'wiredtiger'] }
    },

    test: function (done) {
      const configuration = this.configuration;
      const client = configuration.newClient(configuration.writeConcernMax(), { poolSize: 1 });
      client.connect((err, client) => {
        expect(err).to.not.exist;
        this.defer(() => client.close());

        const db = client.db(configuration.db);
        db.createCollection('cursor_stream_pipe', (err, collection) => {
          expect(err).to.not.exist;

          var docs = [];
          'Aaden Aaron Adrian Aditya Bob Joe'.split(' ').forEach(function (name) {
            docs.push({ name: name });
          });

          // insert all docs
          collection.insert(docs, configuration.writeConcernMax(), err => {
            expect(err).to.not.exist;

            var filename = '/tmp/_nodemongodbnative_stream_out.txt',
              out = fs.createWriteStream(filename);

            // hack so we don't need to create a stream filter just to
            // stringify the objects (otherwise the created file would
            // just contain a bunch of [object Object])
            // var toString = Object.prototype.toString;
            // Object.prototype.toString = function () {
            //   return JSON.stringify(this);
            // }

            var stream = collection.find().stream({
              transform: function (doc) {
                return JSON.stringify(doc);
              }
            });

            stream.pipe(out);
            // Wait for output stream to close
            out.on('close', testDone);

            function testDone(err) {
              // Object.prototype.toString = toString;
              test.strictEqual(undefined, err);
              var contents = fs.readFileSync(filename, 'utf8');
              test.ok(/Aaden/.test(contents));
              test.ok(/Aaron/.test(contents));
              test.ok(/Adrian/.test(contents));
              test.ok(/Aditya/.test(contents));
              test.ok(/Bob/.test(contents));
              test.ok(/Joe/.test(contents));
              fs.unlinkSync(filename);
              done();
            }
          });
        });
      });
    }
  });

  it('shouldCloseDeadTailableCursors', {
    // Add a tag that our runner can trigger on
    // in this case we are setting that node needs to be higher than 0.10.X to run
    metadata: {
      requires: { topology: ['single', 'replicaset', 'sharded', 'ssl', 'heap', 'wiredtiger'] },
      sessions: { skipLeakTests: true }
    },

    test: function (done) {
      // http://www.mongodb.org/display/DOCS/Tailable+Cursors

      const configuration = this.configuration;
      const client = configuration.newClient(configuration.writeConcernMax(), { poolSize: 1 });
      client.connect((err, client) => {
        expect(err).to.not.exist;
        this.defer(() => client.close());

        const db = client.db(configuration.db);
        var options = { capped: true, size: 10000000 };
        db.createCollection('test_if_dead_tailable_cursors_close', options, function (
          err,
          collection
        ) {
          expect(err).to.not.exist;

          var closeCount = 0;
          var errorOccurred = false;

          var count = 100;
          // Just hammer the server
          for (var i = 0; i < 100; i++) {
            collection.insert({ id: i }, { w: 'majority', wtimeout: 5000 }, err => {
              expect(err).to.not.exist;
              count = count - 1;

              if (count === 0) {
                const cursor = collection.find({}, { tailable: true, awaitData: true });
                const stream = cursor.stream();
                // let index = 0;
                stream.resume();

                stream.on('error', err => {
                  expect(err).to.exist;
                  errorOccurred = true;
                });

                var validator = () => {
                  closeCount++;
                  if (closeCount === 2) {
                    expect(errorOccurred).to.equal(true);
                    done();
                  }
                };

                stream.on('end', validator);
                cursor.on('close', validator);

                // Just hammer the server
                for (var i = 0; i < 100; i++) {
                  const id = i;
                  process.nextTick(function () {
                    collection.insert({ id }, err => {
                      expect(err).to.not.exist;

                      if (id === 99) {
                        setTimeout(() => client.close());
                      }
                    });
                  });
                }
              }
            });
          }
        });
      });
    }
  });

  it('shouldAwaitData', {
    // Add a tag that our runner can trigger on
    // in this case we are setting that node needs to be higher than 0.10.X to run
    metadata: {
      requires: { topology: ['single', 'replicaset', 'sharded', 'ssl', 'heap', 'wiredtiger'] }
    },

    test: function (done) {
      // http://www.mongodb.org/display/DOCS/Tailable+Cursors

      const configuration = this.configuration;
      const client = configuration.newClient(configuration.writeConcernMax(), { poolSize: 1 });
      client.connect((err, client) => {
        expect(err).to.not.exist;
        this.defer(() => client.close());

        const db = client.db(configuration.db);
        const options = { capped: true, size: 8 };
        db.createCollection(
          'should_await_data_retry_tailable_cursor',
          options,
          (err, collection) => {
            expect(err).to.not.exist;

            collection.insert({ a: 1 }, configuration.writeConcernMax(), err => {
              expect(err).to.not.exist;

              // Create cursor with awaitdata, and timeout after the period specified
              const cursor = collection.find({}, { tailable: true, awaitdata: true });
              this.defer(() => cursor.close());

              // Execute each
              cursor.each((err, result) => {
                if (result) {
                  cursor.kill();
                }

                if (err != null) {
                  // Even though cursor is exhausted, should not close session
                  // unless cursor is manually closed, due to awaitdata / tailable
                  done();
                }
              });
            });
          }
        );
      });
    }
  });

  it('shouldAwaitDataWithDocumentsAvailable', {
    // Add a tag that our runner can trigger on
    // in this case we are setting that node needs to be higher than 0.10.X to run
    metadata: {
      requires: { topology: ['single', 'replicaset', 'sharded', 'ssl', 'heap', 'wiredtiger'] }
    },

    test: function (done) {
      // http://www.mongodb.org/display/DOCS/Tailable+Cursors

      const configuration = this.configuration;
      const client = configuration.newClient(configuration.writeConcernMax(), { poolSize: 1 });
      client.connect((err, client) => {
        expect(err).to.not.exist;
        this.defer(() => client.close());

        const db = client.db(configuration.db);
        const options = { capped: true, size: 8 };
        db.createCollection('should_await_data_no_docs', options, (err, collection) => {
          expect(err).to.not.exist;

          // Create cursor with awaitdata, and timeout after the period specified
          const cursor = collection.find({}, { tailable: true, awaitdata: true });
          this.defer(() => cursor.close());

          const rewind = cursor.rewind;
          let called = false;
          cursor.rewind = function () {
            called = true;
          };

          cursor.each(err => {
            if (err != null) {
              test.ok(called);
              cursor.rewind = rewind;
              done();
            }
          });
        });
      });
    }
  });

  it('shouldAwaitDataUsingCursorFlag', {
    // Add a tag that our runner can trigger on
    // in this case we are setting that node needs to be higher than 0.10.X to run
    metadata: {
      requires: { topology: ['single', 'replicaset', 'sharded', 'ssl', 'heap', 'wiredtiger'] }
    },

    test: function (done) {
      // http://www.mongodb.org/display/DOCS/Tailable+Cursors

      const configuration = this.configuration;
      const client = configuration.newClient(configuration.writeConcernMax(), { poolSize: 1 });
      client.connect((err, client) => {
        expect(err).to.not.exist;
        this.defer(() => client.close());

        const db = client.db(configuration.db);
        const options = { capped: true, size: 8 };
        db.createCollection('should_await_data_cursor_flag', options, (err, collection) => {
          expect(err).to.not.exist;

          collection.insert({ a: 1 }, configuration.writeConcernMax(), err => {
            expect(err).to.not.exist;
            // Create cursor with awaitdata, and timeout after the period specified
            const cursor = collection.find({}, {});
            this.defer(() => cursor.close());

            cursor.addCursorFlag('tailable', true);
            cursor.addCursorFlag('awaitData', true);
            cursor.each(err => {
              if (err != null) {
                // Even though cursor is exhausted, should not close session
                // unless cursor is manually closed, due to awaitdata / tailable
                done();
              } else {
                cursor.kill();
              }
            });
          });
        });
      });
    }
  });

  /*
  it('shouldNotAwaitDataWhenFalse = {
    // Add a tag that our runner can trigger on
    // in this case we are setting that node needs to be higher than 0.10.X to run
    metadata: { requires: { topology: ['single', 'replicaset', 'sharded', 'ssl', 'heap', 'wiredtiger'] } },

        test: function(done) {
      // NODE-98
      var db = configuration.newClient(configuration.writeConcernMax(), {poolSize:1, auto_reconnect:false});

      db.open(function(err, db) {
        var options = { capped: true, size: 8};
        db.createCollection('should_not_await_data_when_false', options, function(err, collection) {
          collection.insert({a:1}, configuration.writeConcernMax(), function(err, result) {
            // should not timeout
            collection.find({}, {tailable:true, awaitdata:false}).each(function(err, result) {
              test.ok(err != null);
            });

            done();
          });
        });
      });
    }
  }
  */

  it('Should correctly retry tailable cursor connection', {
    // Add a tag that our runner can trigger on
    // in this case we are setting that node needs to be higher than 0.10.X to run
    metadata: {
      requires: { topology: ['single', 'replicaset', 'sharded', 'ssl', 'heap', 'wiredtiger'] }
    },

    test: function (done) {
      // http://www.mongodb.org/display/DOCS/Tailable+Cursors

      const configuration = this.configuration;
      const client = configuration.newClient(configuration.writeConcernMax(), { poolSize: 1 });
      client.connect((err, client) => {
        expect(err).to.not.exist;
        this.defer(() => client.close());

        const db = client.db(configuration.db);
        const options = { capped: true, size: 8 };
        db.createCollection('should_await_data', options, (err, collection) => {
          expect(err).to.not.exist;

          collection.insert({ a: 1 }, configuration.writeConcernMax(), err => {
            expect(err).to.not.exist;

            // Create cursor with awaitdata, and timeout after the period specified
            var cursor = collection.find({}, { tailable: true, awaitdata: true });
            cursor.each(err => {
              if (err != null) {
                // kill cursor b/c cursor is tailable / awaitable
                cursor.close(done);
              } else {
                cursor.kill();
              }
            });
          });
        });
      });
    }
  });

  it('shouldCorrectExecuteExplainHonoringLimit', {
    // Add a tag that our runner can trigger on
    // in this case we are setting that node needs to be higher than 0.10.X to run
    metadata: {
      requires: { topology: ['single', 'replicaset', 'sharded', 'ssl', 'heap', 'wiredtiger'] }
    },

    test: function (done) {
      var docs = [];
      docs[0] = {
        _keywords: [
          'compact',
          'ii2gd',
          'led',
          '24-48v',
          'presse-etoupe',
          'bexbgl1d24483',
          'flash',
          '48v',
          'eexd',
          'feu',
          'presse',
          'compris',
          'rouge',
          'etoupe',
          'iic',
          'ii2gdeexdiict5',
          'red',
          'aet'
        ]
      };
      docs[1] = {
        _keywords: [
          'reducteur',
          '06212',
          'd20/16',
          'manch',
          'd20',
          'manchon',
          'ard',
          'sable',
          'irl',
          'red'
        ]
      };
      docs[2] = {
        _keywords: [
          'reducteur',
          '06214',
          'manch',
          'd25/20',
          'd25',
          'manchon',
          'ard',
          'sable',
          'irl',
          'red'
        ]
      };
      docs[3] = {
        _keywords: [
          'bar',
          'rac',
          'boite',
          '6790178',
          '50-240/4-35',
          '240',
          'branch',
          'coulee',
          'ddc',
          'red',
          'ip2x'
        ]
      };
      docs[4] = {
        _keywords: [
          'bar',
          'ip2x',
          'boite',
          '6790158',
          'ddi',
          '240',
          'branch',
          'injectee',
          '50-240/4-35?',
          'red'
        ]
      };
      docs[5] = {
        _keywords: [
          'bar',
          'ip2x',
          'boite',
          '6790179',
          'coulee',
          '240',
          'branch',
          'sdc',
          '50-240/4-35?',
          'red',
          'rac'
        ]
      };
      docs[6] = {
        _keywords: [
          'bar',
          'ip2x',
          'boite',
          '6790159',
          '240',
          'branch',
          'injectee',
          '50-240/4-35?',
          'sdi',
          'red'
        ]
      };
      docs[7] = {
        _keywords: [
          '6000',
          'r-6000',
          'resin',
          'high',
          '739680',
          'red',
          'performance',
          'brd',
          'with',
          'ribbon',
          'flanges'
        ]
      };
      docs[8] = { _keywords: ['804320', 'for', 'paint', 'roads', 'brd', 'red'] };
      docs[9] = { _keywords: ['38mm', 'padlock', 'safety', '813594', 'brd', 'red'] };
      docs[10] = { _keywords: ['114551', 'r6900', 'for', 'red', 'bmp71', 'brd', 'ribbon'] };
      docs[11] = {
        _keywords: ['catena', 'diameter', '621482', 'rings', 'brd', 'legend', 'red', '2mm']
      };
      docs[12] = {
        _keywords: ['catena', 'diameter', '621491', 'rings', '5mm', 'brd', 'legend', 'red']
      };
      docs[13] = {
        _keywords: ['catena', 'diameter', '621499', 'rings', '3mm', 'brd', 'legend', 'red']
      };
      docs[14] = {
        _keywords: ['catena', 'diameter', '621508', 'rings', '5mm', 'brd', 'legend', 'red']
      };
      docs[15] = {
        _keywords: [
          'insert',
          'for',
          'cable',
          '3mm',
          'carrier',
          '621540',
          'blank',
          'brd',
          'ademark',
          'red'
        ]
      };
      docs[16] = {
        _keywords: [
          'insert',
          'for',
          'cable',
          '621544',
          '3mm',
          'carrier',
          'brd',
          'ademark',
          'legend',
          'red'
        ]
      };
      docs[17] = {
        _keywords: ['catena', 'diameter', '6mm', '621518', 'rings', 'brd', 'legend', 'red']
      };
      docs[18] = {
        _keywords: ['catena', 'diameter', '621455', '8mm', 'rings', 'brd', 'legend', 'red']
      };
      docs[19] = {
        _keywords: ['catena', 'diameter', '621464', 'rings', '5mm', 'brd', 'legend', 'red']
      };

      const configuration = this.configuration;
      const client = configuration.newClient(configuration.writeConcernMax(), { poolSize: 1 });
      client.connect((err, client) => {
        expect(err).to.not.exist;
        this.defer(() => client.close());

        const db = client.db(configuration.db);
        // Insert all the docs
        var collection = db.collection('shouldCorrectExecuteExplainHonoringLimit');
        collection.insert(docs, configuration.writeConcernMax(), err => {
          expect(err).to.not.exist;

          collection.ensureIndex({ _keywords: 1 }, configuration.writeConcernMax(), err => {
            expect(err).to.not.exist;

            collection
              .find({ _keywords: 'red' })
              .limit(10)
              .toArray(function (err, result) {
                expect(err).to.not.exist;
                test.ok(result != null);

                collection
                  .find({ _keywords: 'red' }, {})
                  .limit(10)
                  .explain(function (err, result) {
                    expect(err).to.not.exist;
                    test.ok(result != null);

                    done();
                  });
              });
          });
        });
      });
    }
  });

  it('shouldNotExplainWhenFalse', {
    // Add a tag that our runner can trigger on
    // in this case we are setting that node needs to be higher than 0.10.X to run
    metadata: {
      requires: { topology: ['single', 'replicaset', 'sharded', 'ssl', 'heap', 'wiredtiger'] }
    },

    test: function (done) {
      var doc = { name: 'camera', _keywords: ['compact', 'ii2gd', 'led', 'red', 'aet'] };

      const configuration = this.configuration;
      const client = configuration.newClient(configuration.writeConcernMax(), { poolSize: 1 });
      client.connect((err, client) => {
        expect(err).to.not.exist;
        this.defer(() => client.close());

        const db = client.db(configuration.db);
        var collection = db.collection('shouldNotExplainWhenFalse');
        collection.insert(doc, configuration.writeConcernMax(), err => {
          expect(err).to.not.exist;

          collection
            .find({ _keywords: 'red' })
            .limit(10)
            .toArray(function (err, result) {
              expect(err).to.not.exist;

              test.equal('camera', result[0].name);
              done();
            });
        });
      });
    }
  });

  it('shouldFailToSetReadPreferenceOnCursor', {
    // Add a tag that our runner can trigger on
    // in this case we are setting that node needs to be higher than 0.10.X to run
    metadata: {
      requires: { topology: ['single', 'replicaset', 'sharded', 'ssl', 'heap', 'wiredtiger'] }
    },

    test: function (done) {
      const configuration = this.configuration;
      const client = configuration.newClient(configuration.writeConcernMax(), { poolSize: 1 });
      client.connect((err, client) => {
        expect(err).to.not.exist;
        this.defer(() => client.close());

        const db = client.db(configuration.db);
        try {
          db.collection('shouldFailToSetReadPreferenceOnCursor')
            .find()
            .setReadPreference('notsecondary');
          test.ok(false);
        } catch (err) {} // eslint-disable-line

        db.collection('shouldFailToSetReadPreferenceOnCursor')
          .find()
          .setReadPreference('secondary');

        done();
      });
    }
  });

  it('shouldNotFailDueToStackOverflowEach', {
    // Add a tag that our runner can trigger on
    // in this case we are setting that node needs to be higher than 0.10.X to run
    metadata: {
      requires: { topology: ['single', 'replicaset', 'sharded', 'ssl', 'heap', 'wiredtiger'] }
    },

    test: function (done) {
      const configuration = this.configuration;
      const client = configuration.newClient(configuration.writeConcernMax(), { poolSize: 1 });
      client.connect((err, client) => {
        expect(err).to.not.exist;
        this.defer(() => client.close());

        const db = client.db(configuration.db);
        db.createCollection('shouldNotFailDueToStackOverflowEach', (err, collection) => {
          expect(err).to.not.exist;

          var docs = [];
          var total = 0;
          for (var i = 0; i < 30000; i++) docs.push({ a: i });
          var allDocs = [];
          var left = 0;

          while (docs.length > 0) {
            allDocs.push(docs.splice(0, 1000));
          }
          // Get all batches we must insert
          left = allDocs.length;
          var totalI = 0;

          // Execute inserts
          for (i = 0; i < left; i++) {
            collection.insert(allDocs.shift(), configuration.writeConcernMax(), function (err, d) {
              expect(err).to.not.exist;

              left = left - 1;
              totalI = totalI + d.length;

              if (left === 0) {
                collection.find({}).each((err, item) => {
                  expect(err).to.not.exist;
                  if (item == null) {
                    test.equal(30000, total);
                    done();
                  } else {
                    total++;
                  }
                });
              }
            });
          }
        });
      });
    }
  });

  it('shouldNotFailDueToStackOverflowToArray', {
    // Add a tag that our runner can trigger on
    // in this case we are setting that node needs to be higher than 0.10.X to run
    metadata: {
      requires: { topology: ['single', 'replicaset', 'sharded', 'ssl', 'heap', 'wiredtiger'] }
    },

    test: function (done) {
      const configuration = this.configuration;
      const client = configuration.newClient(configuration.writeConcernMax(), { poolSize: 1 });
      client.connect((err, client) => {
        expect(err).to.not.exist;
        this.defer(() => client.close());

        const db = client.db(configuration.db);
        db.createCollection('shouldNotFailDueToStackOverflowToArray', (err, collection) => {
          expect(err).to.not.exist;

          var docs = [];
          for (var i = 0; i < 30000; i++) docs.push({ a: i });
          var allDocs = [];
          var left = 0;

          while (docs.length > 0) {
            allDocs.push(docs.splice(0, 1000));
          }
          // Get all batches we must insert
          left = allDocs.length;
          var totalI = 0;
          var timeout = 0;

          // Execute inserts
          for (i = 0; i < left; i++) {
            setTimeout(function () {
              collection.insert(allDocs.shift(), configuration.writeConcernMax(), function (
                err,
                d
              ) {
                expect(err).to.not.exist;

                left = left - 1;
                totalI = totalI + d.length;

                if (left === 0) {
                  collection.find({}).toArray((err, items) => {
                    expect(err).to.not.exist;

                    test.equal(30000, items.length);
                    done();
                  });
                }
              });
            }, timeout);
            timeout = timeout + 100;
          }
        });
      });
    }
  });

  it('shouldCorrectlySkipAndLimit', {
    // Add a tag that our runner can trigger on
    // in this case we are setting that node needs to be higher than 0.10.X to run
    metadata: {
      requires: { topology: ['single', 'replicaset', 'sharded', 'ssl', 'heap', 'wiredtiger'] }
    },

    test: function (done) {
      const configuration = this.configuration;
      const client = configuration.newClient(configuration.writeConcernMax(), { poolSize: 1 });
      client.connect((err, client) => {
        expect(err).to.not.exist;
        this.defer(() => client.close());

        const db = client.db(configuration.db);
        var collection = db.collection('shouldCorrectlySkipAndLimit');
        var docs = [];
        for (var i = 0; i < 100; i++) docs.push({ a: i, OrderNumber: i });

        collection.insert(docs, configuration.writeConcernMax(), err => {
          expect(err).to.not.exist;

          collection
            .find({}, { OrderNumber: 1 })
            .skip(10)
            .limit(10)
            .toArray((err, items) => {
              expect(err).to.not.exist;
              test.equal(10, items[0].OrderNumber);

              collection
                .find({}, { OrderNumber: 1 })
                .skip(10)
                .limit(10)
                .count(true, (err, count) => {
                  expect(err).to.not.exist;
                  test.equal(10, count);
                  done();
                });
            });
        });
      });
    }
  });

  it('shouldFailToTailANormalCollection', {
    // Add a tag that our runner can trigger on
    // in this case we are setting that node needs to be higher than 0.10.X to run
    metadata: {
      requires: { topology: ['single', 'replicaset', 'sharded', 'ssl', 'heap', 'wiredtiger'] }
    },

    test: function (done) {
      const configuration = this.configuration;
      const client = configuration.newClient(configuration.writeConcernMax(), { poolSize: 1 });
      client.connect((err, client) => {
        expect(err).to.not.exist;
        this.defer(() => client.close());

        const db = client.db(configuration.db);
        var collection = db.collection('shouldFailToTailANormalCollection');
        var docs = [];
        for (var i = 0; i < 100; i++) docs.push({ a: i, OrderNumber: i });

        collection.insert(docs, configuration.writeConcernMax(), err => {
          expect(err).to.not.exist;

          const cursor = collection.find({}, { tailable: true });
          cursor.each(err => {
            test.ok(err instanceof Error);
            test.ok(typeof err.code === 'number');

            // Close cursor b/c we did not exhaust cursor
            cursor.close();
            done();
          });
        });
      });
    }
  });

  it('shouldCorrectlyUseFindAndCursorCount', {
    // Add a tag that our runner can trigger on
    // in this case we are setting that node needs to be higher than 0.10.X to run
    metadata: {
      requires: { topology: ['single', 'replicaset', 'sharded', 'ssl', 'heap', 'wiredtiger'] }
    },

    test: function (done) {
      const configuration = this.configuration;
      const client = configuration.newClient(configuration.writeConcernMax(), { poolSize: 1 });

      // DOC_LINE var client = new MongoClient(new Server('localhost', 27017));
      // DOC_START
      // Establish connection to db
      client.connect((err, client) => {
        expect(err).to.not.exist;
        this.defer(() => client.close());

        const db = client.db(configuration.db);

        // Create a lot of documents to insert
        var docs = [];
        for (var i = 0; i < 100; i++) {
          docs.push({ a: i });
        }

        // Create a collection
        db.createCollection('test_close_function_on_cursor_2', (err, collection) => {
          expect(err).to.not.exist;

          // Insert documents into collection
          collection.insert(docs, configuration.writeConcernMax(), err => {
            expect(err).to.not.exist;

            const cursor = collection.find({});

            cursor.count((err, count) => {
              expect(err).to.not.exist;
              test.equal(100, count);

              done();
            });
          });
        });
      });
      // DOC_END
    }
  });

  it('should correctly apply hint to count command for cursor', {
    // Add a tag that our runner can trigger on
    // in this case we are setting that node needs to be higher than 0.10.X to run
    metadata: {
      requires: {
        topology: ['single', 'replicaset', 'sharded', 'ssl', 'heap', 'wiredtiger'],
        mongodb: '>2.5.5'
      }
    },

    test: function (done) {
      const configuration = this.configuration;
      const client = configuration.newClient(configuration.writeConcernMax(), { poolSize: 1 });

      // DOC_LINE var client = new MongoClient(new Server('localhost', 27017));
      // DOC_START
      // Establish connection to db
      client.connect((err, client) => {
        expect(err).to.not.exist;
        this.defer(() => client.close());

        const db = client.db(configuration.db);
        var col = db.collection('count_hint');

        col.insert([{ i: 1 }, { i: 2 }], { w: 1 }, err => {
          expect(err).to.not.exist;

          col.ensureIndex({ i: 1 }, err => {
            expect(err).to.not.exist;

            col.find({ i: 1 }, { hint: '_id_' }).count((err, count) => {
              expect(err).to.not.exist;
              test.equal(1, count);

              col.find({}, { hint: '_id_' }).count((err, count) => {
                expect(err).to.not.exist;
                test.equal(2, count);

                col.find({ i: 1 }, { hint: 'BAD HINT' }).count(err => {
                  test.ok(err != null);

                  col.ensureIndex({ x: 1 }, { sparse: true }, err => {
                    expect(err).to.not.exist;

                    col.find({ i: 1 }, { hint: 'x_1' }).count((err, count) => {
                      expect(err).to.not.exist;
                      test.equal(0, count);

                      col.find({}, { hint: 'i_1' }).count((err, count) => {
                        expect(err).to.not.exist;
                        test.equal(2, count);

                        done();
                      });
                    });
                  });
                });
              });
            });
          });
        });
      });
      // DOC_END
    }
  });

  it('Terminate each after first document by returning false', {
    // Add a tag that our runner can trigger on
    // in this case we are setting that node needs to be higher than 0.10.X to run
    metadata: {
      requires: { topology: ['single', 'replicaset', 'sharded', 'ssl', 'heap', 'wiredtiger'] }
    },

    test: function (done) {
      const configuration = this.configuration;
      const client = configuration.newClient(configuration.writeConcernMax(), { poolSize: 1 });
      client.connect((err, client) => {
        expect(err).to.not.exist;
        this.defer(() => client.close());

        const db = client.db(configuration.db);

        // Create a lot of documents to insert
        var docs = [];
        for (var i = 0; i < 100; i++) {
          docs.push({ a: i });
        }

        // Create a collection
        db.createCollection('terminate_each_returning_false', (err, collection) => {
          expect(err).to.not.exist;

          // Insert documents into collection
          collection.insert(docs, configuration.writeConcernMax(), err => {
            expect(err).to.not.exist;
            var finished = false;

            collection.find({}).each(function (err, doc) {
              expect(err).to.not.exist;

              if (doc) {
                test.equal(finished, false);
                finished = true;

                done();
                return false;
              }
            });
          });
        });
      });
    }
  });

  it('Should correctly handle maxTimeMS as part of findOne options', {
    // Add a tag that our runner can trigger on
    // in this case we are setting that node needs to be higher than 0.10.X to run
    metadata: {
      requires: { topology: ['single', 'replicaset', 'sharded', 'ssl', 'heap', 'wiredtiger'] }
    },

    test: function (done) {
      const configuration = this.configuration;
      const client = configuration.newClient(configuration.writeConcernMax(), { poolSize: 1 });
      client.connect((err, client) => {
        expect(err).to.not.exist;
        this.defer(() => client.close());

        const db = client.db(configuration.db);
        var donkey = {
          color: 'brown'
        };

        db.collection('donkies').insertOne(donkey, function (err, result) {
          expect(err).to.not.exist;

          var query = { _id: result.insertedId };
          var options = { maxTimeMS: 1000 };

          db.collection('donkies').findOne(query, options, function (err, doc) {
            expect(err).to.not.exist;
            test.equal('brown', doc.color);

            done();
          });
        });
      });
    }
  });

  it('Should correctly handle batchSize of 2', {
    // Add a tag that our runner can trigger on
    // in this case we are setting that node needs to be higher than 0.10.X to run
    metadata: {
      requires: { topology: ['single', 'replicaset', 'sharded', 'ssl', 'heap', 'wiredtiger'] }
    },

    test: function (done) {
      const configuration = this.configuration;
      const client = configuration.newClient(configuration.writeConcernMax(), { poolSize: 1 });
      client.connect((err, client) => {
        expect(err).to.not.exist;
        this.defer(() => client.close());

        const db = client.db(configuration.db);
        const collectionName = 'should_correctly_handle_batchSize_2';
        db.collection(collectionName).insert([{ x: 1 }, { x: 2 }, { x: 3 }], err => {
          expect(err).to.not.exist;

          const cursor = db.collection(collectionName).find({}, { batchSize: 2 });
          this.defer(() => cursor.close());

          cursor.next(err => {
            expect(err).to.not.exist;

            cursor.next(err => {
              expect(err).to.not.exist;

              cursor.next(err => {
                expect(err).to.not.exist;
                done();
              });
            });
          });
        });
      });
    }
  });

  it('Should report database name and collection name', {
    metadata: { requires: { topology: ['single'] } },

    test: function (done) {
      const configuration = this.configuration;
      const client = configuration.newClient(configuration.writeConcernMax(), { poolSize: 1 });
      client.connect((err, client) => {
        expect(err).to.not.exist;
        this.defer(() => client.close());

        const db = client.db(configuration.db);
        const cursor = db.collection('myCollection').find({});
        test.equal('myCollection', cursor.namespace.collection);
        test.equal('integration_tests', cursor.namespace.db);

        done();
      });
    }
  });

  it('Should correctly execute count on cursor with maxTimeMS', {
    // Add a tag that our runner can trigger on
    // in this case we are setting that node needs to be higher than 0.10.X to run
    metadata: {
      requires: { topology: ['single', 'replicaset', 'sharded', 'ssl', 'heap', 'wiredtiger'] }
    },

    test: function (done) {
      var docs = [];

      for (var i = 0; i < 1000; i++) {
        var d = new Date().getTime() + i * 1000;
        docs[i] = { a: i, createdAt: new Date(d) };
      }

      const configuration = this.configuration;
      const client = configuration.newClient(configuration.writeConcernMax(), { poolSize: 1 });
      client.connect((err, client) => {
        expect(err).to.not.exist;
        this.defer(() => client.close());

        const db = client.db(configuration.db);
        db.createCollection('Should_correctly_execute_count_on_cursor_2', function (
          err,
          collection
        ) {
          expect(err).to.not.exist;

          // insert all docs
          collection.insert(docs, configuration.writeConcernMax(), err => {
            expect(err).to.not.exist;

            // Create a cursor for the content
            var cursor = collection.find({});
            cursor.limit(100);
            cursor.skip(10);
            cursor.count(true, { maxTimeMS: 1000 }, err => {
              expect(err).to.not.exist;

              // Create a cursor for the content
              var cursor = collection.find({});
              cursor.limit(100);
              cursor.skip(10);
              cursor.maxTimeMS(100);
              cursor.count(err => {
                expect(err).to.not.exist;

                done();
              });
            });
          });
        });
      });
    }
  });

  it('Should correctly execute count on cursor with maxTimeMS set using legacy method', {
    // Add a tag that our runner can trigger on
    // in this case we are setting that node needs to be higher than 0.10.X to run
    metadata: {
      requires: { topology: ['single', 'replicaset', 'sharded', 'ssl', 'heap', 'wiredtiger'] }
    },

    test: function (done) {
      var docs = [];

      for (var i = 0; i < 1000; i++) {
        var d = new Date().getTime() + i * 1000;
        docs[i] = { a: i, createdAt: new Date(d) };
      }

      const configuration = this.configuration;
      const client = configuration.newClient(configuration.writeConcernMax(), { poolSize: 1 });
      client.connect((err, client) => {
        expect(err).to.not.exist;
        this.defer(() => client.close());

        const db = client.db(configuration.db);
        db.createCollection('Should_correctly_execute_count_on_cursor_3', function (
          err,
          collection
        ) {
          expect(err).to.not.exist;

          // insert all docs
          collection.insert(docs, configuration.writeConcernMax(), err => {
            expect(err).to.not.exist;

            // Create a cursor for the content
            var cursor = collection.find({}, { maxTimeMS: 100 });
            cursor.toArray(err => {
              expect(err).to.not.exist;

              done();
            });
          });
        });
      });
    }
  });

  it('Should correctly apply map to toArray', {
    // Add a tag that our runner can trigger on
    // in this case we are setting that node needs to be higher than 0.10.X to run
    metadata: {
      requires: { topology: ['single', 'replicaset', 'sharded', 'ssl', 'heap', 'wiredtiger'] }
    },

    test: function (done) {
      var docs = [];

      for (var i = 0; i < 1000; i++) {
        var d = new Date().getTime() + i * 1000;
        docs[i] = { a: i, createdAt: new Date(d) };
      }

      const configuration = this.configuration;
      const client = configuration.newClient(configuration.writeConcernMax(), { poolSize: 1 });
      client.connect((err, client) => {
        expect(err).to.not.exist;
        this.defer(() => client.close());

        const db = client.db(configuration.db);
        var collection = db.collection('map_toArray');

        // insert all docs
        collection.insert(docs, configuration.writeConcernMax(), err => {
          expect(err).to.not.exist;

          // Create a cursor for the content
          var cursor = collection
            .find({})
            .map(function () {
              return { a: 1 };
            })
            .batchSize(5)
            .limit(10);

          cursor.toArray(function (err, docs) {
            expect(err).to.not.exist;
            test.equal(10, docs.length);

            // Ensure all docs where mapped
            docs.forEach(function (x) {
              test.equal(1, x.a);
            });

            done();
          });
        });
      });
    }
  });

  it('Should correctly apply map to next', {
    // Add a tag that our runner can trigger on
    // in this case we are setting that node needs to be higher than 0.10.X to run
    metadata: {
      requires: { topology: ['single', 'replicaset', 'sharded', 'ssl', 'heap', 'wiredtiger'] }
    },

    test: function (done) {
      const docs = [];
      for (var i = 0; i < 1000; i++) {
        const d = new Date().getTime() + i * 1000;
        docs[i] = { a: i, createdAt: new Date(d) };
      }

      const configuration = this.configuration;
      const client = configuration.newClient(configuration.writeConcernMax(), { poolSize: 1 });
      client.connect((err, client) => {
        expect(err).to.not.exist;
        this.defer(() => client.close());

        const db = client.db(configuration.db);
        const collection = db.collection('map_next');

        // insert all docs
        collection.insert(docs, configuration.writeConcernMax(), err => {
          expect(err).to.not.exist;

          // Create a cursor for the content
          const cursor = collection
            .find({})
            .map(function () {
              return { a: 1 };
            })
            .batchSize(5)
            .limit(10);

          this.defer(() => cursor.close());
          cursor.next((err, doc) => {
            expect(err).to.not.exist;
            test.equal(1, doc.a);
            done();
          });
        });
      });
    }
  });

  it('Should correctly apply map to each', {
    // Add a tag that our runner can trigger on
    // in this case we are setting that node needs to be higher than 0.10.X to run
    metadata: {
      requires: { topology: ['single', 'replicaset', 'sharded', 'ssl', 'heap', 'wiredtiger'] }
    },

    test: function (done) {
      var docs = [];

      for (var i = 0; i < 1000; i++) {
        var d = new Date().getTime() + i * 1000;
        docs[i] = { a: i, createdAt: new Date(d) };
      }

      const configuration = this.configuration;
      const client = configuration.newClient(configuration.writeConcernMax(), { poolSize: 1 });
      client.connect((err, client) => {
        expect(err).to.not.exist;
        this.defer(() => client.close());

        const db = client.db(configuration.db);
        const collection = db.collection('map_each');

        // insert all docs
        collection.insert(docs, configuration.writeConcernMax(), err => {
          expect(err).to.not.exist;

          // Create a cursor for the content
          var cursor = collection
            .find({})
            .map(function () {
              return { a: 1 };
            })
            .batchSize(5)
            .limit(10);

          cursor.each(function (err, doc) {
            expect(err).to.not.exist;

            if (doc) {
              test.equal(1, doc.a);
            } else {
              done();
            }
          });
        });
      });
    }
  });

  it('Should correctly apply map to forEach', {
    // Add a tag that our runner can trigger on
    // in this case we are setting that node needs to be higher than 0.10.X to run
    metadata: {
      requires: { topology: ['single', 'replicaset', 'sharded', 'ssl', 'heap', 'wiredtiger'] }
    },

    test: function (done) {
      var docs = [];

      for (var i = 0; i < 1000; i++) {
        var d = new Date().getTime() + i * 1000;
        docs[i] = { a: i, createdAt: new Date(d) };
      }

      const configuration = this.configuration;
      const client = configuration.newClient(configuration.writeConcernMax(), { poolSize: 1 });
      client.connect((err, client) => {
        expect(err).to.not.exist;
        this.defer(() => client.close());

        const db = client.db(configuration.db);
        var collection = db.collection('map_forEach');

        // insert all docs
        collection.insert(docs, configuration.writeConcernMax(), err => {
          expect(err).to.not.exist;

          // Create a cursor for the content
          var cursor = collection
            .find({})
            .map(function () {
              return { a: 2 };
            })
            .map(function (x) {
              return { a: x.a * x.a };
            })
            .batchSize(5)
            .limit(10);

          cursor.forEach(
            function (doc) {
              test.equal(4, doc.a);
            },
            err => {
              expect(err).to.not.exist;
              done();
            }
          );
        });
      });
    }
  });

  it('Should correctly apply multiple uses of map and apply forEach', {
    // Add a tag that our runner can trigger on
    // in this case we are setting that node needs to be higher than 0.10.X to run
    metadata: {
      requires: { topology: ['single', 'replicaset', 'sharded', 'ssl', 'heap', 'wiredtiger'] }
    },

    test: function (done) {
      var docs = [];

      for (var i = 0; i < 1000; i++) {
        var d = new Date().getTime() + i * 1000;
        docs[i] = { a: i, createdAt: new Date(d) };
      }

      const configuration = this.configuration;
      const client = configuration.newClient(configuration.writeConcernMax(), { poolSize: 1 });
      client.connect((err, client) => {
        expect(err).to.not.exist;
        this.defer(() => client.close());

        const db = client.db(configuration.db);
        var collection = db.collection('map_mapmapforEach');

        // insert all docs
        collection.insert(docs, configuration.writeConcernMax(), err => {
          expect(err).to.not.exist;

          // Create a cursor for the content
          var cursor = collection
            .find({})
            .map(function () {
              return { a: 1 };
            })
            .batchSize(5)
            .limit(10);

          cursor.forEach(
            function (doc) {
              test.equal(1, doc.a);
            },
            err => {
              expect(err).to.not.exist;
              done();
            }
          );
        });
      });
    }
  });

  it('Should correctly apply skip and limit to large set of documents', {
    // Add a tag that our runner can trigger on
    // in this case we are setting that node needs to be higher than 0.10.X to run
    metadata: { requires: { topology: ['single', 'replicaset', 'ssl', 'heap', 'wiredtiger'] } },

    test: function (done) {
      const configuration = this.configuration;
      const client = configuration.newClient(configuration.writeConcernMax(), { poolSize: 1 });
      client.connect((err, client) => {
        expect(err).to.not.exist;
        this.defer(() => client.close());

        const db = client.db(configuration.db);
        var collection = db.collection('cursor_limit_skip_correctly');

        // Insert x number of docs
        var ordered = collection.initializeUnorderedBulkOp();

        for (var i = 0; i < 6000; i++) {
          ordered.insert({ a: i });
        }

        ordered.execute({ w: 1 }, err => {
          expect(err).to.not.exist;

          // Let's attempt to skip and limit
          collection
            .find({})
            .limit(2016)
            .skip(2016)
            .toArray(function (err, docs) {
              expect(err).to.not.exist;
              test.equal(2016, docs.length);

              done();
            });
        });
      });
    }
  });

  it('should tail cursor using maxAwaitTimeMS for 3.2 or higher', {
    // Add a tag that our runner can trigger on
    // in this case we are setting that node needs to be higher than 0.10.X to run
    metadata: { requires: { topology: ['single'], mongodb: '>3.1.9' } },

    test: function (done) {
      const configuration = this.configuration;
      const client = configuration.newClient(configuration.writeConcernMax(), { poolSize: 1 });
      client.connect((err, client) => {
        expect(err).to.not.exist;
        this.defer(() => client.close());

        const db = client.db(configuration.db);
        var options = { capped: true, size: 8 };
        db.createCollection('should_await_data_max_awaittime_ms', options, function (
          err,
          collection
        ) {
          expect(err).to.not.exist;

          collection.insert({ a: 1 }, configuration.writeConcernMax(), err => {
            expect(err).to.not.exist;

            var s = new Date();
            // Create cursor with awaitdata, and timeout after the period specified
            var cursor = collection
              .find({})
              .addCursorFlag('tailable', true)
              .addCursorFlag('awaitData', true)
              .maxAwaitTimeMS(500);

            cursor.each(function (err, result) {
              if (result) {
                setTimeout(function () {
                  cursor.kill();
                }, 300);
              } else {
                test.ok(new Date().getTime() - s.getTime() >= 500);

                // TODO: forced because the cursor is still open/active
                client.close(true, done);
              }
            });
          });
        });
      });
    }
  });

  it('Should not emit any events after close event emitted due to cursor killed', {
    // Add a tag that our runner can trigger on
    // in this case we are setting that node needs to be higher than 0.10.X to run
    metadata: { requires: { topology: ['single', 'replicaset', 'ssl', 'heap', 'wiredtiger'] } },

    test: function (done) {
      const configuration = this.configuration;
      const client = configuration.newClient(configuration.writeConcernMax(), { poolSize: 1 });
      client.connect((err, client) => {
        expect(err).to.not.exist;
        this.defer(() => client.close());

        const db = client.db(configuration.db);
        var collection = db.collection('cursor_limit_skip_correctly');

        // Insert x number of docs
        var ordered = collection.initializeUnorderedBulkOp();

        for (var i = 0; i < 100; i++) {
          ordered.insert({ a: i });
        }

        ordered.execute({ w: 1 }, err => {
          expect(err).to.not.exist;

          // Let's attempt to skip and limit
          var cursor = collection.find({}).batchSize(10);
          const stream = cursor.stream();
          stream.on('data', function () {
            stream.destroy();
          });

          cursor.on('close', function () {
            done();
          });
        });
      });
    }
  });

  it('shouldCorrectlyExecuteEnsureIndexWithNoCallback', {
    // Add a tag that our runner can trigger on
    // in this case we are setting that node needs to be higher than 0.10.X to run
    metadata: {
      requires: { topology: ['single', 'replicaset', 'sharded', 'ssl', 'heap', 'wiredtiger'] }
    },

    test: function (done) {
      var docs = [];

      for (var i = 0; i < 1; i++) {
        var d = new Date().getTime() + i * 1000;
        docs[i] = { createdAt: new Date(d) };
      }

      const configuration = this.configuration;
      const client = configuration.newClient(configuration.writeConcernMax(), { poolSize: 1 });
      client.connect((err, client) => {
        expect(err).to.not.exist;
        this.defer(() => client.close());

        const db = client.db(configuration.db);
        db.createCollection('shouldCorrectlyExecuteEnsureIndexWithNoCallback', function (
          err,
          collection
        ) {
          expect(err).to.not.exist;

          // ensure index of createdAt index
          collection.ensureIndex({ createdAt: 1 }, err => {
            expect(err).to.not.exist;

            // insert all docs
            collection.insert(docs, configuration.writeConcernMax(), err => {
              expect(err).to.not.exist;

              // Find with sort
              collection
                .find()
                .sort(['createdAt', 'asc'])
                .toArray((err, items) => {
                  expect(err).to.not.exist;

                  test.equal(1, items.length);
                  done();
                });
            });
          });
        });
      });
    }
  });

  it('Should correctly execute count on cursor with limit and skip', {
    // Add a tag that our runner can trigger on
    // in this case we are setting that node needs to be higher than 0.10.X to run
    metadata: {
      requires: { topology: ['single', 'replicaset', 'sharded', 'ssl', 'heap', 'wiredtiger'] }
    },

    test: function (done) {
      var docs = [];

      for (var i = 0; i < 50; i++) {
        var d = new Date().getTime() + i * 1000;
        docs[i] = { a: i, createdAt: new Date(d) };
      }

      const configuration = this.configuration;
      const client = configuration.newClient(configuration.writeConcernMax(), { poolSize: 1 });
      client.connect((err, client) => {
        expect(err).to.not.exist;
        this.defer(() => client.close());

        const db = client.db(configuration.db);
        db.createCollection('negative_batch_size_and_limit_set', (err, collection) => {
          expect(err).to.not.exist;

          // insert all docs
          collection.insert(docs, configuration.writeConcernMax(), err => {
            expect(err).to.not.exist;

            // Create a cursor for the content
            var cursor = collection.find({});
            cursor
              .limit(100)
              .skip(0)
              .count(function (err, c) {
                expect(err).to.not.exist;
                test.equal(50, c);

                var cursor = collection.find({});
                cursor
                  .limit(100)
                  .skip(0)
                  .toArray(err => {
                    expect(err).to.not.exist;
                    test.equal(50, c);

                    done();
                  });
              });
          });
        });
      });
    }
  });

  it('Should correctly handle negative batchSize and set the limit', {
    // Add a tag that our runner can trigger on
    // in this case we are setting that node needs to be higher than 0.10.X to run
    metadata: {
      requires: { topology: ['single', 'replicaset', 'sharded', 'ssl', 'heap', 'wiredtiger'] }
    },

    test: function (done) {
      var docs = [];
      const configuration = this.configuration;

      for (var i = 0; i < 50; i++) {
        var d = new Date().getTime() + i * 1000;
        docs[i] = { a: i, createdAt: new Date(d) };
      }

      const client = configuration.newClient(configuration.writeConcernMax(), { poolSize: 1 });
      client.connect((err, client) => {
        expect(err).to.not.exist;
        this.defer(() => client.close());

        const db = client.db(configuration.db);
        db.createCollection('Should_correctly_execute_count_on_cursor_1_', function (
          err,
          collection
        ) {
          expect(err).to.not.exist;

          // insert all docs
          collection.insert(docs, configuration.writeConcernMax(), err => {
            expect(err).to.not.exist;

            // Create a cursor for the content
            var cursor = collection.find({});
            cursor.batchSize(-10).next(err => {
              expect(err).to.not.exist;
              test.ok(cursor.id.equals(BSON.Long.ZERO));

              done();
            });
          });
        });
      });
    }
  });

  it('Correctly decorate the cursor count command with skip, limit, hint, readConcern', {
    // Add a tag that our runner can trigger on
    // in this case we are setting that node needs to be higher than 0.10.X to run
    metadata: {
      requires: { topology: ['single', 'replicaset', 'sharded', 'ssl', 'heap', 'wiredtiger'] }
    },

    test: function (done) {
      var started = [];
      var listener = require('../../src').instrument(err => {
        expect(err).to.not.exist;
      });

      listener.on('started', function (event) {
        if (event.commandName === 'count') started.push(event);
      });

      const configuration = this.configuration;
      const client = configuration.newClient(configuration.writeConcernMax(), { poolSize: 1 });
      client.connect((err, client) => {
        expect(err).to.not.exist;
        this.defer(() => client.close());

        const db = client.db(configuration.db);
        db.collection('cursor_count_test', { readConcern: { level: 'local' } })
          .find({ project: '123' })
          .limit(5)
          .skip(5)
          .hint({ project: 1 })
          .count(true, err => {
            expect(err).to.not.exist;
            test.equal(1, started.length);
            if (started[0].command.readConcern)
              test.deepEqual({ level: 'local' }, started[0].command.readConcern);
            test.deepEqual({ project: 1 }, started[0].command.hint);
            test.equal(5, started[0].command.skip);
            test.equal(5, started[0].command.limit);

            listener.uninstrument();

            done();
          });
      });
    }
  });

  it('Correctly decorate the collection cursor count command with skip, limit, hint, readConcern', {
    // Add a tag that our runner can trigger on
    // in this case we are setting that node needs to be higher than 0.10.X to run
    metadata: {
      requires: { topology: ['single', 'replicaset', 'sharded', 'ssl', 'heap', 'wiredtiger'] }
    },

    test: function (done) {
      var started = [];

      var listener = require('../../src').instrument(err => {
        expect(err).to.not.exist;
      });

      listener.on('started', function (event) {
        if (event.commandName === 'count') started.push(event);
      });

      const configuration = this.configuration;
      const client = configuration.newClient(configuration.writeConcernMax(), { poolSize: 1 });
      client.connect((err, client) => {
        expect(err).to.not.exist;
        this.defer(() => client.close());

        const db = client.db(configuration.db);
        db.collection('cursor_count_test1', { readConcern: { level: 'local' } }).count(
          {
            project: '123'
          },
          {
            readConcern: { level: 'local' },
            limit: 5,
            skip: 5,
            hint: { project: 1 }
          },
          err => {
            expect(err).to.not.exist;
            test.equal(1, started.length);
            if (started[0].command.readConcern)
              test.deepEqual({ level: 'local' }, started[0].command.readConcern);
            test.deepEqual({ project: 1 }, started[0].command.hint);
            test.equal(5, started[0].command.skip);
            test.equal(5, started[0].command.limit);

            listener.uninstrument();

            done();
          }
        );
      });
    }
  });

  it('Should properly kill a cursor', {
    metadata: {
      requires: {
        topology: ['single', 'replicaset', 'sharded', 'ssl', 'heap', 'wiredtiger'],
        mongodb: '>=3.2.0'
      }
    },

    test: function () {
      // Load up the documents
      const docs = [];
      for (let i = 0; i < 1000; i += 1) {
        docs.push({
          a: i
        });
      }

      const configuration = this.configuration;
      const client = configuration.newClient(configuration.writeConcernMax(), { poolSize: 1 });

      let cleanup = () => {};
      let caughtError = undefined;

      return (
        client
          .connect()
          .then(client => {
            this.defer(() => client.close());
            const db = client.db(configuration.db);
            const collection = db.collection('cursorkilltest1');

            // Insert 1000 documents
            return collection.insert(docs).then(() => {
              // Generate cursor for find operation
              const cursor = collection.find({});
              this.defer(() => cursor.close());

              // Iterate cursor past first element
              return cursor
                .next()
                .then(() => cursor.next())
                .then(() => {
                  // Confirm that cursorId is non-zero
                  const longId = cursor.id;
                  expect(longId).to.be.an('object');
                  expect(Object.getPrototypeOf(longId)).to.haveOwnProperty('_bsontype', 'Long');
                  const id = longId.toNumber();

                  expect(id).to.not.equal(0);

                  // Kill cursor
                  return new Promise((resolve, reject) =>
                    cursor.kill((err, r) => (err ? reject(err) : resolve(r)))
                  ).then(response => {
                    // sharded clusters will return a long, single return integers
                    if (
                      response &&
                      response.cursorsKilled &&
                      Array.isArray(response.cursorsKilled)
                    ) {
                      response.cursorsKilled = response.cursorsKilled.map(id =>
                        typeof id === 'number' ? BSON.Long.fromNumber(id) : id
                      );
                    }

                    expect(response.ok).to.equal(1);
                    expect(response.cursorsKilled[0].equals(longId)).to.be.ok;
                  });
                });
            });
          })

          // Clean up. Make sure that even in case of error, we still always clean up connection
          .catch(e => (caughtError = e))
          .then(cleanup)
          .then(() => {
            if (caughtError) {
              throw caughtError;
            }
          })
      );
    }
  });

  // NOTE: This is skipped because I don't think its correct or adds value. The expected error
  //       is not an error with hasNext (from server), but rather a local TypeError which should
  //       be caught anyway. The only solution here would be to wrap the entire top level call
  //       in a try/catch which is not going to happen.
  it.skip('Should propagate hasNext errors when using a callback', {
    metadata: {
      requires: { topology: ['single', 'replicaset', 'sharded', 'ssl', 'heap', 'wiredtiger'] }
    },
    test: function (done) {
      const configuration = this.configuration;
      var client = configuration.newClient({ w: 1 }, { poolSize: 1, auto_reconnect: false });
      client.connect((err, client) => {
        expect(err).to.not.exist;
        this.defer(() => client.close());

        const db = client.db(configuration.db);
        var findCommand = {
          find: 'integration_tests.has_next_error_callback',
          limit: 0,
          skip: 0,
          query: {},
          slaveOk: false
        };

        var cursor = db.s.topology.cursor(db.namespace, findCommand, { readPreference: 42 });
        cursor.hasNext(err => {
          test.ok(err !== null);
          test.equal(err.message, 'readPreference must be a ReadPreference instance');
          done();
        });
      });
    }
  });

  it(
    'should return implicit session to pool when client-side cursor exhausts results on initial query',
    {
      metadata: {
        requires: {
          topology: ['single', 'replicaset', 'sharded', 'ssl', 'heap', 'wiredtiger'],
          mongodb: '>=3.6.0'
        }
      },
      test: function (done) {
        const configuration = this.configuration;
        const client = configuration.newClient({ w: 1 }, { poolSize: 1, auto_reconnect: false });

        client.connect((err, client) => {
          expect(err).to.not.exist;
          this.defer(() => client.close());

          const db = client.db(configuration.db);
          const collection = db.collection('cursor_session_tests');

          collection.insertMany([{ a: 1, b: 2 }], err => {
            expect(err).to.not.exist;
            const cursor = collection.find({});

            cursor.next(function () {
              test.equal(client.topology.s.sessions.size, 0);
              done();
            });
          });
        });
      }
    }
  );

  it(
    'should return implicit session to pool when client-side cursor exhausts results after a getMore',
    {
      metadata: {
        requires: {
          topology: ['single', 'replicaset', 'sharded', 'ssl', 'heap', 'wiredtiger'],
          mongodb: '>=3.6.0'
        }
      },
      test: function (done) {
        const configuration = this.configuration;
        const client = configuration.newClient({ w: 1 }, { poolSize: 1, auto_reconnect: false });

        client.connect((err, client) => {
          expect(err).to.not.exist;
          this.defer(() => client.close());

          const db = client.db(configuration.db);
          const collection = db.collection('cursor_session_tests2');

          const docs = [
            { a: 1, b: 2 },
            { a: 3, b: 4 },
            { a: 5, b: 6 },
            { a: 7, b: 8 },
            { a: 9, b: 10 }
          ];

          collection.insertMany(docs, err => {
            expect(err).to.not.exist;
            const cursor = collection.find({}, { batchSize: 3 });
            cursor.next(function () {
              test.equal(client.topology.s.sessions.size, 1);
              cursor.next(function () {
                test.equal(client.topology.s.sessions.size, 1);
                cursor.next(function () {
                  test.equal(client.topology.s.sessions.size, 1);
                  cursor.next(function () {
                    test.equal(client.topology.s.sessions.size, 0);
                    done();
                  });
                });
              });
            });
          });
        });
      }
    }
  );

  it('should return a promise when no callback supplied to forEach method', function () {
    const configuration = this.configuration;
    const client = configuration.newClient({ w: 1 }, { poolSize: 1, auto_reconnect: false });

    return client.connect().then(() => {
      this.defer(() => client.close());

      const db = client.db(configuration.db);
      const collection = db.collection('cursor_session_tests2');
      const cursor = collection.find();
      this.defer(() => cursor.close());

      const promise = cursor.forEach(() => {});
      expect(promise).to.exist.and.to.be.an.instanceof(Promise);
      return promise;
    });
  });

  it('should return false when exhausted and hasNext called more than once', function (done) {
    const configuration = this.configuration;
    const client = configuration.newClient({ w: 1 }, { poolSize: 1, auto_reconnect: false });

    client.connect((err, client) => {
      expect(err).to.not.exist;
      this.defer(() => client.close());

      const db = client.db(configuration.db);
      db.createCollection('cursor_hasNext_test').then(() => {
        const cursor = db.collection('cursor_hasNext_test').find();
        this.defer(() => cursor.close());

        cursor
          .hasNext()
          .then(val1 => {
            expect(val1).to.equal(false);
            return cursor.hasNext();
          })
          .then(val2 => {
            expect(val2).to.equal(false);
            done();
          });
      });
    });
  });

  const testTransformStream = (config, _done) => {
    const client = config.client;
    const configuration = config.configuration;
    const collectionName = config.collectionName;
    const transformFunc = config.transformFunc;
    const expectedSet = config.expectedSet;

    let cursor;
    const done = err => cursor.close(err2 => client.close(err3 => _done(err || err2 || err3)));

    client.connect((err, client) => {
      expect(err).to.not.exist;

      const db = client.db(configuration.db);
      let collection;
      const docs = [
        { _id: 0, a: { b: 1, c: 0 } },
        { _id: 1, a: { b: 1, c: 0 } },
        { _id: 2, a: { b: 1, c: 0 } }
      ];
      const resultSet = new Set();
      const transformParam = transformFunc != null ? { transform: transformFunc } : null;
      Promise.resolve()
        .then(() => db.createCollection(collectionName))
        .then(() => (collection = db.collection(collectionName)))
        .then(() => collection.insertMany(docs))
        .then(() => {
          cursor = collection.find();
          return cursor.transformStream(transformParam);
        })
        .then(stream => {
          stream.on('data', function (doc) {
            resultSet.add(doc);
          });

          stream.once('end', function () {
            expect(resultSet).to.deep.equal(expectedSet);
            done();
          });

          stream.once('error', e => {
            done(e);
          });
        })
        .catch(e => done(e));
    });
  };

  it('transformStream should apply the supplied transformation function to each document in the stream', function (done) {
    const configuration = this.configuration;
    const client = configuration.newClient({ w: 1 }, { poolSize: 1, auto_reconnect: false });
    const expectedDocs = [
      { _id: 0, b: 1, c: 0 },
      { _id: 1, b: 1, c: 0 },
      { _id: 2, b: 1, c: 0 }
    ];
    const config = {
      client: client,
      configuration: configuration,
      collectionName: 'transformStream-test-transform',
      transformFunc: doc => ({ _id: doc._id, b: doc.a.b, c: doc.a.c }),
      expectedSet: new Set(expectedDocs)
    };

    testTransformStream(config, done);
  });

  it('transformStream should return a stream of unmodified docs if no transform function applied', function (done) {
    const configuration = this.configuration;
    const client = configuration.newClient({ w: 1 }, { poolSize: 1, auto_reconnect: false });
    const expectedDocs = [
      { _id: 0, a: { b: 1, c: 0 } },
      { _id: 1, a: { b: 1, c: 0 } },
      { _id: 2, a: { b: 1, c: 0 } }
    ];
    const config = {
      client: client,
      configuration: configuration,
      collectionName: 'transformStream-test-notransform',
      transformFunc: null,
      expectedSet: new Set(expectedDocs)
    };

    testTransformStream(config, done);
  });

  it.skip('should apply parent read preference to count command', function (done) {
    // NOTE: this test is skipped because mongo orchestration does not test sharded clusters
    // with secondaries. This behavior should be unit tested

    const configuration = this.configuration;
    const client = configuration.newClient(
      { w: 1, readPreference: ReadPreference.SECONDARY },
      { poolSize: 1, auto_reconnect: false, connectWithNoPrimary: true }
    );

    client.connect((err, client) => {
      expect(err).to.not.exist;
      this.defer(() => client.close());

      const db = client.db(configuration.db);
      let collection, cursor, spy;
      const close = e => cursor.close(() => client.close(() => done(e)));

      Promise.resolve()
        .then(() => new Promise(resolve => setTimeout(() => resolve(), 500)))
        .then(() => db.createCollection('test_count_readPreference'))
        .then(() => (collection = db.collection('test_count_readPreference')))
        .then(() => collection.find())
        .then(_cursor => (cursor = _cursor))
        .then(() => (spy = sinon.spy(cursor.topology, 'command')))
        .then(() => cursor.count())
        .then(() =>
          expect(spy.firstCall.args[2])
            .to.have.nested.property('readPreference.mode')
            .that.equals('secondary')
        )
        .then(() => close())
        .catch(e => close(e));
    });
  });

  it('should not consume first document on hasNext when streaming', function (done) {
    const configuration = this.configuration;
    const client = configuration.newClient({ w: 1 }, { poolSize: 1, auto_reconnect: false });

    client.connect(err => {
      expect(err).to.not.exist;
      this.defer(() => client.close());

      const collection = client.db().collection('documents');
      collection.drop(() => {
        const docs = [{ a: 1 }, { a: 2 }, { a: 3 }];
        collection.insertMany(docs, err => {
          expect(err).to.not.exist;

          const cursor = collection.find({}, { sort: { a: 1 } });
          cursor.hasNext((err, hasNext) => {
            expect(err).to.not.exist;
            expect(hasNext).to.be.true;

            const collected = [];
            const stream = new Writable({
              objectMode: true,
              write: (chunk, encoding, next) => {
                collected.push(chunk);
                next(undefined, chunk);
              }
            });

            const cursorStream = cursor.stream();

            cursorStream.on('end', () => {
              expect(collected).to.have.length(3);
              expect(collected).to.eql(docs);
              done();
            });

            cursorStream.pipe(stream);
          });
        });
      });
    });
  });

  describe('transforms', function () {
    it('should correctly apply map transform to cursor as readable stream', function (done) {
      const configuration = this.configuration;
      const client = configuration.newClient();
      client.connect(err => {
        expect(err).to.not.exist;
        this.defer(() => client.close());

        const docs = 'Aaden Aaron Adrian Aditya Bob Joe'.split(' ').map(x => ({ name: x }));
        const coll = client.db(configuration.db).collection('cursor_stream_mapping');
        coll.insertMany(docs, err => {
          expect(err).to.not.exist;

          const bag = [];
          const stream = coll
            .find()
            .project({ _id: 0, name: 1 })
            .map(doc => ({ mapped: doc }))
            .stream()
            .on('data', doc => bag.push(doc));

          stream.on('error', done).on('end', () => {
            expect(bag.map(x => x.mapped)).to.eql(docs.map(x => ({ name: x.name })));
            done();
          });
        });
      });
    });

    it('should correctly apply map transform when converting cursor to array', function (done) {
      const configuration = this.configuration;
      const client = configuration.newClient();
      client.connect(err => {
        expect(err).to.not.exist;
        this.defer(() => client.close());

        const docs = 'Aaden Aaron Adrian Aditya Bob Joe'.split(' ').map(x => ({ name: x }));
        const coll = client.db(configuration.db).collection('cursor_toArray_mapping');
        coll.insertMany(docs, err => {
          expect(err).to.not.exist;

          coll
            .find()
            .project({ _id: 0, name: 1 })
            .map(doc => ({ mapped: doc }))
            .toArray((err, mappedDocs) => {
              expect(err).to.not.exist;
              expect(mappedDocs.map(x => x.mapped)).to.eql(docs.map(x => ({ name: x.name })));
              done();
            });
        });
      });
    });
  });
});<|MERGE_RESOLUTION|>--- conflicted
+++ resolved
@@ -1822,13 +1822,8 @@
               test.equal(1, closed);
               test.equal(1, paused);
               test.equal(1, resumed);
-<<<<<<< HEAD
               test.strictEqual(cursor.isClosed(), true);
-              client.close(done);
-=======
-              test.strictEqual(stream.isClosed(), true);
               done();
->>>>>>> fe4821cb
             }
           });
         });
@@ -1883,13 +1878,8 @@
                   if (doneCalled === 1) {
                     expect(err).to.not.exist;
                     test.strictEqual(0, i);
-<<<<<<< HEAD
                     test.strictEqual(true, cursor.isClosed());
-                    client.close(done);
-=======
-                    test.strictEqual(true, stream.isClosed());
                     done();
->>>>>>> fe4821cb
                   }
                 };
               }
@@ -1949,13 +1939,8 @@
                 test.strictEqual(undefined, err);
                 test.strictEqual(5, i);
                 test.strictEqual(1, finished);
-<<<<<<< HEAD
                 test.strictEqual(true, cursor.isClosed());
-                client.close(done);
-=======
-                test.strictEqual(true, stream.isClosed());
                 done();
->>>>>>> fe4821cb
               }, 150);
             }
           });
