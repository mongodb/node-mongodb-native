--- conflicted
+++ resolved
@@ -3,26 +3,21 @@
 
 describe('Topology', function () {
   it('should correctly track states of a topology', {
-    metadata: { requires: { apiVersion: false } },
+    metadata: { requires: { apiVersion: false } }, // apiVersion not supported by newTopology()
     test: function (done) {
       const topology = this.configuration.newTopology();
 
-<<<<<<< HEAD
       const states = [];
       topology.on('stateChanged', (_, newState) => states.push(newState));
       topology.connect(err => {
-=======
-    const states = [];
-    topology.on('stateChanged', (_, newState) => states.push(newState));
-    topology.connect(err => {
-      expect(err).to.not.exist;
-      topology.close(err => {
->>>>>>> ee1a4d32
         expect(err).to.not.exist;
-        topology.destroy(err => {
+        topology.close(err => {
           expect(err).to.not.exist;
-          expect(states).to.eql(['connecting', 'connected', 'closing', 'closed']);
-          done();
+          topology.destroy(err => {
+            expect(err).to.not.exist;
+            expect(states).to.eql(['connecting', 'connected', 'closing', 'closed']);
+            done();
+          });
         });
       });
     }
