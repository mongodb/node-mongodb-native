--- conflicted
+++ resolved
@@ -140,13 +140,9 @@
           beforeEach(() => prepareDatabaseForSuite(testSuite, testContext));
           afterEach(() => testContext.cleanupAfterSuite());
           testSuite.tests.forEach(spec => {
-<<<<<<< HEAD
-            const maybeIt = shouldRunSpecTest.call(this, requires, spec, filter) ? it : it.skip;
-=======
             const maybeIt = shouldRunSpecTest(this.configuration, requires, spec, filter)
               ? it
               : it.skip;
->>>>>>> c67daea8
             maybeIt(spec.description, function () {
               let testPromise = Promise.resolve();
               if (spec.failPoint) {
@@ -170,21 +166,14 @@
   });
 }
 
-<<<<<<< HEAD
-function shouldRunSpecTest(requires, spec, filter) {
-  if (requires.authEnabled && process.env.AUTH !== 'auth') {
-    // TODO: We do not have a way to determine if auth is enabled in our mocha metadata
-=======
 function shouldRunSpecTest(configuration, requires, spec, filter) {
   if (requires.authEnabled && process.env.AUTH !== 'auth') {
     // TODO(NODE-3488): We do not have a way to determine if auth is enabled in our mocha metadata
->>>>>>> c67daea8
     // We need to do a admin.command({getCmdLineOpts: 1}) if it errors (code=13) auth is on
     return false;
   }
 
   if (
-<<<<<<< HEAD
     requires.serverless &&
     !shouldRunServerlessTest(requires.serverless, !!process.env.SERVERLESS)
   ) {
@@ -192,8 +181,6 @@
   }
 
   if (
-=======
->>>>>>> c67daea8
     spec.operations.some(
       op => op.name === 'waitForEvent' && op.arguments.event === 'PoolReadyEvent'
     )
@@ -202,14 +189,7 @@
     return false;
   }
 
-<<<<<<< HEAD
-  if (
-    spec.skipReason ||
-    (filter && typeof filter === 'function' && !filter(spec, this.configuration))
-  ) {
-=======
   if (spec.skipReason || (filter && typeof filter === 'function' && !filter(spec, configuration))) {
->>>>>>> c67daea8
     return false;
   }
   return true;
