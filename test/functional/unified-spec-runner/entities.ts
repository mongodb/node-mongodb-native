import {
  MongoClient,
  Db,
  Collection,
  GridFSBucket,
  Document,
  HostAddress,
  ServerApiVersion
} from '../../../src/index';
import { ReadConcern } from '../../../src/read_concern';
import { WriteConcern } from '../../../src/write_concern';
import { ReadPreference } from '../../../src/read_preference';
import { ClientSession } from '../../../src/sessions';
import { ChangeStream } from '../../../src/change_stream';
import { FindCursor } from '../../../src/cursor/find_cursor';
import type { ClientEntity, EntityDescription } from './schema';
import type {
  ConnectionPoolCreatedEvent,
  ConnectionPoolClosedEvent,
  ConnectionCreatedEvent,
  ConnectionReadyEvent,
  ConnectionClosedEvent,
  ConnectionCheckOutStartedEvent,
  ConnectionCheckOutFailedEvent,
  ConnectionCheckedOutEvent,
  ConnectionCheckedInEvent,
  ConnectionPoolClearedEvent
} from '../../../src/cmap/connection_pool_events';
import type {
  CommandFailedEvent,
  CommandStartedEvent,
  CommandSucceededEvent
} from '../../../src/cmap/command_monitoring_events';
import { makeConnectionString, patchCollectionOptions, patchDbOptions } from './unified-utils';
import { expect } from 'chai';
import { getEnvironmentalOptions } from '../../tools/utils';
import { MongoClientOptions } from '../../../src/mongo_client';
import { TestConfiguration, trace } from './runner';

interface UnifiedChangeStream extends ChangeStream {
  eventCollector: InstanceType<typeof import('../../tools/utils')['EventCollector']>;
}

export type CommandEvent = CommandStartedEvent | CommandSucceededEvent | CommandFailedEvent;
export type CmapEvent =
  | ConnectionPoolCreatedEvent
  | ConnectionPoolClosedEvent
  | ConnectionCreatedEvent
  | ConnectionReadyEvent
  | ConnectionClosedEvent
  | ConnectionCheckOutStartedEvent
  | ConnectionCheckOutFailedEvent
  | ConnectionCheckedOutEvent
  | ConnectionCheckedInEvent
  | ConnectionPoolClearedEvent;

<<<<<<< HEAD
=======
function serverApiConfig() {
  if (process.env.MONGODB_API_VERSION) {
    return { version: process.env.MONGODB_API_VERSION as ServerApiVersion };
  }
}

>>>>>>> d6c201e6
function getClient(address) {
  return new MongoClient(`mongodb://${address}`, getEnvironmentalOptions() as MongoClientOptions);
}

type PushFunction = (e: CommandEvent | CmapEvent) => void;

export class UnifiedMongoClient extends MongoClient {
  commandEvents: CommandEvent[];
  cmapEvents: CmapEvent[];
  failPoints: Document[];
  ignoredEvents: string[];
  observedCommandEvents: ('commandStarted' | 'commandSucceeded' | 'commandFailed')[];
  observedCmapEvents: (
    | 'connectionPoolCreated'
    | 'connectionPoolClosed'
    | 'connectionPoolCleared'
    | 'connectionCreated'
    | 'connectionReady'
    | 'connectionClosed'
    | 'connectionCheckOutStarted'
    | 'connectionCheckOutFailed'
    | 'connectionCheckedOut'
    | 'connectionCheckedIn'
  )[];

  static COMMAND_EVENT_NAME_LOOKUP = {
    commandStartedEvent: 'commandStarted',
    commandSucceededEvent: 'commandSucceeded',
    commandFailedEvent: 'commandFailed'
  } as const;

  static CMAP_EVENT_NAME_LOOKUP = {
    poolCreatedEvent: 'connectionPoolCreated',
    poolClosedEvent: 'connectionPoolClosed',
    poolClearedEvent: 'connectionPoolCleared',
    connectionCreatedEvent: 'connectionCreated',
    connectionReadyEvent: 'connectionReady',
    connectionClosedEvent: 'connectionClosed',
    connectionCheckOutStartedEvent: 'connectionCheckOutStarted',
    connectionCheckOutFailedEvent: 'connectionCheckOutFailed',
    connectionCheckedOutEvent: 'connectionCheckedOut',
    connectionCheckedInEvent: 'connectionCheckedIn'
  } as const;

  constructor(uri: string, description: ClientEntity) {
    super(uri, {
      monitorCommands: true,
<<<<<<< HEAD
      ...description.uriOptions,
      ...getEnvironmentalOptions(),
      ...(description.serverApi ? { serverApi: description.serverApi } : {})
=======
      serverApi: description.serverApi ? description.serverApi : serverApiConfig()
>>>>>>> d6c201e6
    });

    this.commandEvents = [];
    this.cmapEvents = [];
    this.failPoints = [];
    this.ignoredEvents = [
      ...(description.ignoreCommandMonitoringEvents ?? []),
      'configureFailPoint'
    ];
    // FIXME: hack to get tests passing, extra unexpected events otherwise
    if (process.env.SERVERLESS) {
      this.ignoredEvents.push('ping');
    }
    this.observedCommandEvents = (description.observeEvents ?? [])
      .map(e => UnifiedMongoClient.COMMAND_EVENT_NAME_LOOKUP[e])
      .filter(e => !!e);
    this.observedCmapEvents = (description.observeEvents ?? [])
      .map(e => UnifiedMongoClient.CMAP_EVENT_NAME_LOOKUP[e])
      .filter(e => !!e);
    for (const eventName of this.observedCommandEvents) {
      this.on(eventName, this.pushCommandEvent);
    }
    for (const eventName of this.observedCmapEvents) {
      this.on(eventName, this.pushCmapEvent);
    }
  }

  isIgnored(e: CommandEvent | CmapEvent): boolean {
    return this.ignoredEvents.includes(e.commandName);
  }

  // NOTE: pushCommandEvent must be an arrow function
  pushCommandEvent: (e: CommandEvent) => void = e => {
    if (!this.isIgnored(e)) {
      this.commandEvents.push(e);
    }
  };

  // NOTE: pushCmapEvent must be an arrow function
  pushCmapEvent: (e: CmapEvent) => void = e => {
    this.cmapEvents.push(e);
  };

  stopCapturingEvents(pushFn: PushFunction): void {
    const observedEvents = this.observedCommandEvents.concat(this.observedCmapEvents);
    for (const eventName of observedEvents) {
      this.off(eventName, pushFn);
    }
  }

  /** Disables command monitoring for the client and returns a list of the captured events. */
  stopCapturingCommandEvents(): CommandEvent[] {
    this.stopCapturingEvents(this.pushCommandEvent);
    return this.commandEvents;
  }

  stopCapturingCmapEvents(): CmapEvent[] {
    this.stopCapturingEvents(this.pushCmapEvent);
    return this.cmapEvents;
  }
}

export class FailPointMap extends Map<string, Document> {
  async enableFailPoint(
    addressOrClient: string | HostAddress | UnifiedMongoClient,
    failPoint: Document
  ): Promise<Document> {
    let client: MongoClient;
    let address: string;
    if (addressOrClient instanceof MongoClient) {
      client = addressOrClient;
      address = client.topology.s.seedlist.join(',');
    } else {
      // create a new client
      address = addressOrClient.toString();
      client = getClient(address);
      await client.connect();
    }

    const admin = client.db('admin');
    const result = await admin.command(failPoint);

    if (!(addressOrClient instanceof MongoClient)) {
      // we created this client
      await client.close();
    }

    expect(result).to.have.property('ok', 1);
    this.set(address, failPoint.configureFailPoint);
    return result;
  }

  async disableFailPoints(): Promise<void> {
    const entries = Array.from(this.entries());
    await Promise.all(
      entries.map(async ([hostAddress, configureFailPoint]) => {
        const client = getClient(hostAddress);
        await client.connect();
        const admin = client.db('admin');
        const result = await admin.command({ configureFailPoint, mode: 'off' });
        expect(result).to.have.property('ok', 1);
        await client.close();
      })
    );
  }
}

export type Entity =
  | UnifiedMongoClient
  | Db
  | Collection
  | ClientSession
  | FindCursor
  | UnifiedChangeStream
  | GridFSBucket
  | Document; // Results from operations

export type EntityCtor =
  | typeof UnifiedMongoClient
  | typeof Db
  | typeof Collection
  | typeof ClientSession
  | typeof ChangeStream
  | typeof FindCursor
  | typeof GridFSBucket;

export type EntityTypeId =
  | 'client'
  | 'db'
  | 'collection'
  | 'session'
  | 'bucket'
  | 'cursor'
  | 'stream';

const ENTITY_CTORS = new Map<EntityTypeId, EntityCtor>();
ENTITY_CTORS.set('client', UnifiedMongoClient);
ENTITY_CTORS.set('db', Db);
ENTITY_CTORS.set('collection', Collection);
ENTITY_CTORS.set('session', ClientSession);
ENTITY_CTORS.set('bucket', GridFSBucket);
ENTITY_CTORS.set('cursor', FindCursor);
ENTITY_CTORS.set('stream', ChangeStream);

export class EntitiesMap<E = Entity> extends Map<string, E> {
  failPoints: FailPointMap;

  constructor(entries?: readonly (readonly [string, E])[] | null) {
    super(entries);
    this.failPoints = new FailPointMap();
  }

  mapOf(type: 'client'): EntitiesMap<UnifiedMongoClient>;
  mapOf(type: 'db'): EntitiesMap<Db>;
  mapOf(type: 'collection'): EntitiesMap<Collection>;
  mapOf(type: 'session'): EntitiesMap<ClientSession>;
  mapOf(type: 'bucket'): EntitiesMap<GridFSBucket>;
  mapOf(type: 'cursor'): EntitiesMap<FindCursor>;
  mapOf(type: 'stream'): EntitiesMap<UnifiedChangeStream>;
  mapOf(type: EntityTypeId): EntitiesMap<Entity> {
    const ctor = ENTITY_CTORS.get(type);
    if (!ctor) {
      throw new Error(`Unknown type ${type}`);
    }
    return new EntitiesMap(Array.from(this.entries()).filter(([, e]) => e instanceof ctor));
  }

  getEntity(type: 'client', key: string, assertExists?: boolean): UnifiedMongoClient;
  getEntity(type: 'db', key: string, assertExists?: boolean): Db;
  getEntity(type: 'collection', key: string, assertExists?: boolean): Collection;
  getEntity(type: 'session', key: string, assertExists?: boolean): ClientSession;
  getEntity(type: 'bucket', key: string, assertExists?: boolean): GridFSBucket;
  getEntity(type: 'cursor', key: string, assertExists?: boolean): FindCursor;
  getEntity(type: 'stream', key: string, assertExists?: boolean): UnifiedChangeStream;
  getEntity(type: EntityTypeId, key: string, assertExists = true): Entity {
    const entity = this.get(key);
    if (!entity) {
      if (assertExists) throw new Error(`Entity '${key}' does not exist`);
      return;
    }
    const ctor = ENTITY_CTORS.get(type);
    if (!ctor) {
      throw new Error(`Unknown type ${type}`);
    }
    if (!(entity instanceof ctor)) {
      throw new Error(`${key} is not an instance of ${type}`);
    }
    return entity;
  }

  async cleanup(): Promise<void> {
    await this.failPoints.disableFailPoints();

    trace('closeCursors');
    for (const [, cursor] of this.mapOf('cursor')) {
      await cursor.close();
    }

    trace('closeStreams');
    for (const [, stream] of this.mapOf('stream')) {
      await stream.close();
    }

    trace('endSessions');
    for (const [, session] of this.mapOf('session')) {
      await session.endSession({ force: true });
    }

    trace('closeClient');
    for (const [, client] of this.mapOf('client')) {
      await client.close();
    }

    trace('clear');
    this.clear();
  }

  static async createEntities(
    config: TestConfiguration,
    entities?: EntityDescription[]
  ): Promise<EntitiesMap> {
    const map = new EntitiesMap();
    for (const entity of entities ?? []) {
      if ('client' in entity) {
        const useMultipleMongoses =
          (config.topologyType === 'LoadBalanced' || config.topologyType === 'Sharded') &&
          entity.client.useMultipleMongoses;
        const uri = makeConnectionString(
          config.url({ useMultipleMongoses }),
          entity.client.uriOptions
        );
        const client = new UnifiedMongoClient(uri, entity.client);
        await client.connect();
        map.set(entity.client.id, client);
      } else if ('database' in entity) {
        const client = map.getEntity('client', entity.database.client);
        const db = client.db(
          entity.database.databaseName,
          patchDbOptions(entity.database.databaseOptions)
        );
        map.set(entity.database.id, db);
      } else if ('collection' in entity) {
        const db = map.getEntity('db', entity.collection.database);
        const collection = db.collection(
          entity.collection.collectionName,
          patchCollectionOptions(entity.collection.collectionOptions)
        );
        map.set(entity.collection.id, collection);
      } else if ('session' in entity) {
        const client = map.getEntity('client', entity.session.client);

        const options = Object.create(null);

        if (entity.session.sessionOptions?.causalConsistency) {
          options.causalConsistency = entity.session.sessionOptions?.causalConsistency;
        }

        if (entity.session.sessionOptions?.snapshot) {
          options.snapshot = entity.session.sessionOptions.snapshot;
        }

        if (entity.session.sessionOptions?.defaultTransactionOptions) {
          options.defaultTransactionOptions = Object.create(null);
          const defaultOptions = entity.session.sessionOptions.defaultTransactionOptions;
          if (defaultOptions.readConcern) {
            options.defaultTransactionOptions.readConcern = ReadConcern.fromOptions(
              defaultOptions.readConcern
            );
          }
          if (defaultOptions.writeConcern) {
            options.defaultTransactionOptions.writeConcern = WriteConcern.fromOptions(
              defaultOptions
            );
          }
          if (defaultOptions.readPreference) {
            options.defaultTransactionOptions.readPreference = ReadPreference.fromOptions(
              defaultOptions.readPreference
            );
          }
          if (typeof defaultOptions.maxCommitTimeMS === 'number') {
            options.defaultTransactionOptions.maxCommitTimeMS = defaultOptions.maxCommitTimeMS;
          }
        }
        const session = client.startSession(options);
        map.set(entity.session.id, session);
      } else if ('bucket' in entity) {
        const db = map.getEntity('db', entity.bucket.database);

        const options = Object.create(null);

        if (entity.bucket.bucketOptions?.bucketName) {
          options.bucketName = entity.bucket.bucketOptions?.bucketName;
        }
        if (entity.bucket.bucketOptions?.chunkSizeBytes) {
          options.chunkSizeBytes = entity.bucket.bucketOptions?.chunkSizeBytes;
        }
        if (entity.bucket.bucketOptions?.readPreference) {
          options.readPreference = entity.bucket.bucketOptions?.readPreference;
        }

        map.set(entity.bucket.id, new GridFSBucket(db, options));
      } else if ('stream' in entity) {
        throw new Error(`Unsupported Entity ${JSON.stringify(entity)}`);
      } else {
        throw new Error(`Unsupported Entity ${JSON.stringify(entity)}`);
      }
    }
    return map;
  }
}<|MERGE_RESOLUTION|>--- conflicted
+++ resolved
@@ -4,8 +4,7 @@
   Collection,
   GridFSBucket,
   Document,
-  HostAddress,
-  ServerApiVersion
+  HostAddress
 } from '../../../src/index';
 import { ReadConcern } from '../../../src/read_concern';
 import { WriteConcern } from '../../../src/write_concern';
@@ -54,15 +53,6 @@
   | ConnectionCheckedInEvent
   | ConnectionPoolClearedEvent;
 
-<<<<<<< HEAD
-=======
-function serverApiConfig() {
-  if (process.env.MONGODB_API_VERSION) {
-    return { version: process.env.MONGODB_API_VERSION as ServerApiVersion };
-  }
-}
-
->>>>>>> d6c201e6
 function getClient(address) {
   return new MongoClient(`mongodb://${address}`, getEnvironmentalOptions() as MongoClientOptions);
 }
@@ -110,13 +100,9 @@
   constructor(uri: string, description: ClientEntity) {
     super(uri, {
       monitorCommands: true,
-<<<<<<< HEAD
       ...description.uriOptions,
       ...getEnvironmentalOptions(),
       ...(description.serverApi ? { serverApi: description.serverApi } : {})
-=======
-      serverApi: description.serverApi ? description.serverApi : serverApiConfig()
->>>>>>> d6c201e6
     });
 
     this.commandEvents = [];
