import { MongoClient, Db, Collection, GridFSBucket, Document } from '../../../src/index';
import { ReadConcern } from '../../../src/read_concern';
import { WriteConcern } from '../../../src/write_concern';
import { ReadPreference } from '../../../src/read_preference';
import { ClientSession } from '../../../src/sessions';
import { ChangeStream } from '../../../src/change_stream';
import type { ClientEntity, EntityDescription } from './schema';
import type {
  CommandFailedEvent,
  CommandStartedEvent,
  CommandSucceededEvent
} from '../../../src/cmap/events';
import { patchCollectionOptions, patchDbOptions } from './unified-utils';
<<<<<<< HEAD
import { TestConfiguration } from './runner';
=======
>>>>>>> d0f798d7
import { expect } from 'chai';
import { TestConfiguration } from './runner';

interface UnifiedChangeStream extends ChangeStream {
  eventCollector: InstanceType<typeof import('../../tools/utils')['EventCollector']>;
}

interface UnifiedClientSession extends ClientSession {
  client: UnifiedMongoClient;
}

export type CommandEvent = CommandStartedEvent | CommandSucceededEvent | CommandFailedEvent;

export class UnifiedMongoClient extends MongoClient {
  events: CommandEvent[];
  failPoints: Document[];
  ignoredEvents: string[];
  observedEvents: ('commandStarted' | 'commandSucceeded' | 'commandFailed')[];

  static EVENT_NAME_LOOKUP = {
    commandStartedEvent: 'commandStarted',
    commandSucceededEvent: 'commandSucceeded',
    commandFailedEvent: 'commandFailed'
  } as const;

  constructor(url: string, description: ClientEntity) {
    super(url, { monitorCommands: true, ...description.uriOptions }, description.serverApi);
    this.events = [];
    this.failPoints = [];
    this.ignoredEvents = [
      ...(description.ignoreCommandMonitoringEvents ?? []),
      'configureFailPoint'
    ];
    // apm
    this.observedEvents = (description.observeEvents ?? []).map(
      e => UnifiedMongoClient.EVENT_NAME_LOOKUP[e]
    );
    for (const eventName of this.observedEvents) {
      this.on(eventName, this.pushEvent);
    }
  }

  // NOTE: pushEvent must be an arrow function
  pushEvent: (e: CommandEvent) => void = e => {
    if (!this.ignoredEvents.includes(e.commandName)) {
      this.events.push(e);
    }
  };

  /** Disables command monitoring for the client and returns a list of the captured events. */
  stopCapturingEvents(): CommandEvent[] {
    for (const eventName of this.observedEvents) {
      this.off(eventName, this.pushEvent);
    }
    return this.events;
  }

  async enableFailPoint(failPoint: Document): Promise<Document> {
    const admin = this.db().admin();
    const result = await admin.command(failPoint);
    expect(result).to.have.property('ok', 1);
    this.failPoints.push(failPoint.configureFailPoint);
    return result;
  }

  async disableFailPoints(): Promise<Document[]> {
    return Promise.all(
      this.failPoints.map(configureFailPoint =>
        this.db().admin().command({
          configureFailPoint,
          mode: 'off'
        })
      )
    );
  }
}

export type Entity =
  | UnifiedMongoClient
  | Db
  | Collection
  | UnifiedClientSession
  | UnifiedChangeStream
  | GridFSBucket
  | Document; // Results from operations

export type EntityCtor =
  | typeof UnifiedMongoClient
  | typeof Db
  | typeof Collection
  | typeof ClientSession
  | typeof ChangeStream
  | typeof GridFSBucket;

export type EntityTypeId = 'client' | 'db' | 'collection' | 'session' | 'bucket' | 'stream';

const ENTITY_CTORS = new Map<EntityTypeId, EntityCtor>();
ENTITY_CTORS.set('client', UnifiedMongoClient);
ENTITY_CTORS.set('db', Db);
ENTITY_CTORS.set('collection', Collection);
ENTITY_CTORS.set('session', ClientSession);
ENTITY_CTORS.set('bucket', GridFSBucket);
ENTITY_CTORS.set('stream', ChangeStream);

export class EntitiesMap<E = Entity> extends Map<string, E> {
  mapOf(type: 'client'): EntitiesMap<UnifiedMongoClient>;
  mapOf(type: 'db'): EntitiesMap<Db>;
  mapOf(type: 'collection'): EntitiesMap<Collection>;
  mapOf(type: 'session'): EntitiesMap<UnifiedClientSession>;
  mapOf(type: 'bucket'): EntitiesMap<GridFSBucket>;
  mapOf(type: 'stream'): EntitiesMap<UnifiedChangeStream>;
  mapOf(type: EntityTypeId): EntitiesMap<Entity> {
    const ctor = ENTITY_CTORS.get(type);
    if (!ctor) {
      throw new Error(`Unknown type ${type}`);
    }
    return new EntitiesMap(Array.from(this.entries()).filter(([, e]) => e instanceof ctor));
  }

  getEntity(type: 'client', key: string, assertExists?: boolean): UnifiedMongoClient;
  getEntity(type: 'db', key: string, assertExists?: boolean): Db;
  getEntity(type: 'collection', key: string, assertExists?: boolean): Collection;
  getEntity(type: 'session', key: string, assertExists?: boolean): UnifiedClientSession;
  getEntity(type: 'bucket', key: string, assertExists?: boolean): GridFSBucket;
  getEntity(type: 'stream', key: string, assertExists?: boolean): UnifiedChangeStream;
  getEntity(type: EntityTypeId, key: string, assertExists = true): Entity {
    const entity = this.get(key);
    if (!entity) {
      if (assertExists) throw new Error(`Entity '${key}' does not exist`);
      return;
    }
    const ctor = ENTITY_CTORS.get(type);
    if (!ctor) {
      throw new Error(`Unknown type ${type}`);
    }
    if (!(entity instanceof ctor)) {
      throw new Error(`${key} is not an instance of ${type}`);
    }
    return entity;
  }

  async cleanup(): Promise<void> {
    for (const [, client] of this.mapOf('client')) {
      await client.disableFailPoints();
      await client.close();
    }
    for (const [, session] of this.mapOf('session')) {
      await session.endSession();
    }
    this.clear();
  }

  static async createEntities(
    config: TestConfiguration,
    entities?: EntityDescription[]
  ): Promise<EntitiesMap> {
    const map = new EntitiesMap();
    for (const entity of entities ?? []) {
      if ('client' in entity) {
        const uri = config.url({ useMultipleMongoses: entity.client.useMultipleMongoses });
        const client = new UnifiedMongoClient(uri, entity.client);
        await client.connect();
        map.set(entity.client.id, client);
      } else if ('database' in entity) {
        const client = map.getEntity('client', entity.database.client);
        const db = client.db(
          entity.database.databaseName,
          patchDbOptions(entity.database.databaseOptions)
        );
        map.set(entity.database.id, db);
      } else if ('collection' in entity) {
        const db = map.getEntity('db', entity.collection.database);
        const collection = db.collection(
          entity.collection.collectionName,
          patchCollectionOptions(entity.collection.collectionOptions)
        );
        map.set(entity.collection.id, collection);
      } else if ('session' in entity) {
        const client = map.getEntity('client', entity.session.client);

        const options = Object.create(null);

        if (entity.session.sessionOptions?.causalConsistency) {
          options.causalConsistency = entity.session.sessionOptions?.causalConsistency;
        }

        if (entity.session.sessionOptions?.defaultTransactionOptions) {
          options.defaultTransactionOptions = Object.create(null);
          const defaultOptions = entity.session.sessionOptions.defaultTransactionOptions;
          if (defaultOptions.readConcern) {
            options.defaultTransactionOptions.readConcern = ReadConcern.fromOptions(
              defaultOptions.readConcern
            );
          }
          if (defaultOptions.writeConcern) {
            options.defaultTransactionOptions.writeConcern = WriteConcern.fromOptions(
              defaultOptions
            );
          }
          if (defaultOptions.readPreference) {
            options.defaultTransactionOptions.readPreference = ReadPreference.fromOptions(
              defaultOptions.readPreference
            );
          }
          if (typeof defaultOptions.maxCommitTimeMS === 'number') {
            options.defaultTransactionOptions.maxCommitTimeMS = defaultOptions.maxCommitTimeMS;
          }
        }

        const session = client.startSession(options) as UnifiedClientSession;
        // targetedFailPoint operations need to access the client the session came from
        session.client = client;

        map.set(entity.session.id, session);
      } else if ('bucket' in entity) {
        const db = map.getEntity('db', entity.bucket.database);

        const options = Object.create(null);

        if (entity.bucket.bucketOptions?.bucketName) {
          options.bucketName = entity.bucket.bucketOptions?.bucketName;
        }
        if (entity.bucket.bucketOptions?.chunkSizeBytes) {
          options.chunkSizeBytes = entity.bucket.bucketOptions?.chunkSizeBytes;
        }
        if (entity.bucket.bucketOptions?.readPreference) {
          options.readPreference = entity.bucket.bucketOptions?.readPreference;
        }

        map.set(entity.bucket.id, new GridFSBucket(db, options));
      } else if ('stream' in entity) {
        throw new Error(`Unsupported Entity ${JSON.stringify(entity)}`);
      } else {
        throw new Error(`Unsupported Entity ${JSON.stringify(entity)}`);
      }
    }
    return map;
  }
}<|MERGE_RESOLUTION|>--- conflicted
+++ resolved
@@ -11,10 +11,6 @@
   CommandSucceededEvent
 } from '../../../src/cmap/events';
 import { patchCollectionOptions, patchDbOptions } from './unified-utils';
-<<<<<<< HEAD
-import { TestConfiguration } from './runner';
-=======
->>>>>>> d0f798d7
 import { expect } from 'chai';
 import { TestConfiguration } from './runner';
 
