import { expect } from 'chai';
import { Binary, Document, Long, ObjectId, MongoError } from '../../../src';
import {
  CommandFailedEvent,
  CommandStartedEvent,
  CommandSucceededEvent
} from '../../../src/cmap/events';
import { CommandEvent, EntitiesMap } from './entities';
import { ExpectedError, ExpectedEvent } from './schema';

export interface ExistsOperator {
  $$exists: boolean;
}
export function isExistsOperator(value: unknown): value is ExistsOperator {
  return typeof value === 'object' && value != null && '$$exists' in value;
}
export interface TypeOperator {
  $$type: boolean;
}
export function isTypeOperator(value: unknown): value is TypeOperator {
  return typeof value === 'object' && value != null && '$$type' in value;
}
export interface MatchesEntityOperator {
  $$matchesEntity: string;
}
export function isMatchesEntityOperator(value: unknown): value is MatchesEntityOperator {
  return typeof value === 'object' && value != null && '$$matchesEntity' in value;
}
export interface MatchesHexBytesOperator {
  $$matchesHexBytes: string;
}
export function isMatchesHexBytesOperator(value: unknown): value is MatchesHexBytesOperator {
  return typeof value === 'object' && value != null && '$$matchesHexBytes' in value;
}
export interface UnsetOrMatchesOperator {
  $$unsetOrMatches: unknown;
}
export function isUnsetOrMatchesOperator(value: unknown): value is UnsetOrMatchesOperator {
  return typeof value === 'object' && value != null && '$$unsetOrMatches' in value;
}
export interface SessionLsidOperator {
  $$sessionLsid: string;
}
export function isSessionLsidOperator(value: unknown): value is SessionLsidOperator {
  return typeof value === 'object' && value != null && '$$sessionLsid' in value;
}

export const SpecialOperatorKeys = [
  '$$exists',
  '$$type',
  '$$matchesEntity',
  '$$matchesHexBytes',
  '$$unsetOrMatches',
  '$$sessionLsid'
];

export type SpecialOperator =
  | ExistsOperator
  | TypeOperator
  | MatchesEntityOperator
  | MatchesHexBytesOperator
  | UnsetOrMatchesOperator
  | SessionLsidOperator;

// eslint-disable-next-line @typescript-eslint/ban-types
type KeysOfUnion<T> = T extends object ? keyof T : never;
export type SpecialOperatorKey = KeysOfUnion<SpecialOperator>;
export function isSpecialOperator(value: unknown): value is SpecialOperator {
  return (
    isExistsOperator(value) ||
    isTypeOperator(value) ||
    isMatchesEntityOperator(value) ||
    isMatchesHexBytesOperator(value) ||
    isUnsetOrMatchesOperator(value) ||
    isSessionLsidOperator(value)
  );
}

const TYPE_MAP = new Map();

TYPE_MAP.set('double', actual => typeof actual === 'number' || actual._bsontype === 'Double');
TYPE_MAP.set('string', actual => typeof actual === 'string');
TYPE_MAP.set('object', actual => typeof actual === 'object' && actual !== null);
TYPE_MAP.set('array', actual => Array.isArray(actual));
TYPE_MAP.set('binData', actual => actual instanceof Binary);
TYPE_MAP.set('undefined', actual => actual === undefined);
TYPE_MAP.set('objectId', actual => actual instanceof ObjectId);
TYPE_MAP.set('bool', actual => typeof actual === 'boolean');
TYPE_MAP.set('date', actual => actual instanceof Date);
TYPE_MAP.set('null', actual => actual === null);
TYPE_MAP.set('regex', actual => actual instanceof RegExp || actual._bsontype === 'BSONRegExp');
TYPE_MAP.set('dbPointer', actual => actual._bsontype === 'DBRef');
TYPE_MAP.set('javascript', actual => actual._bsontype === 'Code');
TYPE_MAP.set('symbol', actual => actual._bsontype === 'Symbol');
TYPE_MAP.set('javascriptWithScope', actual => actual._bsontype === 'Code' && actual.scope);
TYPE_MAP.set('timestamp', actual => actual._bsontype === 'Timestamp');
TYPE_MAP.set('decimal', actual => actual._bsontype === 'Decimal128');
TYPE_MAP.set('minKey', actual => actual._bsontype === 'MinKey');
TYPE_MAP.set('maxKey', actual => actual._bsontype === 'MaxKey');
TYPE_MAP.set(
  'int',
  actual => (typeof actual === 'number' && Number.isInteger(actual)) || actual._bsontype === 'Int32'
);
TYPE_MAP.set(
  'long',
  actual => (typeof actual === 'number' && Number.isInteger(actual)) || Long.isLong(actual)
);

export function resultCheck(
  actual: Document,
  expected: Document | number | string | boolean,
  entities: EntitiesMap,
  path: string[] = [],
  depth = 0
): void {
  if (typeof expected === 'object' && expected) {
    // Expected is an object
    // either its a special operator or just an object to check equality against

    if (isSpecialOperator(expected)) {
      // Special operation check is a base condition
      // specialCheck may recurse depending upon the check ($$unsetOrMatches)
      specialCheck(actual, expected, entities, path, depth);
      return;
    } else {
      // Just a plain object, however this object can contain special operations
      // So we need to recurse over each key,value
      const expectedEntries = Object.entries(expected);

<<<<<<< HEAD
      if (depth > 1 && Object.keys(actual).length < Object.keys(expected).length) {
        throw new Error(`[${Object.keys(actual)}] length < [${Object.keys(expected)}]`);
=======
      if (depth > 1) {
        expect(actual, `Expected actual to exist at ${path.join('')}`).to.exist;
        expect(
          Object.keys(actual),
          `[${Object.keys(actual)}] length !== [${Object.keys(expected)}]`
        ).to.have.lengthOf(Object.keys(expected).length);
>>>>>>> d0f798d7
      }

      for (const [key, value] of expectedEntries) {
        path.push(Array.isArray(expected) ? `[${key}]` : `.${key}`); // record what key we're at
        depth += 1;
        resultCheck(actual[key], value, entities, path, depth);
        depth -= 1;
        path.pop(); // if the recursion was successful we can drop the tested key
      }
    }
  } else {
    // Here's our recursion base case
    // expected is: number | Long | string | boolean | null
    if (Long.isLong(actual) && typeof expected === 'number') {
      // Long requires special equality check
      expect(actual.equals(expected)).to.be.true;
    } else if (Long.isLong(expected) && typeof actual === 'number') {
      // Long requires special equality check
      expect(expected.equals(actual)).to.be.true;
    } else {
      expect(actual).to.equal(expected);
    }
  }
}

export function specialCheck(
  actual: Document,
  expected: SpecialOperator,
  entities: EntitiesMap,
  path: string[] = [],
  depth = 0
): boolean {
  if (isUnsetOrMatchesOperator(expected)) {
    // $$unsetOrMatches
    if (actual === null || actual === undefined) return;
    else {
      depth += 1;
      resultCheck(actual, expected.$$unsetOrMatches, entities, path, depth);
      depth -= 1;
    }
  } else if (isMatchesEntityOperator(expected)) {
    // $$matchesEntity
    const entity = entities.get(expected.$$matchesEntity);
    if (
      typeof actual === 'object' && // an object
      actual && // that isn't null
      'equals' in actual && // with an equals
      typeof actual.equals === 'function' // method
    ) {
      expect(actual.equals(entity)).to.be.true;
    } else {
      expect(actual).to.equal(entity);
    }
  } else if (isMatchesHexBytesOperator(expected)) {
    // $$matchesHexBytes
    const expectedBuffer = Buffer.from(expected.$$matchesHexBytes, 'hex');
    expect(expectedBuffer.every((byte, index) => byte === actual[index])).to.be.true;
  } else if (isSessionLsidOperator(expected)) {
    // $$sessionLsid
    const session = entities.getEntity('session', expected.$$sessionLsid, false);
    expect(session, `Session ${expected.$$sessionLsid} does not exist in entities`).to.exist;
    const entitySessionHex = session.id.id.buffer.toString('hex').toUpperCase();
    const actualSessionHex = actual.id.buffer.toString('hex').toUpperCase();
    expect(
      entitySessionHex,
      `Session entity ${expected.$$sessionLsid} does not match lsid`
    ).to.equal(actualSessionHex);
  } else if (isTypeOperator(expected)) {
    // $$type
    let ok: boolean;
    const types = Array.isArray(expected.$$type) ? expected.$$type : [expected.$$type];
    for (const type of types) {
      ok ||= TYPE_MAP.get(type)(actual);
    }
    expect(ok, `Expected [${actual}] to be one of [${types}]`).to.be.true;
  } else if (isExistsOperator(expected)) {
    // $$exists
    const actualExists = actual !== undefined && actual !== null;
    expect((expected.$$exists && actualExists) || (!expected.$$exists && !actualExists)).to.be.true;
  } else {
    expect.fail(`Unknown special operator: ${JSON.stringify(expected)}`);
  }
}

export function matchesEvents(
  expected: ExpectedEvent[],
  actual: CommandEvent[],
  entities: EntitiesMap
): void {
  // TODO: NodeJS Driver has extra events
  // expect(actual).to.have.lengthOf(expected.length);

  for (const [index, actualEvent] of actual.entries()) {
    const expectedEvent = expected[index];

    if (expectedEvent.commandStartedEvent && actualEvent instanceof CommandStartedEvent) {
      resultCheck(actualEvent, expectedEvent.commandStartedEvent, entities, [
        `events[${index}].commandStartedEvent`
      ]);
    } else if (
      expectedEvent.commandSucceededEvent &&
      actualEvent instanceof CommandSucceededEvent
    ) {
      resultCheck(actualEvent, expectedEvent.commandSucceededEvent, entities, [
        `events[${index}].commandSucceededEvent`
      ]);
    } else if (expectedEvent.commandFailedEvent && actualEvent instanceof CommandFailedEvent) {
      expect(actualEvent.commandName).to.equal(expectedEvent.commandFailedEvent.commandName);
    } else {
      expect.fail(`Events must be one of the known types, got ${actualEvent}`);
    }
  }
}

export function expectErrorCheck(
  error: Error | MongoError,
  expected: ExpectedError,
  entities: EntitiesMap
): boolean {
  if (Object.keys(expected)[0] === 'isClientError' || Object.keys(expected)[0] === 'isError') {
    // FIXME: We cannot tell if Error arose from driver and not from server
    return;
  }

  if (expected.errorContains != null) {
    expect(error.message).to.include(expected.errorContains);
  }

  if (!(error instanceof MongoError)) {
    // if statement asserts type for TS, expect will always fail
    expect(error).to.be.instanceOf(MongoError);
    return;
  }

  if (expected.errorCode != null) {
    expect(error).to.have.property('code', expected.errorCode);
  }

  if (expected.errorCodeName != null) {
    expect(error).to.have.property('codeName', expected.errorCodeName);
  }

  if (expected.errorLabelsContain != null) {
    for (const errorLabel of expected.errorLabelsContain) {
      expect(
        error.hasErrorLabel(errorLabel),
        `Error was supposed to have label ${errorLabel}, has [${error.errorLabels}]`
      ).to.be.true;
    }
  }

  if (expected.errorLabelsOmit != null) {
    for (const errorLabel of expected.errorLabelsOmit) {
      expect(
        error.hasErrorLabel(errorLabel),
        `Error was supposed to have label ${errorLabel}, has [${error.errorLabels}]`
      ).to.be.false;
    }
  }

  if (expected.expectResult != null) {
    resultCheck(error, expected.expectResult, entities);
  }
}<|MERGE_RESOLUTION|>--- conflicted
+++ resolved
@@ -127,17 +127,13 @@
       // So we need to recurse over each key,value
       const expectedEntries = Object.entries(expected);
 
-<<<<<<< HEAD
-      if (depth > 1 && Object.keys(actual).length < Object.keys(expected).length) {
-        throw new Error(`[${Object.keys(actual)}] length < [${Object.keys(expected)}]`);
-=======
       if (depth > 1) {
         expect(actual, `Expected actual to exist at ${path.join('')}`).to.exist;
-        expect(
-          Object.keys(actual),
-          `[${Object.keys(actual)}] length !== [${Object.keys(expected)}]`
-        ).to.have.lengthOf(Object.keys(expected).length);
->>>>>>> d0f798d7
+        // expect(
+        //   Object.keys(actual),
+        //   `[${Object.keys(actual)}] length !== [${Object.keys(expected)}]`
+        // ).to.have.lengthOf(Object.keys(expected).length);
+        expect(Object.keys(actual)).to.include.members(Object.keys(expected));
       }
 
       for (const [key, value] of expectedEntries) {
