--- conflicted
+++ resolved
@@ -5,12 +5,9 @@
 import { CollectionOptions, DbOptions, MongoClient } from '../../../src';
 import { isDeepStrictEqual } from 'util';
 import { TestConfiguration } from './runner';
-<<<<<<< HEAD
 import { shouldRunServerlessTest } from '../../tools/utils';
-=======
 import ConnectionString from 'mongodb-connection-string-url';
 
->>>>>>> d6c201e6
 const ENABLE_UNIFIED_TEST_LOGGING = false;
 export function log(message: unknown, ...optionalParameters: unknown[]): void {
   if (ENABLE_UNIFIED_TEST_LOGGING) console.warn(message, ...optionalParameters);
