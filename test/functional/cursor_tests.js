--- conflicted
+++ resolved
@@ -4382,8 +4382,6 @@
       }
     }
   );
-<<<<<<< HEAD
-=======
 
   it('should return a promise when no callback supplied to forEach method', function(done) {
     const configuration = this.configuration;
@@ -4425,5 +4423,4 @@
       });
     });
   });
->>>>>>> 184b817e
 });