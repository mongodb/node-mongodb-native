import * as path from 'path';
import { lt } from 'semver';

import { loadSpecTests } from '../../spec';
import { runUnifiedSuite } from '../../tools/unified-spec-runner/runner';

<<<<<<< HEAD
interface RetryableWriteTestContext {
  client?: MongoClient;
  db?: Db;
  collection?: Collection;
  failPointName?: any;
}

describe('Legacy Retryable Writes Specs', function () {
  let ctx: RetryableWriteTestContext = {};

  const retryableWrites = loadSpecTests('retryable-writes', 'legacy');

  const LEGACY_SKIP_TESTS_4_4_SHARDED = [
    // 'BulkWrite succeeds after WriteConcernError ShutdownInProgress',
    // 'DeleteOne succeeds after WriteConcernError ShutdownInProgress',
    // 'FindOneAndDelete succeeds after WriteConcernError ShutdownInProgress',
    // 'FindOneAndReplace succeeds after WriteConcernError ShutdownInProgress',
    // 'FindOneAndUpdate succeeds after WriteConcernError ShutdownInProgress',
    // 'InsertMany succeeds after WriteConcernError ShutdownInProgress',
    // 'InsertOne succeeds after WriteConcernError InterruptedAtShutdown',
    // 'InsertOne succeeds after WriteConcernError InterruptedDueToReplStateChange',
    // 'InsertOne succeeds after WriteConcernError PrimarySteppedDown',
    // 'InsertOne succeeds after WriteConcernError ShutdownInProgress',
    // 'InsertOne fails after multiple retryable writeConcernErrors',
    // 'ReplaceOne succeeds after WriteConcernError ShutdownInProgress',
    // 'UpdateOne succeeds after WriteConcernError ShutdownInProgress'
  ];

  for (const suite of retryableWrites) {
    describe(suite.name, function () {
      beforeEach(async function () {
        let utilClient: MongoClient;
        if (this.configuration.isLoadBalanced) {
          // The util client can always point at the single mongos LB frontend.
          utilClient = this.configuration.newClient(this.configuration.singleMongosLoadBalancerUri);
        } else {
          utilClient = this.configuration.newClient();
        }

        await utilClient.connect();

        const allRequirements = suite.runOn.map(legacyRunOnToRunOnRequirement);

        const someRequirementMet =
          !allRequirements.length ||
          (await isAnyRequirementSatisfied(this.currentTest.ctx, allRequirements, utilClient));

        await utilClient.close();

        if (!someRequirementMet) this.skip();
      });

      beforeEach(async function () {
        // Step 1: Test Setup. Includes a lot of boilerplate stuff
        // like creating a client, dropping and refilling data collections,
        // and enabling failpoints
        const { spec } = this.currentTest;
        if (
          this.configuration.topologyType === 'Sharded' &&
          lt(this.configuration.version, '4.4.0') &&
          LEGACY_SKIP_TESTS_4_4_SHARDED.includes(spec.description)
        ) {
          this.currentTest.skipReason =
            'TODO(NODE-5925): will be resolved when driver migrates to unified tests';
          this.skip();
        }
        await executeScenarioSetup(suite, spec, this.configuration, ctx);
      });

      afterEach(async function () {
        // Step 3: Test Teardown. Turn off failpoints, and close client
        if (!ctx.db || !ctx.client) {
          return;
        }

        if (ctx.failPointName) {
          await turnOffFailPoint(ctx.client, ctx.failPointName);
        }
        await ctx.client.close();
        ctx = {}; // reset context
      });
      for (const spec of suite.tests) {
        // Step 2: Run the test
        const mochaTest = it(spec.description, async () => await executeScenarioTest(spec, ctx));

        // A pattern we don't need to repeat for unified tests
        // In order to give the beforeEach hook access to the
        // spec test so it can be responsible for skipping it
        // and executeScenarioSetup
        mochaTest.spec = spec;
      }
    });
  }
});

async function executeScenarioSetup(scenario, test, config, ctx) {
  const url = config.url();
  const options = {
    ...test.clientOptions,
    heartbeatFrequencyMS: 100,
    monitorCommands: true,
    minPoolSize: 10
  };

  ctx.failPointName = test.failPoint && test.failPoint.configureFailPoint;

  const client = config.newClient(url, options);
  await client.connect();

  ctx.client = client;
  ctx.db = client.db(config.db);
  ctx.collection = ctx.db.collection(`retryable_writes_test_${config.name}_${test.operation.name}`);

  try {
    await ctx.collection.drop();
  } catch (error) {
    if (!error.message.match(/ns not found/)) {
      throw error;
    }
  }

  if (Array.isArray(scenario.data) && scenario.data.length) {
    await ctx.collection.insertMany(scenario.data);
  }

  if (test.failPoint) {
    await ctx.client.db('admin').command(test.failPoint);
  }
}

async function executeScenarioTest(test, ctx: RetryableWriteTestContext) {
  const args = generateArguments(test);

  // In case the spec files or our API changes
  expect(ctx.collection).to.have.property(test.operation.name).that.is.a('function');

  // TODO(NODE-4033): Collect command started events and assert txn number existence or omission
  // have to add logic to handle bulkWrites which emit multiple command started events
  const resultOrError = await ctx.collection[test.operation.name](...args).catch(error => error);

  const outcome = test.outcome && test.outcome.result;
  const errorLabelsContain = outcome && outcome.errorLabelsContain;
  const errorLabelsOmit = outcome && outcome.errorLabelsOmit;
  const hasResult = outcome && !errorLabelsContain && !errorLabelsOmit;
  if (test.outcome.error) {
    const thrownError = resultOrError;
    expect(thrownError, `${test.operation.name} was supposed to fail but did not!`).to.exist;
    expect(thrownError).to.have.property('message');

    if (hasResult) {
      expect(thrownError.result).to.matchMongoSpec(test.outcome.result);
    }

    if (errorLabelsContain) {
      expect(thrownError.errorLabels).to.include.members(errorLabelsContain);
    }

    if (errorLabelsOmit) {
      for (const label of errorLabelsOmit) {
        expect(thrownError.errorLabels).to.not.contain(label);
      }
    }
  } else if (test.outcome.result) {
    expect(resultOrError, resultOrError.stack).to.not.be.instanceOf(Error);
    const result = resultOrError;
    const expected = test.outcome.result;

    const actual = result.value ?? result;
    // Some of our result classes contain the optional 'acknowledged' property which is
    // not part of the test expectations.
    for (const property in expected) {
      expect(actual).to.have.deep.property(property, expected[property]);
    }
  }

  if (test.outcome.collection) {
    const collectionResults = await ctx.collection.find({}).toArray();
    expect(collectionResults).to.deep.equal(test.outcome.collection.data);
  }
}

// Helper Functions

/** Transforms the arguments from a test into actual arguments for our function calls */
function generateArguments(test) {
  const args = [];

  if (test.operation.arguments) {
    const options: Record<string, any> = {};
    for (const arg of Object.keys(test.operation.arguments)) {
      if (arg === 'requests') {
        /** Transforms a request arg into a bulk write operation */
        args.push(
          test.operation.arguments[arg].map(({ name, arguments: args }) => ({ [name]: args }))
        );
      } else if (arg === 'upsert') {
        options.upsert = test.operation.arguments[arg];
      } else if (arg === 'returnDocument') {
        options.returnDocument = test.operation.arguments[arg].toLowerCase();
      } else {
        args.push(test.operation.arguments[arg]);
      }
    }

    if (Object.keys(options).length > 0) {
      args.push(options);
    }
  }

  return args;
}

/** Runs a command that turns off a fail point */
async function turnOffFailPoint(client, name) {
  return await client.db('admin').command({
    configureFailPoint: name,
    mode: 'off'
  });
}
=======
const clientBulkWriteTests = [
  'client bulkWrite with one network error succeeds after retry',
  'client bulkWrite with two network errors fails after retry',
  'client bulkWrite with no multi: true operations succeeds after retryable top-level error',
  'client bulkWrite with multi: true operations fails after retryable top-level error',
  'client bulkWrite with no multi: true operations succeeds after retryable writeConcernError',
  'client bulkWrite with multi: true operations fails after retryable writeConcernError',
  'client bulkWrite with retryWrites: false does not retry',
  'client.clientBulkWrite succeeds after retryable handshake network error',
  'client.clientBulkWrite succeeds after retryable handshake server error (ShutdownInProgress)'
];
>>>>>>> 357ca086

describe('Retryable Writes (unified)', function () {
  runUnifiedSuite(loadSpecTests(path.join('retryable-writes', 'unified')), ({ description }) => {
    return clientBulkWriteTests.includes(description)
      ? `TODO(NODE-6257): implement client-level bulk write.`
      : description ===
        'RetryableWriteError label is not added based on writeConcernError in pre-4.4 mongos response'
      ? 'TODO(NODE-5720)'
      : false;
  });
});<|MERGE_RESOLUTION|>--- conflicted
+++ resolved
@@ -4,227 +4,6 @@
 import { loadSpecTests } from '../../spec';
 import { runUnifiedSuite } from '../../tools/unified-spec-runner/runner';
 
-<<<<<<< HEAD
-interface RetryableWriteTestContext {
-  client?: MongoClient;
-  db?: Db;
-  collection?: Collection;
-  failPointName?: any;
-}
-
-describe('Legacy Retryable Writes Specs', function () {
-  let ctx: RetryableWriteTestContext = {};
-
-  const retryableWrites = loadSpecTests('retryable-writes', 'legacy');
-
-  const LEGACY_SKIP_TESTS_4_4_SHARDED = [
-    // 'BulkWrite succeeds after WriteConcernError ShutdownInProgress',
-    // 'DeleteOne succeeds after WriteConcernError ShutdownInProgress',
-    // 'FindOneAndDelete succeeds after WriteConcernError ShutdownInProgress',
-    // 'FindOneAndReplace succeeds after WriteConcernError ShutdownInProgress',
-    // 'FindOneAndUpdate succeeds after WriteConcernError ShutdownInProgress',
-    // 'InsertMany succeeds after WriteConcernError ShutdownInProgress',
-    // 'InsertOne succeeds after WriteConcernError InterruptedAtShutdown',
-    // 'InsertOne succeeds after WriteConcernError InterruptedDueToReplStateChange',
-    // 'InsertOne succeeds after WriteConcernError PrimarySteppedDown',
-    // 'InsertOne succeeds after WriteConcernError ShutdownInProgress',
-    // 'InsertOne fails after multiple retryable writeConcernErrors',
-    // 'ReplaceOne succeeds after WriteConcernError ShutdownInProgress',
-    // 'UpdateOne succeeds after WriteConcernError ShutdownInProgress'
-  ];
-
-  for (const suite of retryableWrites) {
-    describe(suite.name, function () {
-      beforeEach(async function () {
-        let utilClient: MongoClient;
-        if (this.configuration.isLoadBalanced) {
-          // The util client can always point at the single mongos LB frontend.
-          utilClient = this.configuration.newClient(this.configuration.singleMongosLoadBalancerUri);
-        } else {
-          utilClient = this.configuration.newClient();
-        }
-
-        await utilClient.connect();
-
-        const allRequirements = suite.runOn.map(legacyRunOnToRunOnRequirement);
-
-        const someRequirementMet =
-          !allRequirements.length ||
-          (await isAnyRequirementSatisfied(this.currentTest.ctx, allRequirements, utilClient));
-
-        await utilClient.close();
-
-        if (!someRequirementMet) this.skip();
-      });
-
-      beforeEach(async function () {
-        // Step 1: Test Setup. Includes a lot of boilerplate stuff
-        // like creating a client, dropping and refilling data collections,
-        // and enabling failpoints
-        const { spec } = this.currentTest;
-        if (
-          this.configuration.topologyType === 'Sharded' &&
-          lt(this.configuration.version, '4.4.0') &&
-          LEGACY_SKIP_TESTS_4_4_SHARDED.includes(spec.description)
-        ) {
-          this.currentTest.skipReason =
-            'TODO(NODE-5925): will be resolved when driver migrates to unified tests';
-          this.skip();
-        }
-        await executeScenarioSetup(suite, spec, this.configuration, ctx);
-      });
-
-      afterEach(async function () {
-        // Step 3: Test Teardown. Turn off failpoints, and close client
-        if (!ctx.db || !ctx.client) {
-          return;
-        }
-
-        if (ctx.failPointName) {
-          await turnOffFailPoint(ctx.client, ctx.failPointName);
-        }
-        await ctx.client.close();
-        ctx = {}; // reset context
-      });
-      for (const spec of suite.tests) {
-        // Step 2: Run the test
-        const mochaTest = it(spec.description, async () => await executeScenarioTest(spec, ctx));
-
-        // A pattern we don't need to repeat for unified tests
-        // In order to give the beforeEach hook access to the
-        // spec test so it can be responsible for skipping it
-        // and executeScenarioSetup
-        mochaTest.spec = spec;
-      }
-    });
-  }
-});
-
-async function executeScenarioSetup(scenario, test, config, ctx) {
-  const url = config.url();
-  const options = {
-    ...test.clientOptions,
-    heartbeatFrequencyMS: 100,
-    monitorCommands: true,
-    minPoolSize: 10
-  };
-
-  ctx.failPointName = test.failPoint && test.failPoint.configureFailPoint;
-
-  const client = config.newClient(url, options);
-  await client.connect();
-
-  ctx.client = client;
-  ctx.db = client.db(config.db);
-  ctx.collection = ctx.db.collection(`retryable_writes_test_${config.name}_${test.operation.name}`);
-
-  try {
-    await ctx.collection.drop();
-  } catch (error) {
-    if (!error.message.match(/ns not found/)) {
-      throw error;
-    }
-  }
-
-  if (Array.isArray(scenario.data) && scenario.data.length) {
-    await ctx.collection.insertMany(scenario.data);
-  }
-
-  if (test.failPoint) {
-    await ctx.client.db('admin').command(test.failPoint);
-  }
-}
-
-async function executeScenarioTest(test, ctx: RetryableWriteTestContext) {
-  const args = generateArguments(test);
-
-  // In case the spec files or our API changes
-  expect(ctx.collection).to.have.property(test.operation.name).that.is.a('function');
-
-  // TODO(NODE-4033): Collect command started events and assert txn number existence or omission
-  // have to add logic to handle bulkWrites which emit multiple command started events
-  const resultOrError = await ctx.collection[test.operation.name](...args).catch(error => error);
-
-  const outcome = test.outcome && test.outcome.result;
-  const errorLabelsContain = outcome && outcome.errorLabelsContain;
-  const errorLabelsOmit = outcome && outcome.errorLabelsOmit;
-  const hasResult = outcome && !errorLabelsContain && !errorLabelsOmit;
-  if (test.outcome.error) {
-    const thrownError = resultOrError;
-    expect(thrownError, `${test.operation.name} was supposed to fail but did not!`).to.exist;
-    expect(thrownError).to.have.property('message');
-
-    if (hasResult) {
-      expect(thrownError.result).to.matchMongoSpec(test.outcome.result);
-    }
-
-    if (errorLabelsContain) {
-      expect(thrownError.errorLabels).to.include.members(errorLabelsContain);
-    }
-
-    if (errorLabelsOmit) {
-      for (const label of errorLabelsOmit) {
-        expect(thrownError.errorLabels).to.not.contain(label);
-      }
-    }
-  } else if (test.outcome.result) {
-    expect(resultOrError, resultOrError.stack).to.not.be.instanceOf(Error);
-    const result = resultOrError;
-    const expected = test.outcome.result;
-
-    const actual = result.value ?? result;
-    // Some of our result classes contain the optional 'acknowledged' property which is
-    // not part of the test expectations.
-    for (const property in expected) {
-      expect(actual).to.have.deep.property(property, expected[property]);
-    }
-  }
-
-  if (test.outcome.collection) {
-    const collectionResults = await ctx.collection.find({}).toArray();
-    expect(collectionResults).to.deep.equal(test.outcome.collection.data);
-  }
-}
-
-// Helper Functions
-
-/** Transforms the arguments from a test into actual arguments for our function calls */
-function generateArguments(test) {
-  const args = [];
-
-  if (test.operation.arguments) {
-    const options: Record<string, any> = {};
-    for (const arg of Object.keys(test.operation.arguments)) {
-      if (arg === 'requests') {
-        /** Transforms a request arg into a bulk write operation */
-        args.push(
-          test.operation.arguments[arg].map(({ name, arguments: args }) => ({ [name]: args }))
-        );
-      } else if (arg === 'upsert') {
-        options.upsert = test.operation.arguments[arg];
-      } else if (arg === 'returnDocument') {
-        options.returnDocument = test.operation.arguments[arg].toLowerCase();
-      } else {
-        args.push(test.operation.arguments[arg]);
-      }
-    }
-
-    if (Object.keys(options).length > 0) {
-      args.push(options);
-    }
-  }
-
-  return args;
-}
-
-/** Runs a command that turns off a fail point */
-async function turnOffFailPoint(client, name) {
-  return await client.db('admin').command({
-    configureFailPoint: name,
-    mode: 'off'
-  });
-}
-=======
 const clientBulkWriteTests = [
   'client bulkWrite with one network error succeeds after retry',
   'client bulkWrite with two network errors fails after retry',
@@ -236,7 +15,6 @@
   'client.clientBulkWrite succeeds after retryable handshake network error',
   'client.clientBulkWrite succeeds after retryable handshake server error (ShutdownInProgress)'
 ];
->>>>>>> 357ca086
 
 describe('Retryable Writes (unified)', function () {
   runUnifiedSuite(loadSpecTests(path.join('retryable-writes', 'unified')), ({ description }) => {
