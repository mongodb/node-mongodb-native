--- conflicted
+++ resolved
@@ -1212,7 +1212,6 @@
           }
         );
 
-<<<<<<< HEAD
         // Use client_encrypted to insert the document {"unencrypted": "test"} into db.coll.
         await clientEncrypted.connect();
         const insertResult = await clientEncrypted
@@ -1243,23 +1242,10 @@
         console.log(error);
       });
     });
-=======
-    it.skip('Via bypassAutoEncryption', () => {}).skipReason =
-      'TODO(NODE-2422): Implement "Bypass spawning mongocryptd" tests';
->>>>>>> 41d4f0d8
 
     describe('via loading shared library', function () {
       let clientEncrypted;
       let client;
-<<<<<<< HEAD
-      // Setup
-      beforeEach(async function () {
-        // Create a MongoClient configured with auto encryption (referred to as `client_encrypted`)
-        clientEncrypted = this.configuration.newClient(
-          {},
-          {
-            // Configure the required options. use the `local` KMS provider as follows:
-=======
       beforeEach(function () {
         const { cryptSharedLibPath } = getEncryptExtraOptions();
         if (!cryptSharedLibPath) {
@@ -1277,7 +1263,6 @@
           {},
           {
             // 2. Configure the required options. use the `local` KMS provider as follows:
->>>>>>> 41d4f0d8
             // ```javascript
             // { "local" : {"key": <base64 decoding of LOCAL_MASTERKEY>} }
             // ```
@@ -1287,10 +1272,6 @@
             autoEncryption: {
               keyVaultNamespace,
               kmsProviders: { local: { key: LOCAL_KEY } },
-<<<<<<< HEAD
-              schemaMap: { dataNamespace: externalSchema },
-=======
->>>>>>> 41d4f0d8
               // Configure the following `extraOptions`
               // {
               //    "mongocryptdURI": "mongodb://localhost:27021/db?serverSelectionTimeoutMS=1000",
@@ -1299,23 +1280,11 @@
               //    "cryptSharedRequired": true
               // }
               extraOptions: {
-<<<<<<< HEAD
-                ...getEncryptExtraOptions(), // sets cryptSharedLibPath if it exists
-=======
->>>>>>> 41d4f0d8
                 mongocryptdURI: 'mongodb://localhost:27021/db?serverSelectionTimeoutMS=1000',
                 mongocryptdSpawnArgs: [
                   '--pidfilepath=bypass-spawning-mongocryptd.pid',
                   '--port=27021'
                 ],
-<<<<<<< HEAD
-                cryptdSharedLibRequired: true
-              }
-            }
-          }
-        );
-        // Use `client_encrypted` to insert the document `{"unencrypted": "test"}` into `db.coll`
-=======
                 cryptdSharedLibRequired: true,
                 cryptSharedLibPath
               },
@@ -1324,7 +1293,6 @@
           }
         );
         // 3. Use `client_encrypted` to insert the document `{"unencrypted": "test"}` into `db.coll`
->>>>>>> 41d4f0d8
         // expect this to succeed
         await clientEncrypted.connect();
         const insertResult = await clientEncrypted
@@ -1335,33 +1303,17 @@
       });
 
       afterEach(async function () {
-<<<<<<< HEAD
-        if (clientEncrypted) await clientEncrypted.close();
-        if (client) await client.close();
-      });
-
-      // Validate that mongocryptd was not spawned. Create a MongoClient to localhost:27021 (or
-=======
         await clientEncrypted?.close();
         await client?.close();
       });
 
       // 4. Validate that mongocryptd was not spawned. Create a MongoClient to localhost:27021 (or
->>>>>>> 41d4f0d8
       // whatever was passed via `--port` with serverSelectionTimeoutMS=1000.) Run a handshake
       // command and ensure it fails with a server selection timeout
       it('should not spawn mongocryptd', metadata, async function () {
         client = new MongoClient('mongodb://localhost:27021/db?serverSelectionTimeoutMS=1000');
-<<<<<<< HEAD
-        const error = await client.connect().then(
-          () => null,
-          err => err
-        );
-        expect(error).to.be.instanceOf(MongoServerSelectionError);
-=======
         const error = await client.connect().catch(e => e);
         expect(error).to.be.instanceOf(MongoServerSelectionError, /'Server selection timed out'/i);
->>>>>>> 41d4f0d8
       });
     });
   });
