import { type Binary, EJSON, UUID } from 'bson';
import { expect } from 'chai';
import * as crypto from 'crypto';
import * as sinon from 'sinon';

// eslint-disable-next-line @typescript-eslint/no-restricted-imports
import { ClientEncryption } from '../../../src/client-side-encryption/client_encryption';
import {
  BSON,
  type Collection,
  type CommandStartedEvent,
  Connection,
  CSOTTimeoutContext,
  type MongoClient,
<<<<<<< HEAD
  MongoCryptCreateDataKeyError,
  MongoCryptCreateEncryptedCollectionError,
  MongoOperationTimeoutError
=======
  MongoOperationTimeoutError,
  StateMachine
>>>>>>> 78bb6350
} from '../../mongodb';
import {
  clearFailPoint,
  configureFailPoint,
  type FailPoint,
  getEncryptExtraOptions,
  measureDuration,
  sleep
} from '../../tools/utils';

const metadata: MongoDBMetadataUI = {
  requires: {
    mongodb: '>=4.2.0',
    clientSideEncryption: true
  }
};

const getLocalKmsProvider = (): { local: { key: Binary } } => {
  const { local } = EJSON.parse(process.env.CSFLE_KMS_PROVIDERS || '{}') as {
    local: { key: Binary };
    [key: string]: unknown;
  };

  return { local };
};

describe('Client Side Encryption Functional', function () {
  const dataDbName = 'db';
  const dataCollName = 'coll';
  const keyVaultDbName = 'keyvault';
  const keyVaultCollName = 'datakeys';
  const keyVaultNamespace = `${keyVaultDbName}.${keyVaultCollName}`;

  it('CSFLE_KMS_PROVIDERS should be valid EJSON', function () {
    const CSFLE_KMS_PROVIDERS = process.env.CSFLE_KMS_PROVIDERS;
    if (typeof CSFLE_KMS_PROVIDERS === 'string') {
      /**
       * The shape of CSFLE_KMS_PROVIDERS is as follows:
       *
       * ```ts
       * interface CSFLE_kms_providers {
       *    aws: {
       *      accessKeyId: string;
       *      secretAccessKey: string;
       *   };
       *   azure: {
       *     tenantId: string;
       *     clientId: string;
       *     clientSecret: string;
       *   };
       *   gcp: {
       *     email: string;
       *     privateKey: string;
       *   };
       *   local: {
       *     // EJSON handle converting this, its actually the canonical -> { $binary: { base64: string; subType: string } }
       *     // **NOTE**: The dollar sign has to be escaped when using this as an ENV variable
       *     key: Binary;
       *   }
       * }
       * ```
       */
      expect(() => EJSON.parse(CSFLE_KMS_PROVIDERS)).to.not.throw(SyntaxError);
    } else {
      this.skip();
    }
  });

  describe('Collection', metadata, function () {
    describe('#bulkWrite()', metadata, function () {
      context('when encryption errors', function () {
        let client: MongoClient;

        beforeEach(function () {
          client = this.configuration.newClient(
            {},
            {
              autoEncryption: {
                keyVaultNamespace: 'test.keyvault',
                kmsProviders: {
                  local: {
                    key: 'A'.repeat(128)
                  }
                },
                extraOptions: getEncryptExtraOptions(),
                encryptedFieldsMap: {
                  'test.coll': {
                    fields: [
                      {
                        path: 'ssn',
                        keyId: new UUID('23f786b4-1d39-4c36-ae88-70a663321ec9').toBinary(),
                        bsonType: 'string'
                      }
                    ]
                  }
                }
              }
            }
          );
        });

        afterEach(async function () {
          await client.close();
        });

        it('bubbles up the error', metadata, async function () {
          try {
            await client
              .db('test')
              .collection('coll')
              // @ts-expect-error: Incorrectly formatted bulkWrite to test error case
              .bulkWrite([{ insertOne: { ssn: 'foo' } }]);
            expect.fail('expected error to be thrown');
          } catch (error) {
            expect(error.name).to.equal('MongoBulkWriteError');
          }
        });
      });
    });
  });

  describe('BSON Options', function () {
    let client: MongoClient;
    let encryptedClient: MongoClient;

    beforeEach(async function () {
      client = this.configuration.newClient();

      const encryptSchema = (keyId: unknown, bsonType: string) => ({
        encrypt: {
          bsonType,
          algorithm: 'AEAD_AES_256_CBC_HMAC_SHA_512-Random',
          keyId: [keyId]
        }
      });

      const kmsProviders = this.configuration.kmsProviders(crypto.randomBytes(96));

      await client.connect();

      const encryption = new ClientEncryption(client, {
        keyVaultNamespace,
        kmsProviders
      });

      const dataDb = client.db(dataDbName);
      const keyVaultDb = client.db(keyVaultDbName);

      await dataDb.dropCollection(dataCollName).catch(() => null);
      await keyVaultDb.dropCollection(keyVaultCollName).catch(() => null);
      await keyVaultDb.createCollection(keyVaultCollName);
      const dataKey = await encryption.createDataKey('local');

      const $jsonSchema = {
        bsonType: 'object',
        properties: {
          a: encryptSchema(dataKey, 'int'),
          b: encryptSchema(dataKey, 'int'),
          c: encryptSchema(dataKey, 'long'),
          d: encryptSchema(dataKey, 'double')
        }
      };

      await dataDb.createCollection(dataCollName, {
        validator: { $jsonSchema }
      });

      encryptedClient = this.configuration.newClient(
        {},
        {
          autoEncryption: {
            keyVaultNamespace,
            kmsProviders,
            extraOptions: getEncryptExtraOptions()
          }
        }
      );

      await encryptedClient.connect();
    });

    afterEach(function () {
      return Promise.resolve()
        .then(() => encryptedClient?.close())
        .then(() => client?.close());
    });

    const testCases = [
      {},
      { promoteValues: true },
      { promoteValues: false },
      { promoteValues: true, promoteLongs: false },
      { promoteValues: true, promoteLongs: true },
      { bsonRegExp: true },
      { ignoreUndefined: true }
    ];

    for (const bsonOptions of testCases) {
      const name = `should respect bson options ${JSON.stringify(bsonOptions)}`;

      it(name, metadata, async function () {
        const data = {
          _id: new BSON.ObjectId(),
          a: 12,
          b: new BSON.Int32(12),
          c: new BSON.Long(12),
          d: new BSON.Double(12),
          e: /[A-Za-z0-9]*/,
          f: new BSON.BSONRegExp('[A-Za-z0-9]*'),
          g: undefined
        };

        const expected = BSON.deserialize(BSON.serialize(data, bsonOptions), bsonOptions);

        const coll = encryptedClient.db(dataDbName).collection(dataCollName);
        const result = await coll.insertOne(data, bsonOptions);
        const actual = await coll.findOne({ _id: result.insertedId }, bsonOptions);
        const gValue = actual?.g;
        delete actual?.g;

        expect(actual).to.deep.equal(expected);
        expect(gValue).to.equal(bsonOptions.ignoreUndefined ? data.g : null);
      });
    }
  });

  describe('key order aware command properties', () => {
    let client: MongoClient;
    let collection: Collection;

    beforeEach(async function () {
      if (!this.configuration.clientSideEncryption.enabled) {
        return;
      }

      const encryptionOptions = {
        monitorCommands: true,
        autoEncryption: {
          keyVaultNamespace,
          kmsProviders: { local: { key: 'A'.repeat(128) } },
          extraOptions: getEncryptExtraOptions()
        }
      };
      client = this.configuration.newClient({}, encryptionOptions);
      collection = client.db(dataDbName).collection('keyOrder');
    });

    afterEach(async () => {
      if (client) await client.close();
    });

    describe('find', () => {
      it('should maintain ordered sort', metadata, async function () {
        const events: CommandStartedEvent[] = [];
        client.on('commandStarted', ev => events.push(ev));
        const sort = Object.freeze([
          Object.freeze(['1', 1] as const),
          Object.freeze(['0', 1] as const)
        ]);
        // @ts-expect-error: Our findOne API does not accept readonly input
        await collection.findOne({}, { sort });
        const findEvent = events.find(event => !!event.command.find);
        expect(findEvent).to.have.property('commandName', 'find');
        expect(findEvent).to.have.nested.property('command.sort').deep.equal(new Map(sort));
      });
    });

    describe('findAndModify', () => {
      it('should maintain ordered sort', metadata, async function () {
        const events: CommandStartedEvent[] = [];
        client.on('commandStarted', ev => events.push(ev));
        const sort = Object.freeze([
          Object.freeze(['1', 1] as const),
          Object.freeze(['0', 1] as const)
        ]);
        // @ts-expect-error: Our findOneAndUpdate API does not accept readonly input
        await collection.findOneAndUpdate({}, { $setOnInsert: { a: 1 } }, { sort });
        const findAndModifyEvent = events.find(event => !!event.command.findAndModify);
        expect(findAndModifyEvent).to.have.property('commandName', 'findAndModify');
        expect(findAndModifyEvent)
          .to.have.nested.property('command.sort')
          .deep.equal(new Map(sort));
      });
    });

    describe('createIndexes', () => {
      it('should maintain ordered index keys', metadata, async function () {
        const events: CommandStartedEvent[] = [];
        client.on('commandStarted', ev => events.push(ev));
        const indexDescription = Object.freeze([
          Object.freeze(['1', 1] as const),
          Object.freeze(['0', 1] as const)
        ]);
        // @ts-expect-error: Our createIndex API does not accept readonly input
        await collection.createIndex(indexDescription, { name: 'myIndex' });
        const createIndexEvent = events.find(event => !!event.command.createIndexes);
        expect(createIndexEvent).to.have.property('commandName', 'createIndexes');
        expect(createIndexEvent).to.have.nested.property('command.indexes').that.has.lengthOf(1);
        const index = createIndexEvent?.command.indexes[0];
        expect(index.key).to.deep.equal(new Map(indexDescription));
      });
    });
  });

  describe(
    'when @@mdb.decorateDecryptionResult is set on autoEncrypter',
    { requires: { clientSideEncryption: true, mongodb: '>=4.4' } },
    () => {
      let client: MongoClient;
      let encryptedClient: MongoClient;

      beforeEach(async function () {
        client = this.configuration.newClient();

        const encryptSchema = (keyId: unknown, bsonType: string) => ({
          encrypt: {
            bsonType,
            algorithm: 'AEAD_AES_256_CBC_HMAC_SHA_512-Random',
            keyId: [keyId]
          }
        });

        const kmsProviders = this.configuration.kmsProviders(crypto.randomBytes(96));

        await client.connect();

        const encryption = new ClientEncryption(client, {
          keyVaultNamespace,
          kmsProviders
        });

        const dataDb = client.db(dataDbName);
        const keyVaultDb = client.db(keyVaultDbName);

        await dataDb.dropCollection(dataCollName).catch(() => null);
        await keyVaultDb.dropCollection(keyVaultCollName).catch(() => null);
        await keyVaultDb.createCollection(keyVaultCollName);
        const dataKey = await encryption.createDataKey('local');

        const $jsonSchema = {
          bsonType: 'object',
          properties: {
            a: encryptSchema(dataKey, 'int'),
            b: encryptSchema(dataKey, 'string'),
            c: {
              bsonType: 'object',
              properties: {
                d: {
                  encrypt: {
                    keyId: [dataKey],
                    algorithm: 'AEAD_AES_256_CBC_HMAC_SHA_512-Deterministic',
                    bsonType: 'string'
                  }
                }
              }
            }
          }
        };

        await dataDb.createCollection(dataCollName, {
          validator: { $jsonSchema }
        });

        encryptedClient = this.configuration.newClient(
          {},
          {
            autoEncryption: {
              keyVaultNamespace,
              kmsProviders,
              extraOptions: getEncryptExtraOptions()
            }
          }
        );

        encryptedClient.autoEncrypter[Symbol.for('@@mdb.decorateDecryptionResult')] = true;
        await encryptedClient.connect();
      });

      afterEach(async function () {
        await encryptedClient?.close();
        await client?.close();
      });

      it('adds decrypted keys to result at @@mdb.decryptedKeys', async function () {
        const coll = encryptedClient.db(dataDbName).collection(dataCollName);

        const data = {
          _id: new BSON.ObjectId(),
          a: 1,
          b: 'abc',
          c: { d: 'def' }
        };

        const result = await coll.insertOne(data);
        const decrypted = await coll.findOne({ _id: result.insertedId });

        expect(decrypted).to.deep.equal(data);
        expect(decrypted)
          .to.have.property(Symbol.for('@@mdb.decryptedKeys'))
          .that.deep.equals(['a', 'b']);

        // Nested
        expect(decrypted).to.have.property('c');
        expect(decrypted.c)
          .to.have.property(Symbol.for('@@mdb.decryptedKeys'))
          .that.deep.equals(['d']);
      });
    }
  );

  describe('CSOT on ClientEncryption', { requires: { clientSideEncryption: true } }, function () {
    const metadata: MongoDBMetadataUI = {
      requires: { clientSideEncryption: true, mongodb: '>=4.4' }
    };

    function makeBlockingFailFor(command: string | string[], blockTimeMS: number) {
      beforeEach(async function () {
        await configureFailPoint(this.configuration, {
          configureFailPoint: 'failCommand',
          mode: { times: 2 },
          data: {
            failCommands: Array.isArray(command) ? command : [command],
            blockConnection: true,
            blockTimeMS,
            appName: 'clientEncryption'
          }
        });
      });

      afterEach(async function () {
        sinon.restore();
        await clearFailPoint(this.configuration);
      });
    }

    function runAndCheckForCSOTTimeout(fn: () => Promise<void>) {
      return async () => {
        const start = performance.now();
        const error = await fn().then(
          () => 'API did not reject',
          error => error
        );
        const end = performance.now();
        if (error?.name === 'MongoBulkWriteError') {
          expect(error)
            .to.have.property('errorResponse')
            .that.is.instanceOf(MongoOperationTimeoutError);
        } else {
          expect(error).to.be.instanceOf(MongoOperationTimeoutError);
        }
        expect(end - start).to.be.within(498, 1000);
      };
    }

    let key1Id;
    let keyVaultClient: MongoClient;
    let clientEncryption: ClientEncryption;
    let commandsStarted: CommandStartedEvent[];

    beforeEach(async function () {
      const internalClient = this.configuration.newClient();
      await internalClient
        .db('keyvault')
        .dropCollection('datakeys', { writeConcern: { w: 'majority' } })
        .catch(() => null);
      await internalClient.db('keyvault').createCollection('datakeys');
      await internalClient.close();

      keyVaultClient = this.configuration.newClient(undefined, {
        timeoutMS: 500,
        monitorCommands: true,
        minPoolSize: 1,
        appName: 'clientEncryption'
      });
      await keyVaultClient.connect();

      clientEncryption = new ClientEncryption(keyVaultClient, {
        keyVaultNamespace: 'keyvault.datakeys',
        kmsProviders: getLocalKmsProvider(),
        timeoutMS: 500
      });

      key1Id = await clientEncryption.createDataKey('local');
      while ((await clientEncryption.getKey(key1Id)) == null);

      commandsStarted = [];
      keyVaultClient.on('commandStarted', ev => commandsStarted.push(ev));
    });

    afterEach(async function () {
      await keyVaultClient?.close();
    });

    describe('rewrapManyDataKey', function () {
      describe('when the bulk operation takes too long', function () {
        makeBlockingFailFor('update', 2000);

        it(
          'throws a timeout error',
          metadata,
          runAndCheckForCSOTTimeout(async () => {
            await clientEncryption.rewrapManyDataKey({ _id: key1Id }, { provider: 'local' });
          })
        );
      });

      describe('when the find operation for fetchKeys takes too long', function () {
        makeBlockingFailFor('find', 2000);

        it(
          'throws a timeout error',
          metadata,
          runAndCheckForCSOTTimeout(async () => {
            await clientEncryption.rewrapManyDataKey({ _id: key1Id }, { provider: 'local' });
          })
        );
      });

      describe('when the find and bulk operation takes too long', function () {
        // together they add up to 800, exceeding the timeout of 500
        makeBlockingFailFor(['update', 'find'], 400);

        it(
          'throws a timeout error',
          metadata,
          runAndCheckForCSOTTimeout(async () => {
            await clientEncryption.rewrapManyDataKey({ _id: key1Id }, { provider: 'local' });
          })
        );
      });
    });

    describe('deleteKey', function () {
      makeBlockingFailFor('delete', 2000);

      it(
        'throws a timeout error if the delete operation takes too long',
        metadata,
        runAndCheckForCSOTTimeout(async () => {
          await clientEncryption.deleteKey(new UUID());
        })
      );
    });

    describe('getKey', function () {
      makeBlockingFailFor('find', 2000);

      it(
        'throws a timeout error if the find takes too long',
        metadata,
        runAndCheckForCSOTTimeout(async () => {
          await clientEncryption.getKey(new UUID());
        })
      );
    });

    describe('getKeys', function () {
      makeBlockingFailFor('find', 2000);

      it(
        'throws a timeout error if the find operation takes too long',
        metadata,
        runAndCheckForCSOTTimeout(async () => {
          await clientEncryption.getKeys().toArray();
        })
      );
    });

    describe('removeKeyAltName', function () {
      makeBlockingFailFor('findAndModify', 2000);

      it(
        'throws a timeout error if the findAndModify operation takes too long',
        metadata,
        runAndCheckForCSOTTimeout(async () => {
          await clientEncryption.removeKeyAltName(new UUID(), 'blah');
        })
      );
    });

    describe('addKeyAltName', function () {
      makeBlockingFailFor('findAndModify', 2000);

      it(
        'throws a timeout error if the findAndModify operation takes too long',
        metadata,
        runAndCheckForCSOTTimeout(async () => {
          await clientEncryption.addKeyAltName(new UUID(), 'blah');
        })
      );
    });

    describe('getKeyByAltName', function () {
      makeBlockingFailFor('find', 2000);

      it(
        'throws a timeout error if the find operation takes too long',
        metadata,
        runAndCheckForCSOTTimeout(async () => {
          await clientEncryption.getKeyByAltName('blah');
        })
      );
    });
  });
});

describe('Range Explicit Encryption with JS native types', function () {
  const metaData: MongoDBMetadataUI = {
    requires: {
      clientSideEncryption: '>=6.1.0',

      // The Range Explicit Encryption tests require MongoDB server 7.0+ for QE v2.
      // The tests must not run against a standalone.
      //
      // `range` is not supported on 8.0+ servers.
      mongodb: '>=8.0.0',
      topology: '!single'
    }
  };

  const getKmsProviders = (): { local: { key: string } } => {
    const result = EJSON.parse(process.env.CSFLE_KMS_PROVIDERS || '{}') as unknown as {
      local: { key: string };
    };

    return { local: result.local };
  };

  let clientEncryption: ClientEncryption;
  let keyId;
  let keyVaultClient;

  beforeEach(async function () {
    keyVaultClient = this.configuration.newClient();
    clientEncryption = new ClientEncryption(keyVaultClient, {
      keyVaultNamespace: 'keyvault.datakeys',
      kmsProviders: getKmsProviders()
    });

    keyId = await clientEncryption.createDataKey('local');
  });

  afterEach(async function () {
    await keyVaultClient.close();
  });

  it('supports a js number for trimFactor', metaData, async function () {
    await clientEncryption.encrypt(new BSON.Int32(123), {
      keyId,
      algorithm: 'Range',
      contentionFactor: 0,
      rangeOptions: {
        min: 0,
        max: 1000,
        trimFactor: 1,
        sparsity: new BSON.Long(1)
      }
    });
  });

  it('supports a bigint for sparsity', metaData, async function () {
    await clientEncryption.encrypt(new BSON.Int32(123), {
      keyId,
      algorithm: 'Range',
      contentionFactor: 0,
      rangeOptions: {
        min: 0,
        max: 1000,
        trimFactor: new BSON.Int32(1),
        sparsity: 1n
      }
    });
  });
});

describe('CSOT', function () {
  describe('Auto encryption', function () {
    let setupClient;
    let keyVaultClient: MongoClient;
    let dataKey;

    beforeEach(async function () {
      keyVaultClient = this.configuration.newClient();
      await keyVaultClient.connect();
      await keyVaultClient.db('keyvault').collection('datakeys');
      const clientEncryption = new ClientEncryption(keyVaultClient, {
        keyVaultNamespace: 'keyvault.datakeys',
        kmsProviders: getLocalKmsProvider()
      });
      dataKey = await clientEncryption.createDataKey('local');
      setupClient = this.configuration.newClient();
      await setupClient
        .db()
        .admin()
        .command({
          configureFailPoint: 'failCommand',
          mode: 'alwaysOn',
          data: {
            failCommands: ['find'],
            blockConnection: true,
            blockTimeMS: 2000
          }
        } as FailPoint);
    });

    afterEach(async function () {
      await keyVaultClient.close();
      await setupClient
        .db()
        .admin()
        .command({
          configureFailPoint: 'failCommand',
          mode: 'off'
        } as FailPoint);
      await setupClient.close();
    });

    const metadata: MongoDBMetadataUI = {
      requires: {
        mongodb: '>=4.2.0',
        clientSideEncryption: true
      }
    };

    context(
      'when an auto encrypted client is configured with timeoutMS and auto encryption takes longer than timeoutMS',
      function () {
        let encryptedClient: MongoClient;
        const timeoutMS = 1000;

        beforeEach(async function () {
          encryptedClient = this.configuration.newClient(
            {},
            {
              autoEncryption: {
                keyVaultClient,
                keyVaultNamespace: 'keyvault.datakeys',
                kmsProviders: getLocalKmsProvider(),
                schemaMap: {
                  'test.test': {
                    bsonType: 'object',
                    encryptMetadata: {
                      keyId: [new UUID(dataKey)]
                    },
                    properties: {
                      a: {
                        encrypt: {
                          bsonType: 'int',
                          algorithm: 'AEAD_AES_256_CBC_HMAC_SHA_512-Random',
                          keyId: [new UUID(dataKey)]
                        }
                      }
                    }
                  }
                }
              },
              timeoutMS
            }
          );
          await encryptedClient.connect();
        });

        afterEach(async function () {
          await encryptedClient.close();
        });

        it('the command should fail due to a timeout error', metadata, async function () {
          const { duration, result: error } = await measureDuration(() =>
            encryptedClient
              .db('test')
              .collection('test')
              .insertOne({ a: 1 })
              .catch(e => e)
          );
          expect(error).to.be.instanceOf(MongoOperationTimeoutError);
          expect(duration).to.be.within(timeoutMS - 100, timeoutMS + 100);
        });
      }
    );

    context(
      'when an auto encrypted client is not configured with timeoutMS and auto encryption is delayed',
      function () {
        let encryptedClient: MongoClient;
        beforeEach(async function () {
          encryptedClient = this.configuration.newClient(
            {},
            {
              autoEncryption: {
                keyVaultClient,
                keyVaultNamespace: 'admin.datakeys',
                kmsProviders: getLocalKmsProvider()
              }
            }
          );
        });

        afterEach(async function () {
          await encryptedClient.close();
        });

        it('the command succeeds', metadata, async function () {
          await encryptedClient.db('test').collection('test').aggregate([]).toArray();
        });
      }
    );
  });

  describe('State machine', function () {
    const stateMachine = new StateMachine({} as any);

    const timeoutContext = () => {
      return new CSOTTimeoutContext({
        timeoutMS: 1000,
        serverSelectionTimeoutMS: 30000
      });
    };

    const timeoutMS = 1000;

    const metadata: MongoDBMetadataUI = {
      requires: {
        mongodb: '>=4.2.0'
      }
    };

    describe('#markCommand', function () {
      context(
        'when csot is enabled and markCommand() takes longer than the remaining timeoutMS',
        function () {
          let encryptedClient: MongoClient;

          beforeEach(async function () {
            encryptedClient = this.configuration.newClient(
              {},
              {
                timeoutMS
              }
            );
            await encryptedClient.connect();

            const stub = sinon
              // @ts-expect-error accessing private method
              .stub(Connection.prototype, 'sendCommand')
              .callsFake(async function* (...args) {
                await sleep(1000);
                yield* stub.wrappedMethod.call(this, ...args);
              });
          });

          afterEach(async function () {
            await encryptedClient?.close();
            sinon.restore();
          });

          it('the command should fail due to a timeout error', metadata, async function () {
            const { duration, result: error } = await measureDuration(() =>
              stateMachine
                .markCommand(
                  encryptedClient,
                  'test.test',
                  BSON.serialize({ ping: 1 }),
                  timeoutContext()
                )
                .catch(e => e)
            );
            expect(error).to.be.instanceOf(MongoOperationTimeoutError);
            expect(duration).to.be.within(timeoutMS - 100, timeoutMS + 100);
          });
        }
      );
    });

    describe('#fetchKeys', function () {
      let setupClient;

      beforeEach(async function () {
        setupClient = this.configuration.newClient();
        await setupClient
          .db()
          .admin()
          .command({
            configureFailPoint: 'failCommand',
            mode: 'alwaysOn',
            data: {
              failCommands: ['find'],
              blockConnection: true,
              blockTimeMS: 2000
            }
          } as FailPoint);
      });

      afterEach(async function () {
        await setupClient
          .db()
          .admin()
          .command({
            configureFailPoint: 'failCommand',
            mode: 'off'
          } as FailPoint);
        await setupClient.close();
      });

      context(
        'when csot is enabled and fetchKeys() takes longer than the remaining timeoutMS',
        function () {
          let encryptedClient;

          beforeEach(async function () {
            encryptedClient = this.configuration.newClient(
              {},
              {
                timeoutMS
              }
            );
            await encryptedClient.connect();
          });

          afterEach(async function () {
            await encryptedClient?.close();
          });

          it('the command should fail due to a timeout error', metadata, async function () {
            const { duration, result: error } = await measureDuration(() =>
              stateMachine
                .fetchKeys(encryptedClient, 'test.test', BSON.serialize({ a: 1 }), timeoutContext())
                .catch(e => e)
            );
            expect(error).to.be.instanceOf(MongoOperationTimeoutError);
            expect(duration).to.be.within(timeoutMS - 100, timeoutMS + 100);
          });
        }
      );

      context('when csot is not enabled and fetchKeys() is delayed', function () {
        let encryptedClient;

        beforeEach(async function () {
          encryptedClient = this.configuration.newClient();
          await encryptedClient.connect();
        });

        afterEach(async function () {
          await encryptedClient?.close();
        });

        it('the command succeeds', metadata, async function () {
          await stateMachine.fetchKeys(encryptedClient, 'test.test', BSON.serialize({ a: 1 }));
        });
      });
    });

    describe('#fetchCollectionInfo', function () {
      let setupClient;

      beforeEach(async function () {
        setupClient = this.configuration.newClient();
        await setupClient
          .db()
          .admin()
          .command({
            configureFailPoint: 'failCommand',
            mode: 'alwaysOn',
            data: {
              failCommands: ['listCollections'],
              blockConnection: true,
              blockTimeMS: 2000
            }
          } as FailPoint);
      });

      afterEach(async function () {
        await setupClient
          .db()
          .admin()
          .command({
            configureFailPoint: 'failCommand',
            mode: 'off'
          } as FailPoint);
        await setupClient.close();
      });

      context(
        'when csot is enabled and fetchCollectionInfo() takes longer than the remaining timeoutMS',
        metadata,
        function () {
          let encryptedClient: MongoClient;

          beforeEach(async function () {
            encryptedClient = this.configuration.newClient(
              {},
              {
                timeoutMS
              }
            );
            await encryptedClient.connect();
          });

          afterEach(async function () {
            await encryptedClient?.close();
          });

          it('the command should fail due to a timeout error', metadata, async function () {
            const { duration, result: error } = await measureDuration(() =>
              stateMachine
                .fetchCollectionInfo(encryptedClient, 'test.test', { a: 1 }, timeoutContext())
                .catch(e => e)
            );
            expect(error).to.be.instanceOf(MongoOperationTimeoutError);
            expect(duration).to.be.within(timeoutMS - 100, timeoutMS + 100);
          });
        }
      );

      context(
        'when csot is not enabled and fetchCollectionInfo() is delayed',
        metadata,
        function () {
          let encryptedClient: MongoClient;

          beforeEach(async function () {
            encryptedClient = this.configuration.newClient();
            await encryptedClient.connect();
          });

          afterEach(async function () {
            await encryptedClient?.close();
          });

          it('the command succeeds', metadata, async function () {
            await stateMachine.fetchCollectionInfo(encryptedClient, 'test.test', { a: 1 });
          });
        }
      );
    });
  });

  describe('Explicit Encryption', function () {
    describe('#createEncryptedCollection', function () {
      let client: MongoClient;
      let clientEncryption: ClientEncryption;
      let local_key;
      const timeoutMS = 1000;

      const encryptedCollectionMetadata: MongoDBMetadataUI = {
        requires: {
          clientSideEncryption: true,
          mongodb: '>=7.0.0',
          topology: '!single'
        }
      };

      beforeEach(async function () {
        local_key = { local: EJSON.parse(process.env.CSFLE_KMS_PROVIDERS).local };
        client = this.configuration.newClient({ timeoutMS });
        await client.connect();
        await client.db('keyvault').createCollection('datakeys');
        clientEncryption = new ClientEncryption(client, {
          keyVaultNamespace: 'keyvault.datakeys',
          keyVaultClient: client,
          kmsProviders: local_key
        });
      });

      afterEach(async function () {
        await client
          .db()
          .admin()
          .command({
            configureFailPoint: 'failCommand',
            mode: 'off'
          } as FailPoint);
        await client
          .db('db')
          .collection('newnew')
          .drop()
          .catch(() => null);
        await client
          .db('keyvault')
          .collection('datakeys')
          .drop()
          .catch(() => null);
        await client.close();
      });

      async function runCreateEncryptedCollection() {
        const createCollectionOptions = {
          encryptedFields: { fields: [{ path: 'ssn', bsonType: 'string', keyId: null }] }
        };

        const db = client.db('db');

        return await measureDuration(() =>
          clientEncryption
            .createEncryptedCollection(db, 'newnew', {
              provider: 'local',
              createCollectionOptions,
              masterKey: null
            })
            .catch(err => err)
        );
      }

      context(
        'when `createDataKey` hangs longer than timeoutMS and `createCollection` does not hang',
        () => {
          it(
            '`createEncryptedCollection throws `MongoCryptCreateDataKeyError` due to a timeout error',
            encryptedCollectionMetadata,
            async function () {
              await client
                .db()
                .admin()
                .command({
                  configureFailPoint: 'failCommand',
                  mode: {
                    times: 1
                  },
                  data: {
                    failCommands: ['insert'],
                    blockConnection: true,
                    blockTimeMS: timeoutMS * 1.2
                  }
                } as FailPoint);

              const { duration, result: err } = await runCreateEncryptedCollection();
              expect(err).to.be.instanceOf(MongoCryptCreateDataKeyError);
              expect(err.cause).to.be.instanceOf(MongoOperationTimeoutError);
              expect(duration).to.be.within(timeoutMS - 100, timeoutMS + 100);
            }
          );
        }
      );

      context(
        'when `createDataKey` does not hang and `createCollection` hangs longer than timeoutMS',
        () => {
          it(
            '`createEncryptedCollection throws `MongoCryptCreateEncryptedCollectionError` due to a timeout error',
            encryptedCollectionMetadata,
            async function () {
              await client
                .db()
                .admin()
                .command({
                  configureFailPoint: 'failCommand',
                  mode: {
                    times: 1
                  },
                  data: {
                    failCommands: ['create'],
                    blockConnection: true,
                    blockTimeMS: timeoutMS * 1.2
                  }
                } as FailPoint);

              const { duration, result: err } = await runCreateEncryptedCollection();
              expect(err).to.be.instanceOf(MongoCryptCreateEncryptedCollectionError);
              expect(err.cause).to.be.instanceOf(MongoOperationTimeoutError);
              expect(duration).to.be.within(timeoutMS - 100, timeoutMS + 100);
            }
          );
        }
      );

      context(
        'when `createDataKey` and `createCollection` cumulatively hang longer than timeoutMS',
        () => {
          it(
            '`createEncryptedCollection throws `MongoCryptCreateEncryptedCollectionError` due to a timeout error',
            encryptedCollectionMetadata,
            async function () {
              await client
                .db()
                .admin()
                .command({
                  configureFailPoint: 'failCommand',
                  mode: {
                    times: 2
                  },
                  data: {
                    failCommands: ['insert', 'create'],
                    blockConnection: true,
                    blockTimeMS: timeoutMS * 0.6
                  }
                } as FailPoint);

              const { duration, result: err } = await runCreateEncryptedCollection();
              expect(err).to.be.instanceOf(MongoCryptCreateEncryptedCollectionError);
              expect(err.cause).to.be.instanceOf(MongoOperationTimeoutError);
              expect(duration).to.be.within(timeoutMS - 100, timeoutMS + 100);
            }
          );
        }
      );
    });
  });
});<|MERGE_RESOLUTION|>--- conflicted
+++ resolved
@@ -12,14 +12,10 @@
   Connection,
   CSOTTimeoutContext,
   type MongoClient,
-<<<<<<< HEAD
   MongoCryptCreateDataKeyError,
   MongoCryptCreateEncryptedCollectionError,
   MongoOperationTimeoutError
-=======
-  MongoOperationTimeoutError,
   StateMachine
->>>>>>> 78bb6350
 } from '../../mongodb';
 import {
   clearFailPoint,
