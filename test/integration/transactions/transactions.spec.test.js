--- conflicted
+++ resolved
@@ -88,13 +88,6 @@
   'commitTransaction retry fails on new mongos',
   'unpin after transient error within a transaction and commit',
 
-<<<<<<< HEAD
-  // TODO(NODE-3369): unskip count tests when spec tests have been updated
-  'count',
-
-  // 'TODO: NODE-3891 - fix tests broken when AUTH enabled'
-=======
->>>>>>> 12c68351
   // TODO(NODE-2034): Will be implemented as part of NODE-2034
   'Client side error in command starting transaction',
   'Client side error when transaction is in progress',
