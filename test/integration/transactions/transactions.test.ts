import { expect } from 'chai';

import {
  ClientSession,
  type Collection,
  type MongoClient,
  MongoInvalidArgumentError,
  MongoNetworkError,
  type ServerSessionPool
} from '../../mongodb';
import { type FailPoint } from '../../tools/utils';

describe('Transactions', function () {
  describe('withTransaction', function () {
    let session: ClientSession;
    let sessionPool: ServerSessionPool;
    let client: MongoClient;

    beforeEach(async function () {
      client = this.configuration.newClient();
      sessionPool = client.s.sessionPool;
      session = new ClientSession(client, sessionPool, {});
    });

    afterEach(async () => {
      await client.close();
    });

    it(
      'should provide a useful error if a Promise is not returned',
      {
        requires: {
          topology: ['replicaset', 'sharded'],
          mongodb: '>=4.1.5',
          serverless: 'forbid'
        }
      },
      async function () {
        function fnThatDoesNotReturnPromise() {
          return false;
        }

        const result = await session
          // @ts-expect-error: testing a function that does not return a promise
          .withTransaction(fnThatDoesNotReturnPromise)
          .catch(error => error);

        expect(result).to.be.instanceOf(MongoInvalidArgumentError);
        expect(result.message).to.match(/must return a Promise/);

        await session.endSession();
      }
    );

    it('should return readable error if promise rejected with no reason', {
      metadata: {
        requires: { topology: ['replicaset', 'sharded'], mongodb: '>=4.2.0', serverless: 'forbid' }
      },
      test: function (done) {
        function fnThatReturnsBadPromise() {
          return Promise.reject();
        }

        session
          .withTransaction(fnThatReturnsBadPromise)
          .then(() => done(Error('Expected error')))
          .catch(err => {
            expect(err).to.equal(undefined);
            session.endSession(done);
          });
      }
    });

    describe(
      'return value semantics',
      { requires: { mongodb: '>=4.2.0', topology: '!single' } },
      () => {
        let client: MongoClient;
        let collection: Collection<{ a: number }>;

        beforeEach(async function () {
          client = this.configuration.newClient();
          await client.connect();
          collection = await client
            .db('withTransactionReturnType')
            .createCollection('withTransactionReturnType');
        });

        afterEach(async function () {
          await collection.drop();
          await client.close();
        });

        it('returns result of executor when transaction is aborted explicitly', async () => {
          const session = client.startSession();

          const withTransactionResult = await session
            .withTransaction(async session => {
              await collection.insertOne({ a: 1 }, { session });
              await collection.findOne({ a: 1 }, { session });
              await session.abortTransaction();
              return 'aborted!';
            })
            .finally(async () => await session.endSession());

          expect(withTransactionResult).to.equal('aborted!');
        });

<<<<<<< HEAD
        it('should return result of executor when transaction is successfully committed', async () => {
=======
        it('returns result of executor when transaction is successfully committed', async () => {
>>>>>>> 65aa288a
          const session = client.startSession();

          const withTransactionResult = await session
            .withTransaction(async session => {
              await collection.insertOne({ a: 1 }, { session });
              await collection.findOne({ a: 1 }, { session });
              return 'committed!';
            })
            .finally(async () => await session.endSession());

<<<<<<< HEAD
          expect(withTransactionResult).to.be.undefined;
=======
          expect(withTransactionResult).to.equal('committed!');
>>>>>>> 65aa288a
        });

        it('should throw when transaction is aborted due to an error', async () => {
          const session = client.startSession();

          const withTransactionResult = await session
            .withTransaction(async session => {
              await collection.insertOne({ a: 1 }, { session });
              await collection.findOne({ a: 1 }, { session });
              throw new Error("I don't wanna transact anymore!");
            })
            .catch(error => error)
            .finally(async () => await session.endSession());

          expect(withTransactionResult).to.be.instanceOf(Error);
          expect(withTransactionResult.message).to.equal("I don't wanna transact anymore!");
        });
      }
    );

    context('when retried', { requires: { mongodb: '>=4.2.0', topology: '!single' } }, () => {
      let client: MongoClient;
      let collection: Collection<{ a: number }>;

      beforeEach(async function () {
        client = this.configuration.newClient();

        await client.db('admin').command({
          configureFailPoint: 'failCommand',
          mode: { times: 2 },
          data: {
            failCommands: ['commitTransaction'],
            errorCode: 24,
            errorLabels: ['TransientTransactionError'],
            closeConnection: false
          }
        } as FailPoint);

        collection = await client.db('withTransaction').createCollection('withTransactionRetry');
      });

      afterEach(async () => {
        await client?.close();
      });

      it('returns the value of the final call to the executor', async () => {
        const session = client.startSession();

        let counter = 0;
        const withTransactionResult = await session
          .withTransaction(async session => {
            await collection.insertOne({ a: 1 }, { session });
            counter += 1;
            return counter;
          })
          .finally(async () => await session.endSession());

        expect(counter).to.equal(3);
        expect(withTransactionResult).to.equal(3);
      });
    });
  });

  describe('startTransaction', function () {
    it('should error if transactions are not supported', {
      metadata: { requires: { topology: ['sharded'], mongodb: '4.0.x' } },
      test: function (done) {
        const configuration = this.configuration;
        const client = configuration.newClient(configuration.url());

        client.connect((err, client) => {
          const session = client.startSession();
          const db = client.db(configuration.db);
          const coll = db.collection('transaction_error_test');
          coll.insertOne({ a: 1 }, err => {
            expect(err).to.not.exist;
            expect(() => session.startTransaction()).to.throw(
              'Transactions are not supported on sharded clusters in MongoDB < 4.2.'
            );

            session.endSession(() => {
              client.close(done);
            });
          });
        });
      }
    });

    it('should not error if transactions are supported', {
      metadata: { requires: { topology: ['sharded'], mongodb: '>=4.1.0' } },
      test: function (done) {
        const configuration = this.configuration;
        const client = configuration.newClient(configuration.url());

        client.connect(err => {
          expect(err).to.not.exist;

          const session = client.startSession();
          const db = client.db(configuration.db);
          const coll = db.collection('transaction_error_test');
          coll.insertOne({ a: 1 }, err => {
            expect(err).to.not.exist;
            expect(() => session.startTransaction()).to.not.throw();

            session.abortTransaction(() => session.endSession(() => client.close(done)));
          });
        });
      }
    });
  });

  describe('TransientTransactionError', function () {
    it('should have a TransientTransactionError label inside of a transaction', {
      metadata: { requires: { topology: 'replicaset', mongodb: '>=4.0.0' } },
      test: function (done) {
        const configuration = this.configuration;
        const client = configuration.newClient({ w: 1 });

        client.connect(err => {
          expect(err).to.not.exist;

          const session = client.startSession();
          const db = client.db(configuration.db);
          db.collection('transaction_error_test_2').drop(() => {
            db.createCollection('transaction_error_test_2', (err, coll) => {
              expect(err).to.not.exist;

              session.startTransaction();
              coll.insertOne({ a: 1 }, { session }, err => {
                expect(err).to.not.exist;
                expect(session.inTransaction()).to.be.true;

                client.db('admin').command(
                  {
                    configureFailPoint: 'failCommand',
                    mode: { times: 1 },
                    data: { failCommands: ['insert'], closeConnection: true }
                  },
                  err => {
                    expect(err).to.not.exist;
                    expect(session.inTransaction()).to.be.true;

                    coll.insertOne({ b: 2 }, { session }, err => {
                      expect(err).to.exist.and.to.be.an.instanceof(MongoNetworkError);
                      if (err instanceof MongoNetworkError) {
                        expect(err.hasErrorLabel('TransientTransactionError')).to.be.true;
                      }

                      session.abortTransaction(() => session.endSession(() => client.close(done)));
                    });
                  }
                );
              });
            });
          });
        });
      }
    });

    it('should not have a TransientTransactionError label outside of a transaction', {
      metadata: { requires: { topology: 'replicaset', mongodb: '>=4.0.0' } },
      test: function (done) {
        const configuration = this.configuration;
        const client = configuration.newClient({ w: 1 });

        client.connect(err => {
          expect(err).to.not.exist;
          const db = client.db(configuration.db);
          const coll = db.collection('transaction_error_test1');

          client.db('admin').command(
            {
              configureFailPoint: 'failCommand',
              mode: { times: 2 },
              data: { failCommands: ['insert'], closeConnection: true }
            },
            err => {
              expect(err).to.not.exist;
              coll.insertOne({ a: 1 }, err => {
                expect(err).to.exist.and.to.be.an.instanceOf(MongoNetworkError);
                client.close(done);
              });
            }
          );
        });
      }
    });
  });
});<|MERGE_RESOLUTION|>--- conflicted
+++ resolved
@@ -106,11 +106,7 @@
           expect(withTransactionResult).to.equal('aborted!');
         });
 
-<<<<<<< HEAD
-        it('should return result of executor when transaction is successfully committed', async () => {
-=======
         it('returns result of executor when transaction is successfully committed', async () => {
->>>>>>> 65aa288a
           const session = client.startSession();
 
           const withTransactionResult = await session
@@ -121,11 +117,7 @@
             })
             .finally(async () => await session.endSession());
 
-<<<<<<< HEAD
-          expect(withTransactionResult).to.be.undefined;
-=======
           expect(withTransactionResult).to.equal('committed!');
->>>>>>> 65aa288a
         });
 
         it('should throw when transaction is aborted due to an error', async () => {
