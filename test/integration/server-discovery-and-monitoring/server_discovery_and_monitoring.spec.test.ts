import * as path from 'path';

import { loadSpecTests } from '../../spec';
import { runUnifiedSuite } from '../../tools/unified-spec-runner/runner';

const skipTable: { pattern: string; reason: string }[] = [
<<<<<<< HEAD
  { pattern: 'Topology lifecycle', reason: 'see NODE-5723' },
  { pattern: 'connect with serverMonitoringMode=stream >=4.4', reason: 'NODE-6045' },
  { pattern: 'connect with serverMonitoringMode=auto >=4.4', reason: 'NODE-6045' }
=======
  {
    pattern: 'Topology lifecycle',
    reason: 'TODO(NODE-5723): Need to implement DRIVERS-2711 spec change'
  },
  {
    pattern: 'connect with serverMonitoringMode=stream >=4.4',
    reason: 'TODO(NODE-6045): Ensure that first server hearbeat does not report that it is awaited'
  },
  {
    pattern: 'connect with serverMonitoringMode=auto >=4.4',
    reason: 'TODO(NODE-6045): Ensure that first server hearbeat does not report that it is awaited'
  }
>>>>>>> ca2bfb0c
];

describe('SDAM Unified Tests (Spec)', function () {
  const specTests = loadSpecTests(path.join('server-discovery-and-monitoring', 'unified'));
  runUnifiedSuite(specTests, test => {
    for (const { pattern, reason } of skipTable) {
      if (test.description.includes(pattern)) return reason;
    }
    return false;
  });
});<|MERGE_RESOLUTION|>--- conflicted
+++ resolved
@@ -4,11 +4,6 @@
 import { runUnifiedSuite } from '../../tools/unified-spec-runner/runner';
 
 const skipTable: { pattern: string; reason: string }[] = [
-<<<<<<< HEAD
-  { pattern: 'Topology lifecycle', reason: 'see NODE-5723' },
-  { pattern: 'connect with serverMonitoringMode=stream >=4.4', reason: 'NODE-6045' },
-  { pattern: 'connect with serverMonitoringMode=auto >=4.4', reason: 'NODE-6045' }
-=======
   {
     pattern: 'Topology lifecycle',
     reason: 'TODO(NODE-5723): Need to implement DRIVERS-2711 spec change'
@@ -21,7 +16,6 @@
     pattern: 'connect with serverMonitoringMode=auto >=4.4',
     reason: 'TODO(NODE-6045): Ensure that first server hearbeat does not report that it is awaited'
   }
->>>>>>> ca2bfb0c
 ];
 
 describe('SDAM Unified Tests (Spec)', function () {
