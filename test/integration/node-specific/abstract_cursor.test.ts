import { expect } from 'chai';
import { once } from 'events';
import * as sinon from 'sinon';
import { Transform } from 'stream';
import { inspect } from 'util';

import {
  AbstractCursor,
  type Collection,
<<<<<<< HEAD
=======
  type CommandStartedEvent,
>>>>>>> c3f31dae
  CursorTimeoutContext,
  CursorTimeoutMode,
  type FindCursor,
  MongoAPIError,
  type MongoClient,
  MongoCursorExhaustedError,
  MongoOperationTimeoutError,
  MongoServerError,
  TimeoutContext
} from '../../mongodb';
<<<<<<< HEAD
import { type FailPoint } from '../../tools/utils';
=======
import { clearFailPoint, configureFailPoint } from '../../tools/utils';
import { filterForCommands } from '../shared';
>>>>>>> c3f31dae

describe('class AbstractCursor', function () {
  describe('regression tests NODE-5372', function () {
    let client: MongoClient;
    let collection: Collection;
    const docs = [{ count: 0 }, { count: 10 }];

    beforeEach(async function () {
      client = this.configuration.newClient();

      collection = client.db('abstract_cursor_integration').collection('test');

      await collection.insertMany(docs);
    });

    afterEach(async function () {
      await collection.deleteMany({});
      await client.close();
    });

    it('cursors can be iterated with hasNext+next', async function () {
      const cursor = collection
        // sort ensures that the docs in the cursor are in the same order as the docs inserted
        .find({}, { sort: { count: 1 } })
        .map(doc => ({ ...doc, count: doc.count + 1 }));

      for (let count = 0; await cursor.hasNext(); count++) {
        const received = await cursor.next();
        const actual = docs[count];

        expect(received.count).to.equal(actual.count + 1);
      }
    });
  });

  describe('cursor iteration APIs', function () {
    let client: MongoClient;
    let collection: Collection;
    const transformSpy = sinon.spy(doc => ({ ...doc, name: doc.name.toUpperCase() }));

    beforeEach(async function () {
      client = this.configuration.newClient();

      collection = client.db('abstract_cursor_integration').collection('test');

      await collection.insertMany([{ name: 'john doe' }]);
    });

    afterEach(async function () {
      transformSpy.resetHistory();

      await collection.deleteMany({});
      await client.close();
    });

    context(`hasNext()`, function () {
      context('when there is a transform on the cursor', function () {
        it(`the transform is NOT called`, async () => {
          const cursor = collection.find().map(transformSpy);

          const hasNext = await cursor.hasNext();
          expect(transformSpy).not.to.have.been.called;
          expect(hasNext).to.be.true;
        });
      });
    });

    const operations: ReadonlyArray<readonly [string, (arg0: FindCursor) => Promise<unknown>]> = [
      ['tryNext', (cursor: FindCursor) => cursor.tryNext()],
      ['next', (cursor: FindCursor) => cursor.next()],
      [
        'Symbol.asyncIterator().next',
        async (cursor: FindCursor) => {
          const iterator = cursor[Symbol.asyncIterator]();
          return iterator.next().then(({ value }) => value);
        }
      ],
      [
        'Cursor.stream',
        (cursor: FindCursor) => {
          const stream = cursor.stream();
          return once(stream, 'data').then(([doc]) => doc);
        }
      ]
    ] as const;

    for (const [method, func] of operations) {
      context(`${method}()`, function () {
        context('when there is a transform on the cursor', function () {
          it(`the transform is called`, async () => {
            const cursor = collection.find().map(transformSpy);

            const doc = await func(cursor);
            expect(transformSpy).to.have.been.calledOnce;
            expect(doc.name).to.equal('JOHN DOE');
          });
          context('when the transform throws', function () {
            it(`the error is propagated to the user`, async () => {
              const cursor = collection.find().map(() => {
                throw new Error('error thrown in transform');
              });

              const error = await func(cursor).catch(e => e);
              expect(error)
                .to.be.instanceOf(Error)
                .to.match(/error thrown in transform/);
              expect(cursor.closed).to.be.true;
            });
          });
        });

        context('when there is not a transform on the cursor', function () {
          it(`it returns the cursor's documents unmodified`, async () => {
            const cursor = collection.find();

            const doc = await func(cursor);
            expect(doc.name).to.equal('john doe');
          });
        });
      });
    }
  });

  describe('custom transforms with falsy values', function () {
    let client: MongoClient;
    const falseyValues = [0, 0n, NaN, '', false, undefined];

    let collection: Collection;

    beforeEach(async function () {
      client = this.configuration.newClient();

      collection = client.db('abstract_cursor_integration').collection('test');

      await collection.insertMany(Array.from({ length: 5 }, (_, index) => ({ index })));
    });

    afterEach(async function () {
      await collection.deleteMany({});
      await client.close();
    });

    it('wraps transform in result checking for each map call', async () => {
      const control = { functionThatShouldReturnNull: 0 };
      const makeCursor = () => {
        const cursor = collection.find();
        cursor
          .map(doc => (control.functionThatShouldReturnNull === 0 ? null : doc))
          .map(doc => (control.functionThatShouldReturnNull === 1 ? null : doc))
          .map(doc => (control.functionThatShouldReturnNull === 2 ? null : doc));
        return cursor;
      };

      for (const testFn of [0, 1, 2]) {
        control.functionThatShouldReturnNull = testFn;
        const error = await makeCursor()
          .toArray()
          .catch(error => error);
        expect(error).to.be.instanceOf(MongoAPIError);
      }
    });

    context('toArray() with custom transforms', function () {
      for (const value of falseyValues) {
        it(`supports mapping to falsey value '${inspect(value)}'`, async function () {
          const cursor = collection.find();
          cursor.map(() => value);

          const result = await cursor.toArray();

          const expected = Array.from({ length: 5 }, () => value);
          expect(result).to.deep.equal(expected);
        });
      }

      it('throws when mapping to `null` and cleans up cursor', async function () {
        const cursor = collection.find();
        cursor.map(() => null);

        const error = await cursor.toArray().catch(e => e);

        expect(error).be.instanceOf(MongoAPIError);
        expect(cursor.id.isZero()).to.be.true;
        // The first batch exhausted the cursor, the only thing to clean up is the session
        expect(cursor.session.hasEnded).to.be.true;
      });
    });

    context('Symbol.asyncIterator() with custom transforms', function () {
      for (const value of falseyValues) {
        it(`supports mapping to falsey value '${inspect(value)}'`, async function () {
          const cursor = collection.find();
          cursor.map(() => value);

          let count = 0;

          for await (const document of cursor) {
            expect(document).to.deep.equal(value);
            count++;
          }

          expect(count).to.equal(5);
        });
      }

      it('throws when mapping to `null` and cleans up cursor', async function () {
        const cursor = collection.find();
        cursor.map(() => null);

        try {
          // eslint-disable-next-line @typescript-eslint/no-unused-vars
          for await (const document of cursor) {
            expect.fail('Expected error to be thrown');
          }
        } catch (error) {
          expect(error).to.be.instanceOf(MongoAPIError);
          expect(cursor.id.isZero()).to.be.true;
          // The first batch exhausted the cursor, the only thing to clean up is the session
          expect(cursor.session.hasEnded).to.be.true;
        }
      });
    });

    context('forEach() with custom transforms', function () {
      for (const value of falseyValues) {
        it(`supports mapping to falsey value '${inspect(value)}'`, async function () {
          const cursor = collection.find();
          cursor.map(() => value);

          let count = 0;

          function transform(value) {
            expect(value).to.deep.equal(value);
            count++;
          }

          await cursor.forEach(transform);

          expect(count).to.equal(5);
        });
      }

      it('throws when mapping to `null` and cleans up cursor', async function () {
        const cursor = collection.find();
        cursor.map(() => null);

        function iterator() {
          expect.fail('Expected no documents from cursor, received at least one.');
        }

        const error = await cursor.forEach(iterator).catch(e => e);
        expect(error).to.be.instanceOf(MongoAPIError);
        expect(cursor.id.isZero()).to.be.true;
        // The first batch exhausted the cursor, the only thing to clean up is the session
        expect(cursor.session.hasEnded).to.be.true;
      });
    });
  });

  describe('transform stream error handling', function () {
    let client: MongoClient;
    let collection: Collection;
    const docs = [{ count: 0 }];

    beforeEach(async function () {
      client = this.configuration.newClient();

      collection = client.db('abstract_cursor_integration').collection('test');

      await collection.insertMany(docs);
    });

    afterEach(async function () {
      await collection.deleteMany({});
      await client.close();
    });

    it('propagates errors to transform stream', async function () {
      const transform = new Transform({
        transform(data, encoding, callback) {
          callback(null, data);
        }
      });

      // MongoServerError: unknown operator: $bar
      const stream = collection.find({ foo: { $bar: 25 } }).stream({ transform });

      const error: Error | null = await new Promise(resolve => {
        stream.on('error', error => resolve(error));
        stream.on('end', () => resolve(null));
      });
      expect(error).to.be.instanceof(MongoServerError);
    });
  });

  describe('cursor end state', function () {
    let client: MongoClient;
    let cursor: FindCursor;

    beforeEach(async function () {
      client = this.configuration.newClient();
      const test = client.db().collection('test');
      await test.deleteMany({});
      await test.insertMany([{ a: 1 }, { a: 2 }, { a: 3 }, { a: 4 }]);
    });

    afterEach(async function () {
      await cursor.close();
      await client.close();
    });

    describe('when the last batch has been received', () => {
      it('has a zero id and is not closed and is never killed', async function () {
        cursor = client.db().collection('test').find({});
        expect(cursor).to.have.property('closed', false);
        await cursor.tryNext();
        expect(cursor.id.isZero()).to.be.true;
        expect(cursor).to.have.property('closed', false);
        expect(cursor).to.have.property('killed', false);
      });
    });

    describe('when the last document has been iterated', () => {
      it('has a zero id and is closed and is never killed', async function () {
        cursor = client.db().collection('test').find({});
        await cursor.next();
        await cursor.next();
        await cursor.next();
        await cursor.next();
        expect(await cursor.next()).to.be.null;
        expect(cursor.id.isZero()).to.be.true;
        expect(cursor).to.have.property('closed', true);
        expect(cursor).to.have.property('killed', false);
      });
    });

    describe('when some documents have been iterated and the cursor is closed', () => {
      it('has a zero id and is not closed and is killed', async function () {
        cursor = client.db().collection('test').find({}, { batchSize: 2 });
        await cursor.next();
        await cursor.close();
        expect(cursor).to.have.property('closed', false);
        expect(cursor).to.have.property('killed', true);
        expect(cursor.id.isZero()).to.be.true;
        const error = await cursor.next().catch(error => error);
        expect(error).to.be.instanceOf(MongoCursorExhaustedError);
      });
    });
  });

  describe('toArray', () => {
    let nextSpy;
    let client: MongoClient;
    let cursor: AbstractCursor;
    let col: Collection;
    const numBatches = 10;
    const batchSize = 4;

    beforeEach(async function () {
      client = this.configuration.newClient();
      col = client.db().collection('test');
      await col.deleteMany({});
      for (let i = 0; i < numBatches; i++) {
        await col.insertMany([{ a: 1 }, { a: 2 }, { a: 3 }, { a: 4 }]);
      }
      nextSpy = sinon.spy(AbstractCursor.prototype, 'next');
    });

    afterEach(async function () {
      sinon.restore();
      await cursor.close();
      await client.close();
    });

    it('iterates per batch not per document', async () => {
      cursor = client.db().collection('test').find({}, { batchSize });
      await cursor.toArray();
      expect(nextSpy.callCount).to.equal(numBatches + 1);
      const numDocuments = numBatches * batchSize;
      expect(nextSpy.callCount).to.be.lessThan(numDocuments);
    });
  });

  describe('externally provided timeout contexts', function () {
    let client: MongoClient;
    let collection: Collection;
    let context: CursorTimeoutContext;
<<<<<<< HEAD

    beforeEach(async function () {
      client = this.configuration.newClient();
=======
    const commands: CommandStartedEvent[] = [];

    beforeEach(async function () {
      client = this.configuration.newClient({}, { monitorCommands: true });
      client.on('commandStarted', filterForCommands('killCursors', commands));
>>>>>>> c3f31dae

      collection = client.db('abstract_cursor_integration').collection('test');

      context = new CursorTimeoutContext(
        TimeoutContext.create({ timeoutMS: 1000, serverSelectionTimeoutMS: 2000 }),
        Symbol()
      );

      await collection.insertMany([{ a: 1 }, { b: 2 }, { c: 3 }]);
    });

    afterEach(async function () {
      await collection.deleteMany({});
      await client.close();
    });

    describe('when timeoutMode != LIFETIME', function () {
      it('an error is thrown', function () {
        expect(() =>
          collection.find(
            {},
            { timeoutContext: context, timeoutMS: 1000, timeoutMode: CursorTimeoutMode.ITERATION }
          )
        ).to.throw(
          `cannot create a cursor with an externally provided timeout context that doesn't use timeoutMode=CURSOR_LIFETIME`
        );
      });
    });

    describe('when timeoutMode is omitted', function () {
      it('stores timeoutContext as the timeoutContext on the cursor', function () {
        const cursor = collection.find({}, { timeoutContext: context, timeoutMS: 1000 });

        // @ts-expect-error Private access.
        expect(cursor.timeoutContext).to.equal(context);
      });
    });

    describe('when timeoutMode is LIFETIME', function () {
      it('stores timeoutContext as the timeoutContext on the cursor', function () {
        const cursor = collection.find(
          {},
          { timeoutContext: context, timeoutMS: 1000, timeoutMode: CursorTimeoutMode.LIFETIME }
        );

        // @ts-expect-error Private access.
        expect(cursor.timeoutContext).to.equal(context);
      });
    });

    describe('when the cursor is initialized', function () {
      it('the provided timeoutContext is not overwritten', async function () {
        const cursor = collection.find(
          {},
          { timeoutContext: context, timeoutMS: 1000, timeoutMode: CursorTimeoutMode.LIFETIME }
        );

        await cursor.toArray();

        // @ts-expect-error Private access.
        expect(cursor.timeoutContext).to.equal(context);
      });
    });

    describe('when the cursor refreshes the timeout for killCursors', function () {
<<<<<<< HEAD
      it(
        'the provided timeoutContext is not modified',
        {
          requires: {
            mongodb: '>=4.4'
          }
        },
        async function () {
          await client.db('admin').command({
=======
      let uri: string;

      before(function () {
        uri = this.configuration.url({ useMultipleMongoses: false });
      });

      beforeEach(async function () {
        commands.length = 0;
        await configureFailPoint(
          this.configuration,
          {
>>>>>>> c3f31dae
            configureFailPoint: 'failCommand',
            mode: { times: 1 },
            data: {
              failCommands: ['getMore'],
              blockConnection: true,
              blockTimeMS: 5000
            }
<<<<<<< HEAD
          } as FailPoint);

=======
          },
          uri
        );
      });

      afterEach(async function () {
        await clearFailPoint(this.configuration, uri);
      });

      it(
        'the provided timeoutContext is not modified',
        {
          requires: {
            mongodb: '>=4.4',
            topology: '!load-balanced'
          }
        },
        async function () {
>>>>>>> c3f31dae
          const cursor = collection.find(
            {},
            {
              timeoutContext: context,
<<<<<<< HEAD
              timeoutMS: 1000,
=======
              timeoutMS: 150,
>>>>>>> c3f31dae
              timeoutMode: CursorTimeoutMode.LIFETIME,
              batchSize: 1
            }
          );

<<<<<<< HEAD
          const error = await cursor.toArray().catch(e => e);

          expect(error).to.be.instanceof(MongoOperationTimeoutError);
          // @ts-expect-error We know we have a CSOT timeout context but TS does not.
          expect(context.timeoutContext.remainingTimeMS).to.be.lessThan(0);
=======
          const refresh = sinon.spy(context, 'refresh');
          const refreshed = sinon.spy(context, 'refreshed');
          const error = await cursor.toArray().catch(e => e);

          expect(error).to.be.instanceof(MongoOperationTimeoutError);
          expect(refresh.called).to.be.false;
          expect(refreshed.called).to.be.true;
>>>>>>> c3f31dae
        }
      );
    });
  });
});<|MERGE_RESOLUTION|>--- conflicted
+++ resolved
@@ -7,10 +7,7 @@
 import {
   AbstractCursor,
   type Collection,
-<<<<<<< HEAD
-=======
   type CommandStartedEvent,
->>>>>>> c3f31dae
   CursorTimeoutContext,
   CursorTimeoutMode,
   type FindCursor,
@@ -21,12 +18,8 @@
   MongoServerError,
   TimeoutContext
 } from '../../mongodb';
-<<<<<<< HEAD
-import { type FailPoint } from '../../tools/utils';
-=======
 import { clearFailPoint, configureFailPoint } from '../../tools/utils';
 import { filterForCommands } from '../shared';
->>>>>>> c3f31dae
 
 describe('class AbstractCursor', function () {
   describe('regression tests NODE-5372', function () {
@@ -414,17 +407,11 @@
     let client: MongoClient;
     let collection: Collection;
     let context: CursorTimeoutContext;
-<<<<<<< HEAD
-
-    beforeEach(async function () {
-      client = this.configuration.newClient();
-=======
     const commands: CommandStartedEvent[] = [];
 
     beforeEach(async function () {
       client = this.configuration.newClient({}, { monitorCommands: true });
       client.on('commandStarted', filterForCommands('killCursors', commands));
->>>>>>> c3f31dae
 
       collection = client.db('abstract_cursor_integration').collection('test');
 
@@ -490,17 +477,6 @@
     });
 
     describe('when the cursor refreshes the timeout for killCursors', function () {
-<<<<<<< HEAD
-      it(
-        'the provided timeoutContext is not modified',
-        {
-          requires: {
-            mongodb: '>=4.4'
-          }
-        },
-        async function () {
-          await client.db('admin').command({
-=======
       let uri: string;
 
       before(function () {
@@ -512,7 +488,6 @@
         await configureFailPoint(
           this.configuration,
           {
->>>>>>> c3f31dae
             configureFailPoint: 'failCommand',
             mode: { times: 1 },
             data: {
@@ -520,10 +495,6 @@
               blockConnection: true,
               blockTimeMS: 5000
             }
-<<<<<<< HEAD
-          } as FailPoint);
-
-=======
           },
           uri
         );
@@ -542,28 +513,16 @@
           }
         },
         async function () {
->>>>>>> c3f31dae
           const cursor = collection.find(
             {},
             {
               timeoutContext: context,
-<<<<<<< HEAD
-              timeoutMS: 1000,
-=======
               timeoutMS: 150,
->>>>>>> c3f31dae
               timeoutMode: CursorTimeoutMode.LIFETIME,
               batchSize: 1
             }
           );
 
-<<<<<<< HEAD
-          const error = await cursor.toArray().catch(e => e);
-
-          expect(error).to.be.instanceof(MongoOperationTimeoutError);
-          // @ts-expect-error We know we have a CSOT timeout context but TS does not.
-          expect(context.timeoutContext.remainingTimeMS).to.be.lessThan(0);
-=======
           const refresh = sinon.spy(context, 'refresh');
           const refreshed = sinon.spy(context, 'refreshed');
           const error = await cursor.toArray().catch(e => e);
@@ -571,7 +530,6 @@
           expect(error).to.be.instanceof(MongoOperationTimeoutError);
           expect(refresh.called).to.be.false;
           expect(refreshed.called).to.be.true;
->>>>>>> c3f31dae
         }
       );
     });
