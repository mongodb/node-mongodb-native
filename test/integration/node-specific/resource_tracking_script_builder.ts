--- conflicted
+++ resolved
@@ -4,17 +4,11 @@
 import * as path from 'node:path';
 
 import { AssertionError, expect } from 'chai';
-<<<<<<< HEAD
 import type * as sinon from 'sinon';
 import { parseSnapshot } from 'v8-heapsnapshot';
 
 import type * as mongodb from '../../mongodb';
 import { type MongoClient } from '../../mongodb';
-=======
-import { parseSnapshot } from 'v8-heapsnapshot';
-
-import { type BSON, type ClientEncryption, type MongoClient } from '../../mongodb';
->>>>>>> 3216d330
 import { type TestConfiguration } from '../../tools/runner/config';
 import { type sleep } from '../../tools/utils';
 
@@ -31,15 +25,10 @@
   uri: string;
   log?: (out: any) => void;
   expect: typeof expect;
-<<<<<<< HEAD
   mongodb?: typeof mongodb;
   sleep?: typeof sleep;
   sinon?: typeof sinon;
   getTimerCount?: () => Number;
-=======
-  ClientEncryption?: typeof ClientEncryption;
-  BSON?: typeof BSON;
->>>>>>> 3216d330
 }) => Promise<void>;
 
 const HEAP_RESOURCE_SCRIPT_PATH = path.resolve(
@@ -199,35 +188,20 @@
     .reduce((acc, curr) => ({ ...acc, ...curr }), {});
 
   // delete temporary files
-<<<<<<< HEAD
-  // await unlink(scriptName);
-  // await unlink(logFile);
-=======
   await unlink(scriptName);
   await unlink(logFile);
->>>>>>> 3216d330
 
   // assertions about exit status
   if (exitCode) {
     const assertionError = new AssertionError(
-<<<<<<< HEAD
       messages.error?.message + '\n\t' + JSON.stringify(messages.error?.resources, undefined, 2)
     );
     assertionError.stack = messages.error?.stack + new Error().stack.slice('Error'.length);
-=======
-      messages.error.message + '\n\t' + JSON.stringify(messages.error.resources, undefined, 2)
-    );
-    assertionError.stack = messages.error.stack + new Error().stack.slice('Error'.length);
->>>>>>> 3216d330
     throw assertionError;
   }
 
   // assertions about resource status
   expect(messages.beforeExitHappened).to.be.true;
-<<<<<<< HEAD
   expect(messages.newResources.libuvResources).to.be.empty;
   expect(messages.newResources.activeResources).to.be.empty;
-=======
-  expect(messages.newResources).to.be.empty;
->>>>>>> 3216d330
 }