import { expect } from 'chai';
import { once } from 'events';
import * as net from 'net';
import * as sinon from 'sinon';

import {
  type Collection,
  type CommandFailedEvent,
  type CommandStartedEvent,
  type CommandSucceededEvent,
  Connection,
  Db,
  getTopology,
  MongoClient,
  MongoNotConnectedError,
  MongoServerSelectionError,
  ReadPreference,
  ServerDescription,
  SeverityLevel,
  Topology
} from '../../mongodb';
import { runLater } from '../../tools/utils';
import { setupDatabase } from '../shared';

describe('class MongoClient', function () {
  let client: MongoClient;

  before(function () {
    return setupDatabase(this.configuration);
  });

  afterEach(async () => {
    sinon.restore();
    await client?.close();
    client = undefined;
  });

  it('should correctly pass through extra db options', {
    metadata: { requires: { topology: ['single'] } },
    test: function (done) {
      const configuration = this.configuration;
      const client = configuration.newClient(
        {},
        {
          writeConcern: { w: 1, wtimeoutMS: 1000, fsync: true, j: true },
          readPreference: 'nearest',
          readPreferenceTags: { loc: 'ny' },
          forceServerObjectId: true,
          pkFactory: {
            createPk() {
              return 1;
            }
          },
          serializeFunctions: true
        }
      );

      client.connect(function (err, client) {
        expect(err).to.be.undefined;

        const db = client.db(configuration.db);

        expect(db).to.have.property('writeConcern');
        expect(db.writeConcern).to.have.property('w', 1);
        expect(db.writeConcern).to.have.property('wtimeoutMS', 1000);
        expect(db.writeConcern).to.have.property('journal', true);

        expect(db).to.have.property('s');
        expect(db.s).to.have.property('readPreference');
        expect(db.s.readPreference).to.have.property('mode', 'nearest');
        expect(db.s.readPreference)
          .to.have.property('tags')
          .that.deep.equals([{ loc: 'ny' }]);

        expect(db.s).to.have.nested.property('options.forceServerObjectId');
        expect(db.s.options).to.have.property('forceServerObjectId', true);
        expect(db.s).to.have.nested.property('pkFactory.createPk').that.is.a('function');
        expect(db.s.pkFactory.createPk()).to.equal(1);
        expect(db).to.have.nested.property('bsonOptions.serializeFunctions');

        client.close(done);
      });
    }
  });

  it('Should fail due to wrong uri user:password@localhost', {
    metadata: {
      requires: { topology: ['single', 'replicaset', 'sharded'] }
    },
    test() {
      expect(() => this.configuration.newClient('user:password@localhost:27017/test')).to.throw(
        'Invalid scheme, expected connection string to start with "mongodb://" or "mongodb+srv://"'
      );
    }
  });

  it('correctly error out when no socket available on MongoClient `connect`', {
    metadata: {
      requires: { topology: ['single', 'replicaset', 'sharded'] }
    },

    test: function (done) {
      const configuration = this.configuration;
      const client = configuration.newClient('mongodb://localhost:27088/test', {
        serverSelectionTimeoutMS: 10
      });

      client.connect(function (err) {
        expect(err).to.exist;

        done();
      });
    }
  });

  it('should correctly connect to mongodb using domain socket', {
    metadata: { requires: { topology: ['single'], os: '!win32' } },

    test: function (done) {
      const configuration = this.configuration;
      const client = configuration.newClient('mongodb://%2Ftmp%2Fmongodb-27017.sock/test');
      client.connect(function (err) {
        expect(err).to.not.exist;
        client.close(done);
      });
    }
  });

  it('should fail to connect due to unknown host in connection string', async function () {
    const configuration = this.configuration;
    const client = configuration.newClient('mongodb://iLoveJavascript:36363/ddddd', {
      serverSelectionTimeoutMS: 10
    });

    const error = await client.connect().catch(error => error);
    expect(error).to.be.instanceOf(MongoServerSelectionError);
  });

  it('Should correctly pass through appname', {
    metadata: {
      requires: {
        topology: ['single', 'replicaset', 'sharded']
      }
    },

    test: function (done) {
      const configuration = this.configuration;
      const options = {
        appName: 'hello world'
      };
      const client = configuration.newClient(options);

      client.connect(function (err, client) {
        expect(err).to.not.exist;
        expect(client)
          .to.have.nested.property('topology.clientMetadata.application.name')
          .to.equal('hello world');

        client.close(done);
      });
    }
  });

  it('Should correctly pass through appname in options', {
    metadata: {
      requires: {
        topology: ['single', 'replicaset', 'sharded']
      }
    },

    test: function (done) {
      const configuration = this.configuration;
      const url = configuration.url();

      const client = configuration.newClient(url, { appname: 'hello world' });
      client.connect(err => {
        expect(err).to.not.exist;
        expect(client)
          .to.have.nested.property('topology.clientMetadata.application.name')
          .to.equal('hello world');

        client.close(done);
      });
    }
  });

  it('Should correctly pass through socketTimeoutMS and connectTimeoutMS', {
    metadata: {
      requires: {
        topology: ['single', 'replicaset', 'sharded']
      }
    },

    test: function (done) {
      const configuration = this.configuration;
      const client = configuration.newClient(
        {},
        {
          socketTimeoutMS: 0,
          connectTimeoutMS: 0
        }
      );

      client.connect(function (err, client) {
        expect(err).to.not.exist;
        const topology = getTopology(client.db(configuration.db));
        expect(topology).nested.property('s.options.connectTimeoutMS').to.equal(0);
        expect(topology).nested.property('s.options.socketTimeoutMS').to.equal(0);

        client.close(done);
      });
    }
  });

  it('should open a new MongoClient connection', {
    metadata: {
      requires: {
        topology: ['single']
      }
    },

    test: function (done) {
      const configuration = this.configuration;
      const client = configuration.newClient();
      client.connect(function (err, mongoclient) {
        expect(err).to.not.exist;

        mongoclient
          .db('integration_tests')
          .collection('new_mongo_client_collection')
          .insertOne({ a: 1 }, function (err, r) {
            expect(err).to.not.exist;
            expect(r).to.be.an('object');

            mongoclient.close(done);
          });
      });
    }
  });

  it('should correctly connect with MongoClient `connect` using Promise', function () {
    const configuration = this.configuration;
    let url = configuration.url();
    url = url.indexOf('?') !== -1 ? `${url}&maxPoolSize=100` : `${url}?maxPoolSize=100`;

    const client = configuration.newClient(url);
    return client.connect().then(() => client.close());
  });

  it('should open a new MongoClient connection using promise', {
    metadata: {
      requires: {
        topology: ['single']
      }
    },

    test: function (done) {
      const configuration = this.configuration;
      const client = configuration.newClient();
      client.connect().then(function (mongoclient) {
        mongoclient
          .db('integration_tests')
          .collection('new_mongo_client_collection')
          .insertOne({ a: 1 })
          .then(function (r) {
            expect(r).to.exist;

            mongoclient.close(done);
          });
      });
    }
  });

  it('should be able to access a database named "constructor"', function () {
    const client = this.configuration.newClient();
    let err;
    return client
      .connect()
      .then(() => {
        const db = client.db('constructor');
        expect(db).to.not.be.a('function');
        expect(db).to.be.an.instanceOf(Db);
      })
      .catch(_err => (err = _err))
      .then(() => client.close())
      .catch(() => {
        // ignore
      })
      .then(() => {
        if (err) {
          throw err;
        }
      });
  });

  it('should cache a resolved readPreference from options', function () {
    const client = this.configuration.newClient({}, { readPreference: ReadPreference.SECONDARY });
    expect(client.readPreference).to.be.instanceOf(ReadPreference);
    expect(client.readPreference).to.have.property('mode', ReadPreference.SECONDARY);
  });

  it('should error on unexpected options', {
    metadata: { requires: { topology: 'single' } },

    test: function (done) {
      const configuration = this.configuration;
      MongoClient.connect(
        configuration.url(),
        {
          maxPoolSize: 4,
          // @ts-expect-error: unexpected option test
          notlegal: {},
          validateOptions: true
        },
        function (err, client) {
          expect(err)
            .property('message')
            .to.match(/options notlegal, validateoptions are not supported/);
          expect(client).to.not.exist;
          done();
        }
      );
    }
  });

  it('should error on unexpected options (promise)', {
    metadata: { requires: { topology: 'single' } },

    test() {
      const options = {
        maxPoolSize: 4,
        notlegal: {},
        validateOptions: true
      };
      MongoClient.connect(this.configuration.url(), options)
        .then(() => expect.fail())
        .catch(err => {
          expect(err)
            .property('message')
            .to.match(/options notlegal, validateoptions are not supported/);
        });
    }
  });

  it('must respect an infinite connectTimeoutMS for the streaming protocol', {
    metadata: { requires: { topology: 'replicaset', mongodb: '>= 4.4' } },
    test: async function () {
      client = this.configuration.newClient({
        connectTimeoutMS: 0,
        heartbeatFrequencyMS: 500
      });

      const spy = sinon.spy(Connection.prototype, 'command');

      await client.connect();

      const options = spy.getCall(0).args[2];
      expect(options).property('socketTimeoutMS').to.equal(0);
    }
  });

  it('must respect a finite connectTimeoutMS for the streaming protocol', {
    metadata: { requires: { topology: 'replicaset', mongodb: '>= 4.4' } },
    test: async function () {
      client = this.configuration.newClient({
        connectTimeoutMS: 10,
        heartbeatFrequencyMS: 500
      });

      const spy = sinon.spy(Connection.prototype, 'command');

      await client.connect();

      const options = spy.getCall(0).args[2];
      expect(options).property('socketTimeoutMS').to.equal(10);
    }
  });

  context('explict #connect()', () => {
    let client: MongoClient;
    beforeEach(function () {
      client = this.configuration.newClient(this.configuration.url(), {
        monitorCommands: true
      });
    });

    afterEach(async function () {
      await client.close();
    });

    it(
      'creates topology and send ping when auth is enabled',
      { requires: { auth: 'enabled' } },
      async function () {
        const commandToBeStarted = once(client, 'commandStarted');
        await client.connect();
        const [pingOnConnect] = await commandToBeStarted;
        expect(pingOnConnect).to.have.property('commandName', 'ping');
        expect(client).to.have.property('topology').that.is.instanceOf(Topology);
      }
    );

    it(
      'does not send ping when authentication is disabled',
      { requires: { auth: 'disabled' } },
      async function () {
        const commandToBeStarted = once(client, 'commandStarted');
        await client.connect();
        const delayedFind = runLater(async () => {
          await client.db().collection('test').findOne();
        }, 300);
        const [findOneOperation] = await commandToBeStarted;
        // Proves that the first command started event that is emitted is a find and not a ping
        expect(findOneOperation).to.have.property('commandName', 'find');
        await delayedFind;
        expect(client).to.have.property('topology').that.is.instanceOf(Topology);
      }
    );

    it(
      'permits operations to be run after connect is called',
      { requires: { auth: 'enabled' } },
      async function () {
        const pingCommandToBeStarted = once(client, 'commandStarted');
        await client.connect();
        const [pingOnConnect] = await pingCommandToBeStarted;

        const findCommandToBeStarted = once(client, 'commandStarted');
        await client.db('test').collection('test').findOne();
        const [findCommandStarted] = await findCommandToBeStarted;

        expect(pingOnConnect).to.have.property('commandName', 'ping');
        expect(findCommandStarted).to.have.property('commandName', 'find');
        expect(client).to.have.property('topology').that.is.instanceOf(Topology);
      }
    );
  });

  context('implicit #connect()', () => {
    let client: MongoClient;
    beforeEach(function () {
      client = this.configuration.newClient(this.configuration.url(), {
        monitorCommands: true
      });
    });

    afterEach(async function () {
      await client.close();
    });

    it(
      'automatically connects upon first operation (find)',
      { requires: { auth: 'enabled' } },
      async function () {
        const findCommandToBeStarted = once(client, 'commandStarted');
        await client.db().collection('test').findOne();
        const [findCommandStarted] = await findCommandToBeStarted;

        expect(findCommandStarted).to.have.property('commandName', 'find');
        expect(client.options).to.not.have.property('__skipPingOnConnect');
        expect(client.s.options).to.not.have.property('__skipPingOnConnect');

        // Assertion is redundant but it shows that no initial ping is run
        expect(findCommandStarted.commandName).to.not.equal('ping');

        expect(client).to.have.property('topology').that.is.instanceOf(Topology);
      }
    );

    it(
      'automatically connects upon first operation (insertOne)',
      { requires: { auth: 'enabled' } },
      async function () {
        const insertOneCommandToBeStarted = once(client, 'commandStarted');
        await client.db().collection('test').insertOne({ a: 1 });
        const [insertCommandStarted] = await insertOneCommandToBeStarted;

        expect(insertCommandStarted).to.have.property('commandName', 'insert');
        expect(client.options).to.not.have.property('__skipPingOnConnect');
        expect(client.s.options).to.not.have.property('__skipPingOnConnect');

        // Assertion is redundant but it shows that no initial ping is run
        expect(insertCommandStarted.commandName).to.not.equal('ping');

        expect(client).to.have.property('topology').that.is.instanceOf(Topology);
      }
    );

    it(
      'passes connection errors to the user through the first operation',
      { requires: { auth: 'enabled' } },
      async function () {
        const client = this.configuration.newClient(
          'mongodb://iLoveJavascript?serverSelectionTimeoutMS=100',
          { monitorCommands: true }
        );

        const result = await client
          .db('test')
          .collection('test')
          .findOne()
          .catch(error => error);

        expect(result).to.be.instanceOf(MongoServerSelectionError);
        expect(client).to.be.instanceOf(MongoClient);
        expect(client).to.have.property('topology').that.is.instanceOf(Topology);
      }
    );
  });

  context('concurrent #connect()', () => {
    let client: MongoClient;
    let topologyOpenEvents;

    /** Keep track number of call to client connect to close as many as connect (otherwise leak_checker hook will failed) */
    let clientConnectCounter: number;

    /**
     * Wrap the connect method of the client to keep track
     * of number of times connect is called
     */
    async function clientConnect() {
      if (!client) {
        return;
      }
      clientConnectCounter++;
      return client.connect();
    }

    beforeEach(async function () {
      client = this.configuration.newClient();
      topologyOpenEvents = [];
      clientConnectCounter = 0;
      client.on('open', event => topologyOpenEvents.push(event));
    });

    afterEach(async function () {
      // close `clientConnectCounter` times
      const clientClosePromises = Array.from({ length: clientConnectCounter }, () =>
        client.close()
      );
      await Promise.all(clientClosePromises);
    });

    it('parallel client connect calls only create one topology', async function () {
      await Promise.all([clientConnect(), clientConnect(), clientConnect()]);

      expect(topologyOpenEvents).to.have.lengthOf(1);
      expect(client.topology?.isConnected()).to.be.true;
    });

    it('when connect rejects lock is released regardless', async function () {
      const internalConnectStub = sinon.stub(client, '_connect' as keyof MongoClient);
      internalConnectStub.onFirstCall().rejects(new Error('cannot connect'));

      // first call rejected to simulate a connection failure
      const error = await clientConnect().catch(error => error);
      expect(error).to.match(/cannot connect/);

      internalConnectStub.restore();

      // second call should connect
      await clientConnect();

      expect(topologyOpenEvents).to.have.lengthOf(1);
      expect(client.topology?.isConnected()).to.be.true;
    });
  });

  describe('active cursors', function () {
    let client: MongoClient;
    let collection: Collection<{ _id: number }>;
    const kills = [];

    beforeEach(async function () {
      client = this.configuration.newClient();
      collection = client.db('activeCursors').collection('activeCursors');
      await collection.drop().catch(() => null);
      await collection.insertMany(Array.from({ length: 50 }, (_, _id) => ({ _id })));

      kills.length = 0;
      client.on('commandStarted', ev => ev.commandName === 'killCursors' && kills.push(ev));
    });

    afterEach(async function () {
      await client.close();
    });

    it('are tracked upon creation and removed upon exhaustion', async () => {
      const cursors = Array.from({ length: 30 }, (_, skip) =>
        collection.find({}, { skip, batchSize: 1 })
      );
      expect(client.s.activeCursors).to.have.lengthOf(30);
      await Promise.all(cursors.map(c => c.toArray()));
      expect(client.s.activeCursors).to.have.lengthOf(0);
      expect(kills).to.have.lengthOf(0);
    });

    it('are removed from tracking if exhausted in first batch', async () => {
      const cursors = Array.from({ length: 30 }, () => collection.find());
      expect(client.s.activeCursors).to.have.lengthOf(30);
      await Promise.all(cursors.map(c => c.next())); // only one document pulled from each.
      expect(client.s.activeCursors).to.have.lengthOf(0);
    });
  });

  describe('#close()', () => {
    let client: MongoClient;
    let db: Db;

    const RD_ONLY_HAS_BEEN_CLOSED = {
      value: true,
      enumerable: true,
      configurable: false,
      writable: false
    };

    const INIT_HAS_BEEN_CLOSED = {
      value: false,
      enumerable: true,
      configurable: true,
      writable: true
    };

    beforeEach(function () {
      client = this.configuration.newClient({ monitorCommands: true });
      db = client.db();
    });

    afterEach(async function () {
      await client.close();
      db = null;
    });

    it('prevents automatic connection on a closed non-connected client', async () => {
      expect(client.s).to.have.ownPropertyDescriptor('hasBeenClosed', INIT_HAS_BEEN_CLOSED);
      await client.close();
      expect(client.s).to.have.ownPropertyDescriptor('hasBeenClosed', RD_ONLY_HAS_BEEN_CLOSED);
      const error = await db.command({ ping: 1 }).catch(error => error);
      expect(error).to.be.instanceOf(MongoNotConnectedError);
    });

    it('allows explicit connection on a closed non-connected client', async () => {
      expect(client.s).to.have.ownPropertyDescriptor('hasBeenClosed', INIT_HAS_BEEN_CLOSED);
      await client.close();
      expect(client.s).to.have.ownPropertyDescriptor('hasBeenClosed', RD_ONLY_HAS_BEEN_CLOSED);
      await client.connect();
      const result = await db.command({ ping: 1 }).catch(error => error);
      expect(result).to.not.be.instanceOf(MongoNotConnectedError);
      expect(result).to.have.property('ok', 1);
    });

    it('prevents automatic reconnect on a closed previously explicitly connected client', async () => {
      await client.connect();
      expect(client.s).to.have.ownPropertyDescriptor('hasBeenClosed', INIT_HAS_BEEN_CLOSED);
      await client.close();
      expect(client.s).to.have.ownPropertyDescriptor('hasBeenClosed', RD_ONLY_HAS_BEEN_CLOSED);
      const error = await db.command({ ping: 1 }).catch(error => error);
      expect(error).to.be.instanceOf(MongoNotConnectedError);
    });

    it('allows explicit reconnect on a closed previously explicitly connected client', async () => {
      await client.connect();
      expect(client.s).to.have.ownPropertyDescriptor('hasBeenClosed', INIT_HAS_BEEN_CLOSED);
      await client.close();
      expect(client.s).to.have.ownPropertyDescriptor('hasBeenClosed', RD_ONLY_HAS_BEEN_CLOSED);
      await client.connect();
      const result = await db.command({ ping: 1 }).catch(error => error);
      expect(result).to.not.be.instanceOf(MongoNotConnectedError);
      expect(result).to.have.property('ok', 1);
    });

    it('prevents auto reconnect on closed previously implicitly connected client', async () => {
      expect(client.s).to.have.ownPropertyDescriptor('hasBeenClosed', INIT_HAS_BEEN_CLOSED);
      const result = await db.command({ ping: 1 }).catch(error => error); // auto connect
      expect(result).to.not.be.instanceOf(MongoNotConnectedError);
      expect(result).to.have.property('ok', 1);
      await client.close();
      expect(client.s).to.have.ownPropertyDescriptor('hasBeenClosed', RD_ONLY_HAS_BEEN_CLOSED);
      const error = await db.command({ ping: 1 }).catch(error => error);
      expect(error).to.be.instanceOf(MongoNotConnectedError);
    });

    it('allows explicit reconnect on closed previously implicitly connected client', async () => {
      expect(client.s).to.have.ownPropertyDescriptor('hasBeenClosed', INIT_HAS_BEEN_CLOSED);
      const result = await db.command({ ping: 1 }).catch(error => error); // auto connect
      expect(result).to.not.be.instanceOf(MongoNotConnectedError);
      expect(result).to.have.property('ok', 1);
      await client.close();
      await client.connect();
      expect(client.s).to.have.ownPropertyDescriptor('hasBeenClosed', RD_ONLY_HAS_BEEN_CLOSED);
      const result2 = await db.command({ ping: 1 }).catch(error => error);
      expect(result2).to.not.be.instanceOf(MongoNotConnectedError);
      expect(result2).to.have.property('ok', 1);
    });

    it('prevents auto reconnect on closed explicitly connected client after an operation', async () => {
      expect(client.s).to.have.ownPropertyDescriptor('hasBeenClosed', INIT_HAS_BEEN_CLOSED);
      await client.connect();
      const result = await db.command({ ping: 1 }).catch(error => error);
      expect(result).to.not.be.instanceOf(MongoNotConnectedError);
      expect(result).to.have.property('ok', 1);
      await client.close();
      expect(client.s).to.have.ownPropertyDescriptor('hasBeenClosed', RD_ONLY_HAS_BEEN_CLOSED);
      const error = await db.command({ ping: 1 }).catch(error => error);
      expect(error).to.be.instanceOf(MongoNotConnectedError);
    });

    it('allows explicit reconnect on closed explicitly connected client after an operation', async () => {
      expect(client.s).to.have.ownPropertyDescriptor('hasBeenClosed', INIT_HAS_BEEN_CLOSED);
      await client.connect();
      const result = await db.command({ ping: 1 }).catch(error => error);
      expect(result).to.not.be.instanceOf(MongoNotConnectedError);
      expect(result).to.have.property('ok', 1);
      await client.close();
      await client.connect();
      expect(client.s).to.have.ownPropertyDescriptor('hasBeenClosed', RD_ONLY_HAS_BEEN_CLOSED);
      const result2 = await db.command({ ping: 1 }).catch(error => error);
      expect(result2).to.not.be.instanceOf(MongoNotConnectedError);
      expect(result2).to.have.property('ok', 1);
    });

    it('sends endSessions with noResponse set', async () => {
      const session = client.startSession(); // make a session to be ended
      await client.db('test').command({ ping: 1 }, { session });
      await session.endSession();

      const startedEvents: CommandStartedEvent[] = [];
      const endEvents: Array<CommandFailedEvent | CommandSucceededEvent> = [];
      client.on('commandStarted', event => startedEvents.push(event));
      client.on('commandSucceeded', event => endEvents.push(event));
      client.on('commandFailed', event => endEvents.push(event));

      await client.close();

      expect(startedEvents).to.have.lengthOf(1);
      expect(startedEvents[0]).to.have.property('commandName', 'endSessions');
      expect(endEvents).to.have.lengthOf(1);
      expect(endEvents[0]).to.have.property('reply', undefined); // noReponse: true
    });

    describe('when server selection would return no servers', () => {
      const serverDescription = new ServerDescription('a:1');

      it('short circuits and does not end sessions', async () => {
        const session = client.startSession(); // make a session to be ended
        await client.db('test').command({ ping: 1 }, { session });
        await session.endSession();

        const startedEvents: CommandStartedEvent[] = [];
        client.on('commandStarted', event => startedEvents.push(event));

        const servers = new Map<string, ServerDescription>();
        servers.set(serverDescription.address, serverDescription);
        client.topology.description.servers = servers;
        await client.close();

        expect(startedEvents).to.be.empty;
        expect(client.s.sessionPool.sessions).to.have.lengthOf(1);
      });
    });

<<<<<<< HEAD
    context('concurrent calls', () => {
      let topologyClosedSpy;
      beforeEach(async function () {
        await client.connect();
        const coll = client.db('db').collection('concurrentCalls');
        const session = client.startSession();
        await coll.findOne({}, { session: session });
        topologyClosedSpy = sinon.spy(Topology.prototype, 'close');
      });

      afterEach(async function () {
        sinon.restore();
      });

      context('when two concurrent calls to close() occur', () => {
        it('does not throw', async function () {
          await Promise.all([client.close(), client.close()]);
        });

        it('clean-up logic is performed only once', async function () {
          await Promise.all([client.close(), client.close()]);
          expect(topologyClosedSpy).to.have.been.calledOnce;
        });
      });

      context('when more than two concurrent calls to close() occur', () => {
        it('does not throw', async function () {
          await Promise.all([client.close(), client.close(), client.close(), client.close()]);
        });

        it('clean-up logic is performed only once', async function () {
          await client.connect();
          await Promise.all([
            client.close(),
            client.close(),
            client.close(),
            client.close(),
            client.close()
          ]);
          expect(topologyClosedSpy).to.have.been.calledOnce;
        });
      });

      it('when connect rejects lock is released regardless', async function () {
        expect(client.topology?.isConnected()).to.be.true;

        const closeStub = sinon.stub(client, 'close');
        closeStub.onFirstCall().rejects(new Error('cannot close'));

        // first call rejected to simulate a close failure
        const error = await client.close().catch(error => error);
        expect(error).to.match(/cannot close/);

        expect(client.topology?.isConnected()).to.be.true;
        closeStub.restore();

        // second call should close
        await client.close();

        expect(client.topology).to.be.undefined;
=======
    describe('active cursors', function () {
      let collection: Collection<{ _id: number }>;
      const kills = [];

      beforeEach(async () => {
        collection = client.db('test').collection('activeCursors');
        await collection.drop().catch(() => null);
        await collection.insertMany(Array.from({ length: 50 }, (_, _id) => ({ _id })));

        kills.length = 0;
        client.on('commandStarted', ev => ev.commandName === 'killCursors' && kills.push(ev));
      });

      it('are all closed', async () => {
        const cursors = Array.from({ length: 30 }, (_, skip) =>
          collection.find({}, { skip, batchSize: 1 })
        );
        await Promise.all(cursors.map(c => c.next()));
        expect(client.s.activeCursors).to.have.lengthOf(30);
        await client.close();
        expect(client.s.activeCursors).to.have.lengthOf(0);
        expect(kills).to.have.lengthOf(30);
      });

      it('creating cursors after close adds to activeCursors', async () => {
        expect(client.s.activeCursors).to.have.lengthOf(0);
        await client.close();
        collection.find({});
        expect(client.s.activeCursors).to.have.lengthOf(1);
      });

      it('rewinding cursors after close adds to activeCursors', async () => {
        expect(client.s.activeCursors).to.have.lengthOf(0);
        const cursor = collection.find({}, { batchSize: 1 });
        await cursor.next();
        expect(client.s.activeCursors).to.have.lengthOf(1);
        await client.close();
        expect(client.s.activeCursors).to.have.lengthOf(0);
        cursor.rewind();
        expect(client.s.activeCursors).to.have.lengthOf(1);
>>>>>>> 654069fc
      });
    });
  });

  context('when connecting', function () {
    let netSpy;

    beforeEach(function () {
      netSpy = sinon.spy(net, 'createConnection');
    });

    afterEach(function () {
      sinon.restore();
    });

    context('when auto select options are provided', function () {
      beforeEach(function () {
        client = this.configuration.newClient({
          autoSelectFamily: false,
          autoSelectFamilyAttemptTimeout: 100
        });
      });

      it('sets the provided options', {
        metadata: { requires: { topology: ['single'] } },
        test: async function () {
          await client.connect();
          expect(netSpy).to.have.been.calledWith({
            autoSelectFamily: false,
            autoSelectFamilyAttemptTimeout: 100,
            host: 'localhost',
            port: 27017
          });
        }
      });
    });

    context('when auto select options are not provided', function () {
      beforeEach(function () {
        client = this.configuration.newClient();
      });

      it('sets the default options', {
        metadata: { requires: { topology: ['single'] } },
        test: async function () {
          await client.connect();
          expect(netSpy).to.have.been.calledWith({
            autoSelectFamily: true,
            host: 'localhost',
            port: 27017
          });
        }
      });
    });
  });

  describe('internal options', function () {
    describe('__skipPingOnConnect', () => {
      beforeEach(function () {
        if (process.env.AUTH !== 'auth') {
          this.currentTest.skipReason = 'ping count relies on auth to be enabled';
          this.skip();
        }
      });

      const tests = [
        // only skipInitiaPing=true will have no events upon connect
        { description: 'should skip ping command when set to true', value: true, expectEvents: 0 },
        {
          description: 'should not skip ping command when set to false',
          value: false,
          expectEvents: 1
        },
        {
          description: 'should not skip ping command when unset',
          value: undefined,
          expectEvents: 1
        }
      ];
      for (const { description, value, expectEvents } of tests) {
        it(description, async function () {
          const options = value === undefined ? {} : { __skipPingOnConnect: value };
          const client = this.configuration.newClient({}, { ...options, monitorCommands: true });
          const events = [];
          client.on('commandStarted', event => events.push(event));

          try {
            await client.connect();
          } finally {
            await client.close();
          }

          expect(events).to.have.lengthOf(expectEvents);
          if (expectEvents > 1) {
            for (const event of events) {
              expect(event).to.have.property('commandName', 'ping');
            }
          }
        });
      }
    });

    // TODO(NODE-5672): Release Standardized Logger
    describe('__enableMongoLogger', () => {
      let cachedEnv;

      before(() => {
        cachedEnv = process.env;
      });

      after(() => {
        process.env = cachedEnv;
      });

      context('when enabled', () => {
        context('when logging is enabled for any component', () => {
          before(() => {
            process.env.MONGODB_LOG_COMMAND = SeverityLevel.EMERGENCY;
          });

          it('enables logging for the specified component', () => {
            const client = new MongoClient('mongodb://localhost:27017', {
              __enableMongoLogger: true
            });
            expect(client.mongoLogger?.componentSeverities).to.have.property(
              'command',
              SeverityLevel.EMERGENCY
            );
          });
        });

        context('when logging is not enabled for any component', () => {
          before(() => {
            process.env = {};
          });

          it('does not create logger', () => {
            const client = new MongoClient('mongodb://localhost:27017', {
              __enableMongoLogger: true
            });
            expect(client.mongoLogger).to.not.exist;
          });
        });
      });

      for (const optionValue of [false, undefined]) {
        context(`when set to ${optionValue}`, () => {
          context('when logging is enabled for a component', () => {
            before(() => {
              process.env['MONGODB_LOG_COMMAND'] = SeverityLevel.EMERGENCY;
            });

            it('does not instantiate logger', () => {
              const client = new MongoClient('mongodb://localhost:27017', {
                __enableMongoLogger: optionValue
              });
              expect(client.mongoLogger).to.not.exist;
            });
          });

          context('when logging is not enabled for any component', () => {
            before(() => {
              process.env = {};
            });

            it('does not instantiate logger', () => {
              const client = new MongoClient('mongodb://localhost:27017', {
                __enableMongoLogger: optionValue
              });
              expect(client.mongoLogger).to.not.exist;
            });
          });
        });
      }
    });

    describe('__internalLoggerConfig', () => {
      let cachedEnv: NodeJS.ProcessEnv;

      before(() => {
        cachedEnv = process.env;
      });

      after(() => {
        process.env = cachedEnv;
      });

      context('when undefined', function () {
        before(() => {
          process.env.MONGODB_LOG_COMMAND = SeverityLevel.EMERGENCY;
        });

        it('falls back to environment options', function () {
          const client = new MongoClient('mongodb://localhost:27017', {
            __enableMongoLogger: true,
            __internalLoggerConfig: undefined
          });

          expect(client.mongoLogger?.componentSeverities).to.have.property(
            'command',
            SeverityLevel.EMERGENCY
          );
        });
      });

      context('when defined', function () {
        it('overrides environment options', function () {
          const client = new MongoClient('mongodb://localhost:27017', {
            __enableMongoLogger: true,
            __internalLoggerConfig: {
              MONGODB_LOG_COMMAND: SeverityLevel.ALERT
            }
          });

          expect(client.mongoLogger?.componentSeverities).to.have.property(
            'command',
            SeverityLevel.ALERT
          );
        });
      });
    });
  });
});<|MERGE_RESOLUTION|>--- conflicted
+++ resolved
@@ -760,7 +760,6 @@
       });
     });
 
-<<<<<<< HEAD
     context('concurrent calls', () => {
       let topologyClosedSpy;
       beforeEach(async function () {
@@ -821,7 +820,7 @@
         await client.close();
 
         expect(client.topology).to.be.undefined;
-=======
+
     describe('active cursors', function () {
       let collection: Collection<{ _id: number }>;
       const kills = [];
@@ -862,7 +861,6 @@
         expect(client.s.activeCursors).to.have.lengthOf(0);
         cursor.rewind();
         expect(client.s.activeCursors).to.have.lengthOf(1);
->>>>>>> 654069fc
       });
     });
   });
