--- conflicted
+++ resolved
@@ -1,11 +1,4 @@
 /* eslint-disable @typescript-eslint/no-empty-function */
-<<<<<<< HEAD
-
-import { expect } from 'chai';
-
-import { MongoClient } from '../../mongodb';
-=======
->>>>>>> 454859ea
 import { type TestConfiguration } from '../../tools/runner/config';
 import { runScriptAndGetProcessInfo } from './resource_tracking_script_builder';
 
@@ -109,7 +102,6 @@
 
         describe('Connection Monitoring', () => {
           describe('Node.js resource: Socket', () => {
-<<<<<<< HEAD
             it.only('no sockets remain after client.close()', metadata, async function () {
               await runScriptAndGetProcessInfo(
                 'socket-connection-monitoring',
@@ -149,9 +141,6 @@
                 }
               );
             });
-=======
-            it.skip('no sockets remain after client.close()', metadata, async function () {});
->>>>>>> 454859ea
           });
         });
 
@@ -167,7 +156,6 @@
           describe('Connection', () => {
             describe('Node.js resource: Socket', () => {
               describe('when rtt monitoring is turned on', () => {
-<<<<<<< HEAD
                 it('no sockets remain after client.close()', async () => {
                   const run = async function ({ MongoClient, uri, expect, sleep }) {
                     const heartbeatFrequencyMS = 100;
@@ -223,9 +211,6 @@
 
                   await runScriptAndGetProcessInfo('socket-connection-monitoring', config, run);
                 });
-=======
-                it.skip('no sockets remain after client.close()', async () => {});
->>>>>>> 454859ea
               });
             });
           });
@@ -249,7 +234,6 @@
         describe('Connection', () => {
           describe('Node.js resource: Socket', () => {
             describe('after a connection is checked out', () => {
-<<<<<<< HEAD
               it('no sockets remain after client.close()', async function () {
               });
             });
@@ -283,13 +267,6 @@
                   run
                 );
               });
-=======
-              it.skip('no sockets remain after client.close()', async () => {});
-            });
-
-            describe('after a minPoolSize has been set on the ConnectionPool', () => {
-              it.skip('no sockets remain after client.close()', async () => {});
->>>>>>> 454859ea
             });
           });
         });
