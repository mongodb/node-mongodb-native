/**
 * The following tests are described in CSOTs spec prose tests as "unit" tests
 * The tests enumerated in this section could not be expressed in either spec or prose format.
 * Drivers SHOULD implement these if it is possible to do so using the driver's existing test infrastructure.
 */

import { expect } from 'chai';
import * as sinon from 'sinon';
import { setTimeout } from 'timers';
import { TLSSocket } from 'tls';
import { promisify } from 'util';

// eslint-disable-next-line @typescript-eslint/no-restricted-imports
import { StateMachine } from '../../../src/client-side-encryption/state_machine';
import {
  addContainerMetadata,
  BSON,
  connect,
  Connection,
  ConnectionOptions,
  ConnectionPool,
  CryptoConnection,
  CSOTTimeoutContext,
  HostAddress,
  makeClientMetadata,
  type MongoClient,
  MongoClientAuthProviders,
  MongoOperationTimeoutError,
  Timeout,
  TimeoutContext,
  Topology
} from '../../mongodb';
<<<<<<< HEAD
/* eslint-disable @typescript-eslint/no-restricted-imports */
import { AutoEncrypter } from '../../../src/client-side-encryption/auto_encrypter';
import { sleep } from '../../tools/utils';
=======
import { createTimerSandbox } from '../../unit/timer_sandbox';
>>>>>>> 5aba790e

// TODO(NODE-5824): Implement CSOT prose tests
describe('CSOT spec unit tests', function () {
  let client: MongoClient;

  afterEach(async function () {
    sinon.restore();
    await client?.close();
  });

  context('Server Selection and Connection Checkout', function () {
    it('Operations should ignore waitQueueTimeoutMS if timeoutMS is also set.', async function () {
      client = this.configuration.newClient({ waitQueueTimeoutMS: 999999, timeoutMS: 10000 });
      sinon.spy(Timeout, 'expires');
      const timeoutContextSpy = sinon.spy(TimeoutContext, 'create');

      await client.db('db').collection('collection').insertOne({ x: 1 });

      const createCalls = timeoutContextSpy.getCalls().filter(
        // @ts-expect-error accessing concrete field
        call => call.args[0].timeoutMS === 10000
      );

      expect(createCalls).to.have.length.greaterThanOrEqual(1);
      expect(Timeout.expires).to.not.have.been.calledWith(999999);
    });

    it('If timeoutMS is set for an operation, the remaining timeoutMS value should apply to connection checkout after a server has been selected.', async function () {
      client = this.configuration.newClient({ timeoutMS: 1000 });
      // Spy on connection checkout and pull options argument
      const checkoutSpy = sinon.spy(ConnectionPool.prototype, 'checkOut');
      const expiresSpy = sinon.spy(Timeout, 'expires');

      await client.db('db').collection('collection').insertOne({ x: 1 });

      expect(checkoutSpy).to.have.been.calledOnce;
      const timeoutContext = checkoutSpy.lastCall.args[0].timeoutContext;
      expect(timeoutContext).to.exist;
      // Check that we passed through the timeout
      //  @ts-expect-error accessing private properties
      expect(timeoutContext._serverSelectionTimeout).to.be.instanceOf(Timeout);
      //  @ts-expect-error accessing private properties
      expect(timeoutContext._serverSelectionTimeout).to.equal(
        //  @ts-expect-error accessing private properties
        timeoutContext._connectionCheckoutTimeout
      );

      // Check that no more Timeouts are constructed after we enter checkout
      expect(!expiresSpy.calledAfter(checkoutSpy));
    });

    it('If timeoutMS is not set for an operation, waitQueueTimeoutMS should apply to connection checkout after a server has been selected.', async function () {
      client = this.configuration.newClient({ waitQueueTimeoutMS: 123456 });

      const checkoutSpy = sinon.spy(ConnectionPool.prototype, 'checkOut');
      const selectServerSpy = sinon.spy(Topology.prototype, 'selectServer');
      const expiresSpy = sinon.spy(Timeout, 'expires');

      await client.db('db').collection('collection').insertOne({ x: 1 });
      expect(checkoutSpy).to.have.been.calledAfter(selectServerSpy);

      expect(expiresSpy).to.have.been.calledWith(123456);
    });

    /* eslint-disable @typescript-eslint/no-empty-function */
    context.skip(
      'If a new connection is required to execute an operation, min(remaining computedServerSelectionTimeout, connectTimeoutMS) should apply to socket establishment.',
      () => {}
    ).skipReason =
      'TODO(DRIVERS-2347): Requires this ticket to be implemented before we can assert on connection CSOT behaviour';

    context(
      'For drivers that have control over OCSP behavior, min(remaining computedServerSelectionTimeout, 5 seconds) should apply to HTTP requests against OCSP responders.',
      () => {}
    );
  });

  context.skip('Socket timeouts', function () {
    context(
      'If timeoutMS is unset, operations fail after two non-consecutive socket timeouts.',
      () => {}
    );
  }).skipReason =
    'TODO(NODE-5682): Add CSOT support for socket read/write at the connection layer for CRUD APIs';

  describe('Client side encryption', function () {
    describe('KMS requests', function () {
      const stateMachine = new StateMachine({} as any);
      const request = {
        addResponse: _response => {},
        status: {
          type: 1,
          code: 1,
          message: 'notARealStatus'
        },
        bytesNeeded: 500,
        kmsProvider: 'notRealAgain',
        endpoint: 'fake',
        message: Buffer.from('foobar')
      };

      context('when StateMachine.kmsRequest() is passed a `CSOTimeoutContext`', function () {
        beforeEach(async function () {
          sinon.stub(TLSSocket.prototype, 'connect').callsFake(function (..._args) {});
        });

        afterEach(async function () {
          sinon.restore();
        });

        it('the kms request times out through remainingTimeMS', async function () {
          const timeoutContext = new CSOTTimeoutContext({
            timeoutMS: 500,
            serverSelectionTimeoutMS: 30000
          });
          const err = await stateMachine.kmsRequest(request, timeoutContext).catch(e => e);
          expect(err).to.be.instanceOf(MongoOperationTimeoutError);
          expect(err.errmsg).to.equal('KMS request timed out');
        });
      });

      context('when StateMachine.kmsRequest() is not passed a `CSOTimeoutContext`', function () {
        let clock: sinon.SinonFakeTimers;
        let timerSandbox: sinon.SinonSandbox;

        let sleep;

        beforeEach(async function () {
          sinon.stub(TLSSocket.prototype, 'connect').callsFake(function (..._args) {
            clock.tick(30000);
          });
          timerSandbox = createTimerSandbox();
          clock = sinon.useFakeTimers();
          sleep = promisify(setTimeout);
        });

        afterEach(async function () {
          if (clock) {
            timerSandbox.restore();
            clock.restore();
            clock = undefined;
          }
          sinon.restore();
        });

        it('the kms request does not timeout within 30 seconds', async function () {
          const sleepingFn = async () => {
            await sleep(30000);
            throw Error('Slept for 30s');
          };

          const err$ = Promise.all([stateMachine.kmsRequest(request), sleepingFn()]).catch(e => e);
          clock.tick(30000);
          const err = await err$;
          expect(err.message).to.equal('Slept for 30s');
        });
      });
    });

    describe('CryptoConnection.command()', function () {
      let conn;

      beforeEach(async function () {
        const commonConnectOptions = {
          id: 1,
          generation: 1,
          monitorCommands: false,
          tls: false,
          loadBalanced: false,
          // Will be overridden by configuration options
          hostAddress: HostAddress.fromString('127.0.0.1:1'),
          authProviders: new MongoClientAuthProviders()
        };

        const autoEncrypter = new AutoEncrypter(
          this.configuration.newClient(),
          {
            keyVaultNamespace: 'admin.datakeys',
            kmsProviders: {
              aws: { accessKeyId: 'example', secretAccessKey: 'example' },
              local: { key: Buffer.alloc(96) }
            }
          }
        );
        let connectOptions: ConnectionOptions = {
            ...commonConnectOptions,
            autoEncrypter,
            connectionType: CryptoConnection,
            ...this.configuration.options,
            metadata: makeClientMetadata({ driverInfo: {} }),
            extendedMetadata: addContainerMetadata(makeClientMetadata({ driverInfo: {} }))
        };
        conn = await connect(connectOptions);
      });

      afterEach(async function () {
        conn?.destroy();
      });

      context('when provided a timeoutContext', function () {
        it('should respect remainingTimeMS', async function () {
          const timeoutContext = new CSOTTimeoutContext({
            timeoutMS: 500,
            serverSelectionTimeoutMS: 30000
          });
          const err = await conn.command('test.test', { find: 'test', filter: {} }, { timeoutContext }).catch(e => e);
          expect(err).to.be.instanceOf(MongoOperationTimeoutError);
          expect(err.errmsg).to.equal('KMS request timed out');
        });
      });

      context('when not provided a timeoutContext', function () {
        it.only('should not timeout within 30 seconds', async function () {
          const client = this.configuration.newClient();
          client.connect();
          const sleepingFn = async () => {
          await sleep(30000);
          throw Error('Slept for 30s');
        };
        const err = await Promise.all([conn.command('test.test', { find: 'test', filter: {} }), sleepingFn()])
          .catch(e => e);
        expect(err.message).to.equal('Slept for 30s');
        });
      });
    });

    // TODO(NODE-6390): Add timeoutMS support to Auto Encryption
    it.skip('The remaining timeoutMS value should apply to commands sent to mongocryptd as part of automatic encryption.', () => {

    });
  });

  context.skip('Background Connection Pooling', function () {
    context(
      'When doing minPoolSize maintenance, connectTimeoutMS is used as the timeout for socket establishment.',
      () => {}
    );
  }).skipReason = 'TODO(NODE-6091): Implement CSOT logic for Background Connection Pooling';
  /* eslint-enable @typescript-eslint/no-empty-function */
});<|MERGE_RESOLUTION|>--- conflicted
+++ resolved
@@ -30,13 +30,10 @@
   TimeoutContext,
   Topology
 } from '../../mongodb';
-<<<<<<< HEAD
 /* eslint-disable @typescript-eslint/no-restricted-imports */
 import { AutoEncrypter } from '../../../src/client-side-encryption/auto_encrypter';
 import { sleep } from '../../tools/utils';
-=======
 import { createTimerSandbox } from '../../unit/timer_sandbox';
->>>>>>> 5aba790e
 
 // TODO(NODE-5824): Implement CSOT prose tests
 describe('CSOT spec unit tests', function () {
