--- conflicted
+++ resolved
@@ -6,39 +6,18 @@
 
 const skippedSpecs = {
   bulkWrite: 'TODO(NODE-6274)',
-<<<<<<< HEAD
-=======
-  'change-streams': 'TODO(NODE-6035)',
->>>>>>> 3ed4a149
   'convenient-transactions': 'TODO(NODE-5687)',
   'deprecated-options': 'TODO(NODE-5689)',
   'gridfs-advanced': 'TODO(NODE-6275)',
   'gridfs-delete': 'TODO(NODE-6275)',
   'gridfs-download': 'TODO(NODE-6275)',
   'gridfs-find': 'TODO(NODE-6275)',
-  'gridfs-upload': 'TODO(NODE-6275)',
-<<<<<<< HEAD
-  'sessions-inherit-timeoutMS': 'TODO(NODE-5687)',
-  'sessions-override-operation-timeoutMS': 'TODO(NODE-5687)',
-  'sessions-override-timeoutMS': 'TODO(NODE-5687)'
-=======
-  'tailable-awaitData': 'TODO(NODE-6035)',
-  'tailable-non-awaitData': 'TODO(NODE-6035)'
->>>>>>> 3ed4a149
+  'gridfs-upload': 'TODO(NODE-6275)'
 };
 
 const skippedTests = {
   'timeoutMS can be configured on a MongoClient - insertMany on collection': 'TODO(NODE-6274)',
   'timeoutMS can be configured on a MongoClient - bulkWrite on collection': 'TODO(NODE-6274)',
-<<<<<<< HEAD
-=======
-  'timeoutMS can be configured on a MongoClient - createChangeStream on client': 'TODO(NODE-6305)',
-  'timeoutMS applies to whole operation, not individual attempts - createChangeStream on client':
-    'TODO(NODE-6305)',
-  'Tailable cursor iteration timeoutMS is refreshed for getMore - failure': 'TODO(NODE-6305)',
-  'Tailable cursor awaitData iteration timeoutMS is refreshed for getMore - failure':
-    'TODO(NODE-6305)',
->>>>>>> 3ed4a149
   'timeoutMS applies to whole operation, not individual attempts - insertMany on collection':
     'TODO(NODE-6274)',
   'timeoutMS applies to whole operation, not individual attempts - bulkWrite on collection':
@@ -49,14 +28,10 @@
   'Non-tailable cursor lifetime remaining timeoutMS applied to getMore if timeoutMode is unset':
     'TODO(DRIVERS-2965)',
   'maxTimeMS value in the command is less than timeoutMS':
-<<<<<<< HEAD
     'TODO(DRIVERS-2970): see modified test in unified-csot-node-specs',
   'Tailable cursor awaitData iteration timeoutMS is refreshed for getMore - failure':
     'TODO(DRIVERS-2965)',
   'Tailable cursor iteration timeoutMS is refreshed for getMore - failure': 'TODO(DRIVERS-2965)'
-=======
-    'TODO(DRIVERS-2970): see modified test in unified-csot-node-specs'
->>>>>>> 3ed4a149
 };
 
 describe('CSOT spec tests', function () {
@@ -72,21 +47,7 @@
     }
   }
 
-<<<<<<< HEAD
   runUnifiedSuite(specs);
-=======
-  runUnifiedSuite(specs, (test, configuration) => {
-    const sessionCSOTTests = ['timeoutMS applied to withTransaction'];
-    if (
-      sessionCSOTTests.includes(test.description) &&
-      configuration.topologyType === 'ReplicaSetWithPrimary' &&
-      semver.satisfies(configuration.version, '<=4.4')
-    ) {
-      return '4.4 replicaset fail point does not blockConnection for requested time';
-    }
-    return false;
-  });
->>>>>>> 3ed4a149
 });
 
 describe('CSOT modified spec tests', function () {
