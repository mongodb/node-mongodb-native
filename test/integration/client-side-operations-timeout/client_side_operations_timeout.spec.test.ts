import { join } from 'path';
import * as semver from 'semver';

import { loadSpecTests } from '../../spec';
import { runUnifiedSuite } from '../../tools/unified-spec-runner/runner';

const skippedSpecs = {
  'change-streams': 'TODO(NODE-6035)',
  'convenient-transactions': 'TODO(NODE-5687)',
  'deprecated-options': 'TODO(NODE-5689)',
<<<<<<< HEAD
  'gridfs-advanced': 'TODO(NODE-6275)',
  'gridfs-delete': 'TODO(NODE-6275)',
  'gridfs-download': 'TODO(NODE-6275)',
  'gridfs-find': 'TODO(NODE-6275)',
  'gridfs-upload': 'TODO(NODE-6275)',
  'change-streams': 'TODO(NODE-6387)'
=======
  'tailable-awaitData': 'TODO(NODE-6035)',
  'tailable-non-awaitData': 'TODO(NODE-6035)'
>>>>>>> 1a068687
};

const skippedTests = {
  'timeoutMS can be configured on a MongoClient - createChangeStream on client': 'TODO(NODE-6305)',
  'timeoutMS applies to whole operation, not individual attempts - createChangeStream on client':
    'TODO(NODE-6305)',
  'Tailable cursor iteration timeoutMS is refreshed for getMore - failure': 'TODO(NODE-6305)',
  'Tailable cursor awaitData iteration timeoutMS is refreshed for getMore - failure':
    'TODO(NODE-6305)',
  'command is not sent if RTT is greater than timeoutMS': 'TODO(DRIVERS-2965)',
  'Non=tailable cursor iteration timeoutMS is refreshed for getMore if timeoutMode is iteration - failure':
    'TODO(DRIVERS-2965)',
  'Non-tailable cursor lifetime remaining timeoutMS applied to getMore if timeoutMode is unset':
    'TODO(DRIVERS-2965)',
  'maxTimeMS value in the command is less than timeoutMS':
    'TODO(DRIVERS-2970): see modified test in unified-csot-node-specs',
  'Tailable cursor awaitData iteration timeoutMS is refreshed for getMore - failure':
    'TODO(DRIVERS-2965)',
  'Tailable cursor iteration timeoutMS is refreshed for getMore - failure': 'TODO(DRIVERS-2965)',
  'timeoutMS is refreshed for getMore - failure':
    'TODO(DRIVERS-2965): see modified test in unified-csot-node-specs' // Skipping for both tailable awaitData and tailable non-awaitData cursors
};

describe('CSOT spec tests', function () {
  const specs = loadSpecTests('client-side-operations-timeout');
  for (const spec of specs) {
    for (const test of spec.tests) {
      if (skippedSpecs[spec.name] != null) {
        test.skipReason = skippedSpecs[spec.name];
      }
      if (skippedTests[test.description] != null) {
        test.skipReason = skippedTests[test.description];
      }
    }
  }

  runUnifiedSuite(specs, (test, configuration) => {
    const sessionCSOTTests = ['timeoutMS applied to withTransaction'];
    if (
      sessionCSOTTests.includes(test.description) &&
      configuration.topologyType === 'ReplicaSetWithPrimary' &&
      semver.satisfies(configuration.version, '<=4.4')
    ) {
      return '4.4 replicaset fail point does not blockConnection for requested time';
    }
    return false;
  });
});

describe('CSOT modified spec tests', function () {
  const specs = loadSpecTests(
    join('..', 'integration', 'client-side-operations-timeout', 'unified-csot-node-specs')
  );
  runUnifiedSuite(specs);
});<|MERGE_RESOLUTION|>--- conflicted
+++ resolved
@@ -8,17 +8,8 @@
   'change-streams': 'TODO(NODE-6035)',
   'convenient-transactions': 'TODO(NODE-5687)',
   'deprecated-options': 'TODO(NODE-5689)',
-<<<<<<< HEAD
-  'gridfs-advanced': 'TODO(NODE-6275)',
-  'gridfs-delete': 'TODO(NODE-6275)',
-  'gridfs-download': 'TODO(NODE-6275)',
-  'gridfs-find': 'TODO(NODE-6275)',
-  'gridfs-upload': 'TODO(NODE-6275)',
-  'change-streams': 'TODO(NODE-6387)'
-=======
   'tailable-awaitData': 'TODO(NODE-6035)',
   'tailable-non-awaitData': 'TODO(NODE-6035)'
->>>>>>> 1a068687
 };
 
 const skippedTests = {
