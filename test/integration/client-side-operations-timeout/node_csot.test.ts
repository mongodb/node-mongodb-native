/* Anything javascript specific relating to timeouts */
import { setTimeout } from 'node:timers/promises';

import { expect } from 'chai';
import * as semver from 'semver';
import * as sinon from 'sinon';

import {
  BSON,
  type ClientSession,
  type Collection,
  type CommandFailedEvent,
  type CommandStartedEvent,
  type CommandSucceededEvent,
  Connection,
  type Db,
  type FindCursor,
  LEGACY_HELLO_COMMAND,
  type MongoClient,
<<<<<<< HEAD
=======
  MongoInvalidArgumentError,
>>>>>>> 3ed4a149
  MongoOperationTimeoutError,
  MongoServerError
} from '../../mongodb';
import { type FailPoint } from '../../tools/utils';

const metadata = { requires: { mongodb: '>=4.4' } };

describe('CSOT driver tests', metadata, () => {
  describe('timeoutMS inheritance', () => {
    let client: MongoClient;
    let db: Db;
    let coll: Collection;

    beforeEach(async function () {
      client = this.configuration.newClient(undefined, { timeoutMS: 100 });
      db = client.db('test', { timeoutMS: 200 });
    });

    afterEach(async () => {
      await client?.close();
    });

    describe('when timeoutMS is provided on an operation', () => {
      beforeEach(() => {
        coll = db.collection('test', { timeoutMS: 300 });
      });

      describe('when in a session', () => {
        let cursor: FindCursor;
        let session: ClientSession;

        beforeEach(() => {
          session = client.startSession({ defaultTimeoutMS: 400 });
          cursor = coll.find({}, { session, timeoutMS: 500 });
        });

        afterEach(async () => {
          await cursor?.close();
          await session?.endSession();
        });

        it('throws an error', async () => {
          expect(cursor.cursorOptions).to.have.property('timeoutMS', 500);
        });
      });

      describe('when not in a session', () => {
        let cursor: FindCursor;

        beforeEach(() => {
          db = client.db('test', { timeoutMS: 200 });
          coll = db.collection('test', { timeoutMS: 300 });
          cursor = coll.find({}, { timeoutMS: 400 });
        });

        afterEach(async () => {
          await cursor?.close();
        });

        it('overrides the value provided on the db', async () => {
          expect(cursor.cursorOptions).to.have.property('timeoutMS', 400);
        });
      });
    });

    describe('when timeoutMS is provided on a collection', () => {
      beforeEach(() => {
        db = client.db('test', { timeoutMS: 200 });
        coll = db.collection('test', { timeoutMS: 300 });
      });

      it('overrides the value provided on the db', () => {
        expect(coll.s.options).to.have.property('timeoutMS', 300);
      });

      describe('when timeoutMS is provided on a db', () => {
        beforeEach(() => {
          db = client.db('test', { timeoutMS: 200 });
        });

        it('overrides the value provided on the client', () => {
          expect(db.s.options).to.have.property('timeoutMS', 200);
        });
      });
    });
  });

  describe('autoconnect', () => {
    let client: MongoClient;

    afterEach(async function () {
      await client?.close();
      client = undefined;
    });

    describe('when failing autoconnect with timeoutMS defined', () => {
      let configClient: MongoClient;

      beforeEach(async function () {
        configClient = this.configuration.newClient();
        const result = await configClient
          .db()
          .admin()
          .command({
            configureFailPoint: 'failCommand',
            mode: 'alwaysOn',
            data: {
              failCommands: ['ping', 'hello', LEGACY_HELLO_COMMAND],
              blockConnection: true,
              blockTimeMS: 10
            }
          });
        expect(result).to.have.property('ok', 1);
      });

      afterEach(async function () {
        const result = await configClient
          .db()
          .admin()
          .command({
            configureFailPoint: 'failCommand',
            mode: 'off',
            data: {
              failCommands: ['ping', 'hello', LEGACY_HELLO_COMMAND],
              blockConnection: true,
              blockTimeMS: 10
            }
          });
        expect(result).to.have.property('ok', 1);
        await configClient.close();
      });

      it('throws a MongoOperationTimeoutError', {
        metadata: { requires: { mongodb: '>=4.4', topology: '!load-balanced' } },
        test: async function () {
          const commandsStarted = [];
          client = this.configuration.newClient(undefined, { timeoutMS: 1, monitorCommands: true });

          client.on('commandStarted', ev => commandsStarted.push(ev));

          const maybeError = await client
            .db('test')
            .collection('test')
            .insertOne({ a: 19 })
            .then(
              () => null,
              e => e
            );

          expect(maybeError).to.exist;
          expect(maybeError).to.be.instanceof(MongoOperationTimeoutError);

          expect(commandsStarted).to.have.length(0); // Ensure that we fail before we start the insertOne
        }
      });
    });
  });

  describe('server-side maxTimeMS errors are transformed', () => {
    let client: MongoClient;
    let commandsSucceeded: CommandSucceededEvent[];
    let commandsFailed: CommandFailedEvent[];

    beforeEach(async function () {
      client = this.configuration.newClient({ timeoutMS: 500_000, monitorCommands: true });
      commandsSucceeded = [];
      commandsFailed = [];
      client.on('commandSucceeded', event => {
        if (event.commandName === 'configureFailPoint') return;
        commandsSucceeded.push(event);
      });
      client.on('commandFailed', event => commandsFailed.push(event));
    });

    afterEach(async function () {
      await client
        .db()
        .collection('a')
        .drop()
        .catch(() => null);
      await client.close();
      commandsSucceeded = undefined;
      commandsFailed = undefined;
    });

    describe('when a maxTimeExpired error is returned at the top-level', () => {
      // {ok: 0, code: 50, codeName: "MaxTimeMSExpired", errmsg: "operation time limit exceeded"}
      const failpoint: FailPoint = {
        configureFailPoint: 'failCommand',
        mode: { times: 1 },
        data: {
          failCommands: ['ping'],
          errorCode: 50
        }
      };

      beforeEach(async function () {
        if (semver.satisfies(this.configuration.version, '>=4.4'))
          await client.db('admin').command(failpoint);
        else {
          this.skipReason = 'Requires server version later than 4.4';
          this.skip();
        }
      });

      afterEach(async function () {
        if (semver.satisfies(this.configuration.version, '>=4.4'))
          await client.db('admin').command({ ...failpoint, mode: 'off' });
      });

      it(
        'throws a MongoOperationTimeoutError error and emits command failed',
        metadata,
        async () => {
          const error = await client
            .db()
            .command({ ping: 1 })
            .catch(error => error);
          expect(error).to.be.instanceOf(MongoOperationTimeoutError);
          expect(error.cause).to.be.instanceOf(MongoServerError);
          expect(error.cause).to.have.property('code', 50);

          expect(commandsFailed).to.have.lengthOf(1);
          expect(commandsFailed).to.have.nested.property('[0].failure.cause.code', 50);
        }
      );
    });

    describe('when a maxTimeExpired error is returned inside a writeErrors array', () => {
      // The server should always return one maxTimeExpiredError at the front of the writeErrors array
      // But for the sake of defensive programming we will find any maxTime error in the array.

      beforeEach(async () => {
        const writeErrorsReply = BSON.serialize({
          ok: 1,
          writeErrors: [
            { code: 2, codeName: 'MaxTimeMSExpired', errmsg: 'operation time limit exceeded' },
            { code: 3, codeName: 'MaxTimeMSExpired', errmsg: 'operation time limit exceeded' },
            { code: 4, codeName: 'MaxTimeMSExpired', errmsg: 'operation time limit exceeded' },
            { code: 50, codeName: 'MaxTimeMSExpired', errmsg: 'operation time limit exceeded' }
          ]
        });
        const commandSpy = sinon.spy(Connection.prototype, 'command');
        const readManyStub = sinon
          // @ts-expect-error: readMany is private
          .stub(Connection.prototype, 'readMany')
          .callsFake(async function* (...args) {
            const realIterator = readManyStub.wrappedMethod.call(this, ...args);
            const cmd = commandSpy.lastCall.args.at(1);
            if ('giveMeWriteErrors' in cmd) {
              await realIterator.next().catch(() => null); // dismiss response
              yield { parse: () => writeErrorsReply };
            } else {
              yield (await realIterator.next()).value;
            }
          });
      });

      afterEach(() => sinon.restore());

      it(
        'throws a MongoOperationTimeoutError error and emits command succeeded',
        metadata,
        async () => {
          const error = await client
            .db('admin')
            .command({ giveMeWriteErrors: 1 })
            .catch(error => error);
          expect(error).to.be.instanceOf(MongoOperationTimeoutError);
          expect(error.cause).to.be.instanceOf(MongoServerError);
          expect(error.cause).to.have.nested.property('writeErrors[3].code', 50);

          expect(commandsSucceeded).to.have.lengthOf(1);
          expect(commandsSucceeded).to.have.nested.property('[0].reply.writeErrors[3].code', 50);
        }
      );
    });

    describe('when a maxTimeExpired error is returned inside a writeConcernError embedded document', () => {
      // {ok: 1, writeConcernError: {code: 50, codeName: "MaxTimeMSExpired"}}
      const failpoint: FailPoint = {
        configureFailPoint: 'failCommand',
        mode: { times: 1 },
        data: {
          failCommands: ['insert'],
          writeConcernError: { code: 50, errmsg: 'times up buster', errorLabels: [] }
        }
      };

      beforeEach(async function () {
        if (semver.satisfies(this.configuration.version, '>=4.4'))
          await client.db('admin').command(failpoint);
        else {
          this.skipReason = 'Requires server version later than 4.4';
          this.skip();
        }
      });

      afterEach(async function () {
        if (semver.satisfies(this.configuration.version, '>=4.4'))
          await client.db('admin').command({ ...failpoint, mode: 'off' });
      });

      it(
        'throws a MongoOperationTimeoutError error and emits command succeeded',
        metadata,
        async () => {
          const error = await client
            .db()
            .collection('a')
            .insertOne({})
            .catch(error => error);
          expect(error).to.be.instanceOf(MongoOperationTimeoutError);
          expect(error.cause).to.be.instanceOf(MongoServerError);
          expect(error.cause).to.have.nested.property('writeConcernError.code', 50);

          expect(commandsSucceeded).to.have.lengthOf(1);
          expect(commandsSucceeded).to.have.nested.property('[0].reply.writeConcernError.code', 50);
        }
      );
    });
  });

  describe('Non-Tailable cursors', () => {
    let client: MongoClient;
    let internalClient: MongoClient;
    let commandStarted: CommandStartedEvent[];
    let commandSucceeded: CommandSucceededEvent[];
    const failpoint: FailPoint = {
      configureFailPoint: 'failCommand',
      mode: 'alwaysOn',
      data: {
        failCommands: ['find', 'getMore'],
        blockConnection: true,
<<<<<<< HEAD
        blockTimeMS: 25
=======
        blockTimeMS: 50
>>>>>>> 3ed4a149
      }
    };

    beforeEach(async function () {
      internalClient = this.configuration.newClient();
      await internalClient
        .db('db')
        .dropCollection('coll')
        .catch(() => null);
      await internalClient
        .db('db')
        .collection('coll')
        .insertMany(
          Array.from({ length: 3 }, () => {
            return { x: 1 };
          })
        );

      await internalClient.db().admin().command(failpoint);

      client = this.configuration.newClient(undefined, { monitorCommands: true });
      commandStarted = [];
      commandSucceeded = [];
      client.on('commandStarted', ev => commandStarted.push(ev));
      client.on('commandSucceeded', ev => commandSucceeded.push(ev));
    });

    afterEach(async function () {
      await internalClient
        .db()
        .admin()
        .command({ ...failpoint, mode: 'off' });
      await internalClient.close();
      await client.close();
    });

    context('ITERATION mode', () => {
      context('when executing an operation', () => {
        it(
          'must apply the configured timeoutMS to the initial operation execution',
          metadata,
          async function () {
            const cursor = client
              .db('db')
              .collection('coll')
              .find({}, { batchSize: 3, timeoutMode: 'iteration', timeoutMS: 10 })
              .limit(3);

            const maybeError = await cursor.next().then(
              () => null,
              e => e
            );

            expect(maybeError).to.be.instanceOf(MongoOperationTimeoutError);
          }
        );

        it('refreshes the timeout for any getMores', metadata, async function () {
          const cursor = client
            .db('db')
            .collection('coll')
<<<<<<< HEAD
            .find({}, { batchSize: 1, timeoutMode: 'iteration', timeoutMS: 50 })
            .project({ _id: 0 });

          // Iterating over 3 documents in the collection, each artificially taking ~25 ms due to failpoint. If timeoutMS is not refreshed, then we'd expect to error
=======
            .find({}, { batchSize: 1, timeoutMode: 'iteration', timeoutMS: 100 })
            .project({ _id: 0 });

          // Iterating over 3 documents in the collection, each artificially taking ~50 ms due to failpoint. If timeoutMS is not refreshed, then we'd expect to error
>>>>>>> 3ed4a149
          for await (const doc of cursor) {
            expect(doc).to.deep.equal({ x: 1 });
          }

          const finds = commandSucceeded.filter(ev => ev.commandName === 'find');
          const getMores = commandSucceeded.filter(ev => ev.commandName === 'getMore');

          expect(finds).to.have.length(1); // Expecting 1 find
          expect(getMores).to.have.length(3); // Expecting 3 getMores (including final empty getMore)
        });

        it(
          'does not append a maxTimeMS to the original command or getMores',
          metadata,
          async function () {
            const cursor = client
              .db('db')
              .collection('coll')
              .find({}, { batchSize: 1, timeoutMode: 'iteration', timeoutMS: 100 })
              .project({ _id: 0 });
            await cursor.toArray();

            expect(commandStarted).to.have.length.gte(3); // Find and 2 getMores
            expect(
              commandStarted.filter(ev => {
                return (
                  ev.command.find != null &&
                  ev.command.getMore != null &&
                  ev.command.maxTimeMS != null
                );
              })
            ).to.have.lengthOf(0);
          }
        );
      });
    });

    context('LIFETIME mode', () => {
      let client: MongoClient;
      let internalClient: MongoClient;
      let commandStarted: CommandStartedEvent[];
      let commandSucceeded: CommandSucceededEvent[];
      const failpoint: FailPoint = {
        configureFailPoint: 'failCommand',
        mode: 'alwaysOn',
        data: {
          failCommands: ['find', 'getMore'],
          blockConnection: true,
<<<<<<< HEAD
          blockTimeMS: 25
=======
          blockTimeMS: 50
>>>>>>> 3ed4a149
        }
      };

      beforeEach(async function () {
        internalClient = this.configuration.newClient();
        await internalClient
          .db('db')
          .dropCollection('coll')
          .catch(() => null);
        await internalClient
          .db('db')
          .collection('coll')
          .insertMany(
            Array.from({ length: 3 }, () => {
              return { x: 1 };
            })
          );

        await internalClient.db().admin().command(failpoint);

        client = this.configuration.newClient(undefined, { monitorCommands: true });
        commandStarted = [];
        commandSucceeded = [];
        client.on('commandStarted', ev => commandStarted.push(ev));
        client.on('commandSucceeded', ev => commandSucceeded.push(ev));
      });

      afterEach(async function () {
        await internalClient
          .db()
          .admin()
          .command({ ...failpoint, mode: 'off' });
        await internalClient.close();
        await client.close();
      });
      context('when executing a next call', () => {
        context(
          'when there are documents available from previously retrieved batch and timeout has expired',
          () => {
            it('returns documents without error', metadata, async function () {
              const cursor = client
                .db('db')
                .collection('coll')
<<<<<<< HEAD
                .find({}, { timeoutMode: 'cursorLifetime', timeoutMS: 50 })
=======
                .find({}, { timeoutMode: 'cursorLifetime', timeoutMS: 100 })
>>>>>>> 3ed4a149
                .project({ _id: 0 });
              const doc = await cursor.next();
              expect(doc).to.deep.equal({ x: 1 });
              expect(cursor.documents.length).to.be.gt(0);

<<<<<<< HEAD
              await setTimeout(50);
=======
              await setTimeout(100);
>>>>>>> 3ed4a149

              const docOrErr = await cursor.next().then(
                d => d,
                e => e
              );

              expect(docOrErr).to.not.be.instanceOf(MongoOperationTimeoutError);
              expect(docOrErr).to.be.deep.equal({ x: 1 });
            });
          }
        );
        context('when a getMore is required and the timeout has expired', () => {
          it('throws a MongoOperationTimeoutError', metadata, async function () {
            const cursor = client
              .db('db')
              .collection('coll')
<<<<<<< HEAD
              .find({}, { batchSize: 1, timeoutMode: 'cursorLifetime', timeoutMS: 50 })
              .project({ _id: 0 });
=======
              .find({}, { batchSize: 1, timeoutMode: 'cursorLifetime', timeoutMS: 100 })

              .project({ _id: 0 });

>>>>>>> 3ed4a149
            const doc = await cursor.next();
            expect(doc).to.deep.equal({ x: 1 });
            expect(cursor.documents.length).to.equal(0);

<<<<<<< HEAD
            await setTimeout(50);
=======
            await setTimeout(100);
>>>>>>> 3ed4a149

            const docOrErr = await cursor.next().then(
              d => d,
              e => e
            );

            expect(docOrErr).to.be.instanceOf(MongoOperationTimeoutError);
          });
        });

        it('does not apply maxTimeMS to a getMore', metadata, async function () {
          const cursor = client
            .db('db')
            .collection('coll')
            .find({}, { batchSize: 1, timeoutMode: 'cursorLifetime', timeoutMS: 1000 })
            .project({ _id: 0 });
<<<<<<< HEAD
          // eslint-disable-next-line @typescript-eslint/no-unused-vars
=======

>>>>>>> 3ed4a149
          for await (const _doc of cursor) {
            // Ignore _doc
          }

          const getMores = commandStarted
            .filter(ev => ev.command.getMore != null)
            .map(ev => ev.command);
          expect(getMores.length).to.be.gt(0);

          for (const getMore of getMores) {
            expect(getMore.maxTimeMS).to.not.exist;
          }
        });
      });
    });
  });

<<<<<<< HEAD
  describe('Tailable cursors', function () {
    let client: MongoClient;
    let internalClient: MongoClient;
    let commandStarted: CommandStartedEvent[];

    const failpoint: FailPoint = {
      configureFailPoint: 'failCommand',
      mode: 'alwaysOn',
      data: {
        failCommands: ['aggregate'],
        blockConnection: true,
        blockTimeMS: 50
      }
    };

    beforeEach(async function () {
      internalClient = this.configuration.newClient();
      await internalClient
        .db('db')
        .dropCollection('coll')
        .catch(() => null);

      await internalClient.db('db').createCollection('coll', { capped: true, size: 1_000_000 });

      await internalClient
        .db('db')
        .collection('coll')
        .insertMany(
          Array.from({ length: 100 }, () => {
            return { x: 1 };
          })
        );

      await internalClient.db().admin().command(failpoint);

      client = this.configuration.newClient(undefined, { monitorCommands: true });
      commandStarted = [];
      client.on('commandStarted', ev => commandStarted.push(ev));
    });

    afterEach(async function () {
      await internalClient
        .db()
        .admin()
        .command({ ...failpoint, mode: 'off' });
      await internalClient.close();
      await client.close();
    });

    context('when in ITERATION mode', function () {
      context('awaitData cursors', function () {
        let cursor: FindCursor;
        afterEach(async function () {
          if (cursor) await cursor.close();
        });

        it('applies timeoutMS to initial command', async function () {
          cursor = client
            .db('db')
            .collection('coll')
            .find({}, { timeoutMS: 30, tailable: true, awaitData: true, batchSize: 1 });
          const maybeError = await cursor.next().then(
            () => null,
            e => e
          );
          expect(maybeError).to.be.instanceOf(MongoOperationTimeoutError);
        });
        it('refreshes the timeout for subsequent getMores', async function () {
          cursor = client
            .db('db')
            .collection('coll')
            .find({}, { timeoutMS: 60, tailable: true, awaitData: true, batchSize: 1 });
          for (let i = 0; i < 5; i++) {
            // Iterate cursor 5 times (server would have blocked for 250ms overall, but client
            // should not throw
            await cursor.next();
          }
        });

        it('does not use timeoutMS to compute maxTimeMS for getMores', async function () {});

        context('when maxAwaitTimeMS is specified', function () {
          it('sets maxTimeMS to the configured maxAwaitTimeMS value on getMores');
        });
      });

      context.only('non-awaitData cursors', function () {
        let cursor: FindCursor;

        afterEach(async function () {
          if (cursor) await cursor.close();
        });

        it('applies timeoutMS to initial command', async function () {
          cursor = client
            .db('db')
            .collection('coll')
            .find({}, { timeoutMS: 30, tailable: true, batchSize: 1 });
          const maybeError = await cursor.next().then(
            () => null,
            e => e
          );
          expect(maybeError).to.be.instanceOf(MongoOperationTimeoutError);
        });

        it('refreshes the timeout for subsequent getMores', async function () {
          cursor = client
            .db('db')
            .collection('coll')
            .find({}, { timeoutMS: 60, tailable: true, batchSize: 1 });
          for (let i = 0; i < 5; i++) {
            // Iterate cursor 5 times (server would have blocked for 250ms overall, but client
            // should not throw
            await cursor.next();
          }
        });

        it('does not append a maxTimeMS field to original command', async function () {
          cursor = client
            .db('db')
            .collection('coll')
            .find({}, { timeoutMS: 60, tailable: true, batchSize: 1 });

          await cursor.next();

          expect(commandStarted).to.have.lengthOf(1);
          expect(commandStarted[0].command.find).to.exist;
          expect(commandStarted[0].command.maxTimeMS).to.not.exist;
        });
        it('does not append a maxTimeMS field to subsequent getMores', async function () {
          cursor = client
            .db('db')
            .collection('coll')
            .find({}, { timeoutMS: 60, tailable: true, batchSize: 1 });

          await cursor.next();
          await cursor.next();

          expect(commandStarted).to.have.lengthOf(2);
          expect(commandStarted[1].command.getMore).to.exist;
          expect(commandStarted[0].command.maxTimeMS).to.not.exist;
        });
      });
=======
  describe('when using an explicit session', () => {
    const metadata: MongoDBMetadataUI = {
      requires: { topology: ['replicaset'], mongodb: '>=4.4' }
    };

    describe('created for a withTransaction callback', () => {
      describe('passing a timeoutMS and a session with a timeoutContext', () => {
        let client: MongoClient;

        beforeEach(async function () {
          client = this.configuration.newClient({ timeoutMS: 123 });
        });

        afterEach(async function () {
          await client.close();
        });

        it('throws a validation error from the operation', metadata, async () => {
          // Drivers MUST raise a validation error if an explicit session with a timeout is used and
          // the timeoutMS option is set at the operation level for operations executed as part of a withTransaction callback.

          const coll = client.db('db').collection('coll');

          const session = client.startSession();

          let insertError: Error | null = null;
          const withTransactionError = await session
            .withTransaction(async session => {
              insertError = await coll
                .insertOne({ x: 1 }, { session, timeoutMS: 1234 })
                .catch(error => error);
              throw insertError;
            })
            .catch(error => error);

          expect(insertError).to.be.instanceOf(MongoInvalidArgumentError);
          expect(withTransactionError).to.be.instanceOf(MongoInvalidArgumentError);
        });
      });
    });

    describe('created manually', () => {
      describe('passing a timeoutMS and a session with an inherited timeoutMS', () => {
        let client: MongoClient;

        beforeEach(async function () {
          client = this.configuration.newClient({ timeoutMS: 123 });
        });

        afterEach(async function () {
          await client.close();
        });

        it('does not throw a validation error', metadata, async () => {
          const coll = client.db('db').collection('coll');
          const session = client.startSession();
          session.startTransaction();
          await coll.insertOne({ x: 1 }, { session, timeoutMS: 1234 });
          await session.abortTransaction(); // this uses the inherited timeoutMS, not the insert
        });
      });
    });
  });

  describe('Convenient Transactions', () => {
    /** Tests in this section MUST only run against replica sets and sharded clusters with server versions 4.4 or higher. */
    const metadata: MongoDBMetadataUI = {
      requires: { topology: ['replicaset', 'sharded'], mongodb: '>=5.0' }
    };

    describe('when an operation fails inside withTransaction callback', () => {
      const failpoint: FailPoint = {
        configureFailPoint: 'failCommand',
        mode: { times: 2 },
        data: {
          failCommands: ['insert', 'abortTransaction'],
          blockConnection: true,
          blockTimeMS: 600
        }
      };

      beforeEach(async function () {
        if (!semver.satisfies(this.configuration.version, '>=4.4')) {
          this.skipReason = 'Requires server version 4.4+';
          this.skip();
        }
        const internalClient = this.configuration.newClient();
        await internalClient
          .db('db')
          .collection('coll')
          .drop()
          .catch(() => null);
        await internalClient.db('admin').command(failpoint);
        await internalClient.close();
      });

      let client: MongoClient;

      afterEach(async function () {
        if (semver.satisfies(this.configuration.version, '>=4.4')) {
          const internalClient = this.configuration.newClient();
          await internalClient
            .db('admin')
            .command({ configureFailPoint: 'failCommand', mode: 'off' });
          await internalClient.close();
        }
        await client?.close();
      });

      it(
        'timeoutMS is refreshed for abortTransaction and the timeout error is thrown from the operation',
        metadata,
        async function () {
          const commandsFailed = [];
          const commandsStarted = [];

          client = this.configuration
            .newClient({ timeoutMS: 500, monitorCommands: true })
            .on('commandStarted', e => commandsStarted.push(e.commandName))
            .on('commandFailed', e => commandsFailed.push(e.commandName));

          const coll = client.db('db').collection('coll');

          const session = client.startSession();

          let insertError: Error | null = null;
          const withTransactionError = await session
            .withTransaction(async session => {
              insertError = await coll.insertOne({ x: 1 }, { session }).catch(error => error);
              throw insertError;
            })
            .catch(error => error);

          try {
            expect(insertError).to.be.instanceOf(MongoOperationTimeoutError);
            expect(withTransactionError).to.be.instanceOf(MongoOperationTimeoutError);
            expect(commandsStarted, 'commands started').to.deep.equal([
              'insert',
              'abortTransaction'
            ]);
            expect(commandsFailed, 'commands failed').to.deep.equal(['insert', 'abortTransaction']);
          } finally {
            await session.endSession();
          }
        }
      );
>>>>>>> 3ed4a149
    });
  });
});<|MERGE_RESOLUTION|>--- conflicted
+++ resolved
@@ -17,10 +17,7 @@
   type FindCursor,
   LEGACY_HELLO_COMMAND,
   type MongoClient,
-<<<<<<< HEAD
-=======
   MongoInvalidArgumentError,
->>>>>>> 3ed4a149
   MongoOperationTimeoutError,
   MongoServerError
 } from '../../mongodb';
@@ -355,11 +352,7 @@
       data: {
         failCommands: ['find', 'getMore'],
         blockConnection: true,
-<<<<<<< HEAD
-        blockTimeMS: 25
-=======
         blockTimeMS: 50
->>>>>>> 3ed4a149
       }
     };
 
@@ -421,17 +414,10 @@
           const cursor = client
             .db('db')
             .collection('coll')
-<<<<<<< HEAD
-            .find({}, { batchSize: 1, timeoutMode: 'iteration', timeoutMS: 50 })
-            .project({ _id: 0 });
-
-          // Iterating over 3 documents in the collection, each artificially taking ~25 ms due to failpoint. If timeoutMS is not refreshed, then we'd expect to error
-=======
             .find({}, { batchSize: 1, timeoutMode: 'iteration', timeoutMS: 100 })
             .project({ _id: 0 });
 
           // Iterating over 3 documents in the collection, each artificially taking ~50 ms due to failpoint. If timeoutMS is not refreshed, then we'd expect to error
->>>>>>> 3ed4a149
           for await (const doc of cursor) {
             expect(doc).to.deep.equal({ x: 1 });
           }
@@ -480,11 +466,7 @@
         data: {
           failCommands: ['find', 'getMore'],
           blockConnection: true,
-<<<<<<< HEAD
-          blockTimeMS: 25
-=======
           blockTimeMS: 50
->>>>>>> 3ed4a149
         }
       };
 
@@ -528,21 +510,13 @@
               const cursor = client
                 .db('db')
                 .collection('coll')
-<<<<<<< HEAD
-                .find({}, { timeoutMode: 'cursorLifetime', timeoutMS: 50 })
-=======
                 .find({}, { timeoutMode: 'cursorLifetime', timeoutMS: 100 })
->>>>>>> 3ed4a149
                 .project({ _id: 0 });
               const doc = await cursor.next();
               expect(doc).to.deep.equal({ x: 1 });
               expect(cursor.documents.length).to.be.gt(0);
 
-<<<<<<< HEAD
-              await setTimeout(50);
-=======
               await setTimeout(100);
->>>>>>> 3ed4a149
 
               const docOrErr = await cursor.next().then(
                 d => d,
@@ -559,24 +533,15 @@
             const cursor = client
               .db('db')
               .collection('coll')
-<<<<<<< HEAD
-              .find({}, { batchSize: 1, timeoutMode: 'cursorLifetime', timeoutMS: 50 })
+              .find({}, { batchSize: 1, timeoutMode: 'cursorLifetime', timeoutMS: 100 })
+
               .project({ _id: 0 });
-=======
-              .find({}, { batchSize: 1, timeoutMode: 'cursorLifetime', timeoutMS: 100 })
-
-              .project({ _id: 0 });
-
->>>>>>> 3ed4a149
+
             const doc = await cursor.next();
             expect(doc).to.deep.equal({ x: 1 });
             expect(cursor.documents.length).to.equal(0);
 
-<<<<<<< HEAD
-            await setTimeout(50);
-=======
             await setTimeout(100);
->>>>>>> 3ed4a149
 
             const docOrErr = await cursor.next().then(
               d => d,
@@ -593,11 +558,7 @@
             .collection('coll')
             .find({}, { batchSize: 1, timeoutMode: 'cursorLifetime', timeoutMS: 1000 })
             .project({ _id: 0 });
-<<<<<<< HEAD
-          // eslint-disable-next-line @typescript-eslint/no-unused-vars
-=======
-
->>>>>>> 3ed4a149
+
           for await (const _doc of cursor) {
             // Ignore _doc
           }
@@ -615,7 +576,6 @@
     });
   });
 
-<<<<<<< HEAD
   describe('Tailable cursors', function () {
     let client: MongoClient;
     let internalClient: MongoClient;
@@ -759,7 +719,6 @@
           expect(commandStarted[0].command.maxTimeMS).to.not.exist;
         });
       });
-=======
   describe('when using an explicit session', () => {
     const metadata: MongoDBMetadataUI = {
       requires: { topology: ['replicaset'], mongodb: '>=4.4' }
@@ -906,7 +865,6 @@
           }
         }
       );
->>>>>>> 3ed4a149
     });
   });
 });