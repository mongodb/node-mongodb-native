/* Anything javascript specific relating to timeouts */
import { once } from 'node:events';
import { Readable } from 'node:stream';
import { pipeline } from 'node:stream/promises';
import { setTimeout } from 'node:timers/promises';

import { expect } from 'chai';
import * as semver from 'semver';
import * as sinon from 'sinon';

import {
  BSON,
  type ClientSession,
  type Collection,
  type CommandFailedEvent,
  type CommandStartedEvent,
  type CommandSucceededEvent,
  Connection,
  type Db,
  type FindCursor,
  GridFSBucket,
  LEGACY_HELLO_COMMAND,
  type MongoClient,
  MongoInvalidArgumentError,
  MongoOperationTimeoutError,
  MongoServerError,
  ObjectId
} from '../../mongodb';
import { type FailPoint, waitUntilPoolsFilled } from '../../tools/utils';

const metadata = { requires: { mongodb: '>=4.4' } };

describe('CSOT driver tests', metadata, () => {
  // NOTE: minPoolSize here is set to ensure that connections are available when testing timeout
  // behaviour. This reduces flakiness in our tests since operations will not spend time
  // establishing connections, more closely mirroring long-running application behaviour
  const minPoolSize = 20;

  describe('timeoutMS inheritance', () => {
    let client: MongoClient;
    let db: Db;
    let coll: Collection;

    beforeEach(async function () {
      client = this.configuration.newClient(undefined, { timeoutMS: 100, minPoolSize });
      db = client.db('test', { timeoutMS: 200 });
    });

    afterEach(async () => {
      await client?.close();
    });

    describe('when timeoutMS is provided on an operation', () => {
      beforeEach(() => {
        coll = db.collection('test', { timeoutMS: 300 });
      });

      describe('when in a session', () => {
        let cursor: FindCursor;
        let session: ClientSession;

        beforeEach(() => {
          session = client.startSession({ defaultTimeoutMS: 400 });
          cursor = coll.find({}, { session, timeoutMS: 500 });
        });

        afterEach(async () => {
          await cursor?.close();
          await session?.endSession();
        });

        it('throws an error', async () => {
          expect(cursor.cursorOptions).to.have.property('timeoutMS', 500);
        });
      });

      describe('when not in a session', () => {
        let cursor: FindCursor;

        beforeEach(() => {
          db = client.db('test', { timeoutMS: 200 });
          coll = db.collection('test', { timeoutMS: 300 });
          cursor = coll.find({}, { timeoutMS: 400 });
        });

        afterEach(async () => {
          await cursor?.close();
        });

        it('overrides the value provided on the db', async () => {
          expect(cursor.cursorOptions).to.have.property('timeoutMS', 400);
        });
      });
    });

    describe('when timeoutMS is provided on a collection', () => {
      beforeEach(() => {
        db = client.db('test', { timeoutMS: 200 });
        coll = db.collection('test', { timeoutMS: 300 });
      });

      it('overrides the value provided on the db', () => {
        expect(coll.s.options).to.have.property('timeoutMS', 300);
      });

      describe('when timeoutMS is provided on a db', () => {
        beforeEach(() => {
          db = client.db('test', { timeoutMS: 200 });
        });

        it('overrides the value provided on the client', () => {
          expect(db.s.options).to.have.property('timeoutMS', 200);
        });
      });
    });
  });

  describe('autoconnect', () => {
    let client: MongoClient;

    afterEach(async function () {
      await client?.close();
      client = undefined;
    });

    describe('when failing autoconnect with timeoutMS defined', () => {
      let configClient: MongoClient;

      beforeEach(async function () {
        configClient = this.configuration.newClient();
        const result = await configClient
          .db()
          .admin()
          .command({
            configureFailPoint: 'failCommand',
            mode: 'alwaysOn',
            data: {
              failCommands: ['ping', 'hello', LEGACY_HELLO_COMMAND],
              blockConnection: true,
              blockTimeMS: 10
            }
          });
        expect(result).to.have.property('ok', 1);
      });

      afterEach(async function () {
        const result = await configClient
          .db()
          .admin()
          .command({
            configureFailPoint: 'failCommand',
            mode: 'off',
            data: {
              failCommands: ['ping', 'hello', LEGACY_HELLO_COMMAND],
              blockConnection: true,
              blockTimeMS: 10
            }
          });
        expect(result).to.have.property('ok', 1);
        await configClient.close();
      });

      it('throws a MongoOperationTimeoutError', {
        metadata: { requires: { mongodb: '>=4.4', topology: '!load-balanced' } },
        test: async function () {
          const commandsStarted = [];
          client = this.configuration.newClient(undefined, {
            timeoutMS: 1,
            monitorCommands: true
          });

          client.on('commandStarted', ev => commandsStarted.push(ev));

          const maybeError = await client
            .db('test')
            .collection('test')
            .insertOne({ a: 19 })
            .then(
              () => null,
              e => e
            );

          expect(maybeError).to.exist;
          expect(maybeError).to.be.instanceof(MongoOperationTimeoutError);

          expect(commandsStarted).to.have.length(0); // Ensure that we fail before we start the insertOne
        }
      });
    });
  });

  describe('server-side maxTimeMS errors are transformed', () => {
    let client: MongoClient;
    let commandsSucceeded: CommandSucceededEvent[];
    let commandsFailed: CommandFailedEvent[];

    beforeEach(async function () {
      client = this.configuration.newClient({ timeoutMS: 500_000, monitorCommands: true });
      commandsSucceeded = [];
      commandsFailed = [];
      client.on('commandSucceeded', event => {
        if (event.commandName === 'configureFailPoint') return;
        commandsSucceeded.push(event);
      });
      client.on('commandFailed', event => commandsFailed.push(event));
    });

    afterEach(async function () {
      await client
        .db()
        .collection('a')
        .drop()
        .catch(() => null);
      await client.close();
      commandsSucceeded = undefined;
      commandsFailed = undefined;
    });

    describe('when a maxTimeExpired error is returned at the top-level', () => {
      // {ok: 0, code: 50, codeName: "MaxTimeMSExpired", errmsg: "operation time limit exceeded"}
      const failpoint: FailPoint = {
        configureFailPoint: 'failCommand',
        mode: { times: 1 },
        data: {
          failCommands: ['ping'],
          errorCode: 50
        }
      };

      beforeEach(async function () {
        if (semver.satisfies(this.configuration.version, '>=4.4'))
          await client.db('admin').command(failpoint);
        else {
          this.skipReason = 'Requires server version later than 4.4';
          this.skip();
        }
      });

      afterEach(async function () {
        if (semver.satisfies(this.configuration.version, '>=4.4'))
          await client.db('admin').command({ ...failpoint, mode: 'off' });
      });

      it(
        'throws a MongoOperationTimeoutError error and emits command failed',
        metadata,
        async () => {
          const error = await client
            .db()
            .command({ ping: 1 })
            .catch(error => error);
          expect(error).to.be.instanceOf(MongoOperationTimeoutError);
          expect(error.cause).to.be.instanceOf(MongoServerError);
          expect(error.cause).to.have.property('code', 50);

          expect(commandsFailed).to.have.lengthOf(1);
          expect(commandsFailed).to.have.nested.property('[0].failure.cause.code', 50);
        }
      );
    });

    describe('when a maxTimeExpired error is returned inside a writeErrors array', () => {
      // The server should always return one maxTimeExpiredError at the front of the writeErrors array
      // But for the sake of defensive programming we will find any maxTime error in the array.

      beforeEach(async () => {
        const writeErrorsReply = BSON.serialize({
          ok: 1,
          writeErrors: [
            { code: 2, codeName: 'MaxTimeMSExpired', errmsg: 'operation time limit exceeded' },
            { code: 3, codeName: 'MaxTimeMSExpired', errmsg: 'operation time limit exceeded' },
            { code: 4, codeName: 'MaxTimeMSExpired', errmsg: 'operation time limit exceeded' },
            { code: 50, codeName: 'MaxTimeMSExpired', errmsg: 'operation time limit exceeded' }
          ]
        });
        const commandSpy = sinon.spy(Connection.prototype, 'command');
        const readManyStub = sinon
          // @ts-expect-error: readMany is private
          .stub(Connection.prototype, 'readMany')
          .callsFake(async function* (...args) {
            const realIterator = readManyStub.wrappedMethod.call(this, ...args);
<<<<<<< HEAD
            const cmd = commandSpy.lastCall.args.at(1);
            if ('giveMeWriteErrors' in cmd) {
              await realIterator.next().catch(() => null); // dismiss response
              yield { parse: () => writeErrorsReply };
            } else {
              yield (await realIterator.next()).value;
=======
            try {
              const cmd = commandSpy.lastCall.args.at(1);
              if ('giveMeWriteErrors' in cmd) {
                await realIterator.next().catch(() => null); // dismiss response
                yield { parse: () => writeErrorsReply };
              } else {
                yield (await realIterator.next()).value;
              }
            } finally {
              realIterator.return();
>>>>>>> 450b1630
            }
          });
      });

      afterEach(() => sinon.restore());

      it(
        'throws a MongoOperationTimeoutError error and emits command succeeded',
        metadata,
        async () => {
          const error = await client
            .db('admin')
            .command({ giveMeWriteErrors: 1 })
            .catch(error => error);
          expect(error).to.be.instanceOf(MongoOperationTimeoutError);
          expect(error.cause).to.be.instanceOf(MongoServerError);
          expect(error.cause).to.have.nested.property('writeErrors[3].code', 50);

          expect(commandsSucceeded).to.have.lengthOf(1);
          expect(commandsSucceeded).to.have.nested.property('[0].reply.writeErrors[3].code', 50);
        }
      );
    });

    describe('when a maxTimeExpired error is returned inside a writeConcernError embedded document', () => {
      // {ok: 1, writeConcernError: {code: 50, codeName: "MaxTimeMSExpired"}}
      const failpoint: FailPoint = {
        configureFailPoint: 'failCommand',
        mode: { times: 1 },
        data: {
          failCommands: ['insert'],
          writeConcernError: { code: 50, errmsg: 'times up buster', errorLabels: [] }
        }
      };

      beforeEach(async function () {
        if (semver.satisfies(this.configuration.version, '>=4.4'))
          await client.db('admin').command(failpoint);
        else {
          this.skipReason = 'Requires server version later than 4.4';
          this.skip();
        }
      });

      afterEach(async function () {
        if (semver.satisfies(this.configuration.version, '>=4.4'))
          await client.db('admin').command({ ...failpoint, mode: 'off' });
      });

      it(
        'throws a MongoOperationTimeoutError error and emits command succeeded',
        metadata,
        async () => {
          const error = await client
            .db()
            .collection('a')
            .insertOne({})
            .catch(error => error);
          expect(error).to.be.instanceOf(MongoOperationTimeoutError);
          expect(error.cause).to.be.instanceOf(MongoServerError);
          expect(error.cause).to.have.nested.property('writeConcernError.code', 50);

          expect(commandsSucceeded).to.have.lengthOf(1);
          expect(commandsSucceeded).to.have.nested.property('[0].reply.writeConcernError.code', 50);
        }
      );
    });
  });

  describe('Non-Tailable cursors', () => {
    let client: MongoClient;
    let internalClient: MongoClient;
    let commandStarted: CommandStartedEvent[];
    let commandSucceeded: CommandSucceededEvent[];
    const failpoint: FailPoint = {
      configureFailPoint: 'failCommand',
      mode: 'alwaysOn',
      data: {
        failCommands: ['find', 'getMore'],
        blockConnection: true,
        blockTimeMS: 50
      }
    };

    beforeEach(async function () {
      internalClient = this.configuration.newClient({});
      await internalClient
        .db('db')
        .dropCollection('coll')
        .catch(() => null);
      await internalClient
        .db('db')
        .collection('coll')
        .insertMany(
          Array.from({ length: 3 }, () => {
            return { x: 1 };
          })
        );

      await internalClient.db().admin().command(failpoint);

      client = this.configuration.newClient(undefined, { monitorCommands: true, minPoolSize: 10 });

      // wait for a handful of connections to have been established
      await waitUntilPoolsFilled(client, AbortSignal.timeout(30_000), 5);

      commandStarted = [];
      commandSucceeded = [];
      client.on('commandStarted', ev => commandStarted.push(ev));
      client.on('commandSucceeded', ev => commandSucceeded.push(ev));
    });

    afterEach(async function () {
      await internalClient
        .db()
        .admin()
        .command({ ...failpoint, mode: 'off' });
      await internalClient.close();
      await client.close();
    });

    context('ITERATION mode', () => {
      context('when executing an operation', () => {
        it(
          'must apply the configured timeoutMS to the initial operation execution',
          metadata,
          async function () {
            const cursor = client
              .db('db')
              .collection('coll')
              .find({}, { batchSize: 3, timeoutMode: 'iteration', timeoutMS: 10 })
              .limit(3);

            const maybeError = await cursor.next().then(
              () => null,
              e => e
            );

            expect(maybeError).to.be.instanceOf(MongoOperationTimeoutError);
          }
        );

        it('refreshes the timeout for any getMores', metadata, async function () {
          const cursor = client
            .db('db')
            .collection('coll')
            .find({}, { batchSize: 1, timeoutMode: 'iteration', timeoutMS: 100 })
            .project({ _id: 0 });

          // Iterating over 3 documents in the collection, each artificially taking ~50 ms due to failpoint. If timeoutMS is not refreshed, then we'd expect to error
          for await (const doc of cursor) {
            expect(doc).to.deep.equal({ x: 1 });
          }

          const finds = commandSucceeded.filter(ev => ev.commandName === 'find');
          const getMores = commandSucceeded.filter(ev => ev.commandName === 'getMore');

          expect(finds).to.have.length(1); // Expecting 1 find
          expect(getMores).to.have.length(3); // Expecting 3 getMores (including final empty getMore)
        });

        it(
          'does not append a maxTimeMS to the original command or getMores',
          metadata,
          async function () {
            const cursor = client
              .db('db')
              .collection('coll')
              .find({}, { batchSize: 1, timeoutMode: 'iteration', timeoutMS: 100 })
              .project({ _id: 0 });
            await cursor.toArray();

            expect(commandStarted).to.have.length.gte(3); // Find and 2 getMores
            expect(
              commandStarted.filter(ev => {
                return (
                  ev.command.find != null &&
                  ev.command.getMore != null &&
                  ev.command.maxTimeMS != null
                );
              })
            ).to.have.lengthOf(0);
          }
        );
      });
    });

    context('LIFETIME mode', () => {
      let client: MongoClient;
      let internalClient: MongoClient;
      let commandStarted: CommandStartedEvent[];
      let commandSucceeded: CommandSucceededEvent[];
      const failpoint: FailPoint = {
        configureFailPoint: 'failCommand',
        mode: 'alwaysOn',
        data: {
          failCommands: ['find', 'getMore'],
          blockConnection: true,
          blockTimeMS: 50
        }
      };

      beforeEach(async function () {
        internalClient = this.configuration.newClient();
        await internalClient
          .db('db')
          .dropCollection('coll')
          .catch(() => null);
        await internalClient
          .db('db')
          .collection('coll')
          .insertMany(
            Array.from({ length: 3 }, () => {
              return { x: 1 };
            })
          );

        await internalClient.db().admin().command(failpoint);

        client = this.configuration.newClient(undefined, {
          monitorCommands: true,
          minPoolSize: 10
        });
        // wait for a handful of connections to have been established
        await waitUntilPoolsFilled(client, AbortSignal.timeout(30_000), 5);

        commandStarted = [];
        commandSucceeded = [];
        client.on('commandStarted', ev => commandStarted.push(ev));
        client.on('commandSucceeded', ev => commandSucceeded.push(ev));
      });

      afterEach(async function () {
        await internalClient
          .db()
          .admin()
          .command({ ...failpoint, mode: 'off' });
        await internalClient.close();
        await client.close();
      });
      context('when executing a next call', () => {
        context(
          'when there are documents available from previously retrieved batch and timeout has expired',
          () => {
            it('returns documents without error', metadata, async function () {
              const cursor = client
                .db('db')
                .collection('coll')
                .find({}, { timeoutMode: 'cursorLifetime', timeoutMS: 100 })
                .project({ _id: 0 });
              const doc = await cursor.next();
              expect(doc).to.deep.equal({ x: 1 });
              expect(cursor.documents.length).to.be.gt(0);

              await setTimeout(100);

              const docOrErr = await cursor.next().then(
                d => d,
                e => e
              );

              expect(docOrErr).to.not.be.instanceOf(MongoOperationTimeoutError);
              expect(docOrErr).to.be.deep.equal({ x: 1 });
            });
          }
        );
        context('when a getMore is required and the timeout has expired', () => {
          it('throws a MongoOperationTimeoutError', metadata, async function () {
            const cursor = client
              .db('db')
              .collection('coll')
              .find({}, { batchSize: 1, timeoutMode: 'cursorLifetime', timeoutMS: 100 })

              .project({ _id: 0 });

            const doc = await cursor.next();
            expect(doc).to.deep.equal({ x: 1 });
            expect(cursor.documents.length).to.equal(0);

            await setTimeout(100);

            const docOrErr = await cursor.next().then(
              d => d,
              e => e
            );

            expect(docOrErr).to.be.instanceOf(MongoOperationTimeoutError);
          });
        });

        it('does not apply maxTimeMS to a getMore', metadata, async function () {
          const cursor = client
            .db('db')
            .collection('coll')
            .find({}, { batchSize: 1, timeoutMode: 'cursorLifetime', timeoutMS: 1000 })
            .project({ _id: 0 });

          for await (const _doc of cursor) {
            // Ignore _doc
          }

          const getMores = commandStarted
            .filter(ev => ev.command.getMore != null)
            .map(ev => ev.command);
          expect(getMores.length).to.be.gt(0);

          for (const getMore of getMores) {
            expect(getMore.maxTimeMS).to.not.exist;
          }
        });
      });
    });
  });

  describe('Tailable cursors', function () {
    let client: MongoClient;
    let internalClient: MongoClient;
    let commandStarted: CommandStartedEvent[];
    const metadata: MongoDBMetadataUI = {
      requires: { mongodb: '>=4.4' }
    };

    const failpoint: FailPoint = {
      configureFailPoint: 'failCommand',
      mode: 'alwaysOn',
      data: {
        failCommands: ['aggregate', 'find', 'getMore'],
        blockConnection: true,
        blockTimeMS: 100
      }
    };

    beforeEach(async function () {
      internalClient = this.configuration.newClient();
      await internalClient
        .db('db')
        .dropCollection('coll')
        .catch(() => null);

      await internalClient.db('db').createCollection('coll', { capped: true, size: 1_000_000 });

      await internalClient
        .db('db')
        .collection('coll')
        .insertMany(
          Array.from({ length: 100 }, () => {
            return { x: 1 };
          })
        );

      await internalClient.db().admin().command(failpoint);

      client = this.configuration.newClient(undefined, { monitorCommands: true, minPoolSize });
      commandStarted = [];
      client.on('commandStarted', ev => commandStarted.push(ev));
      await client.connect();
    });

    afterEach(async function () {
      await internalClient
        .db()
        .admin()
        .command({ ...failpoint, mode: 'off' });
      await internalClient.close();
      await client.close();
    });

    context('when in ITERATION mode', function () {
      context('awaitData cursors', function () {
        let cursor: FindCursor;
        afterEach(async function () {
          if (cursor) await cursor.close();
        });

        it('applies timeoutMS to initial command', metadata, async function () {
          cursor = client
            .db('db')
            .collection('coll')
            .find({}, { timeoutMS: 50, tailable: true, awaitData: true, batchSize: 1 });
          const maybeError = await cursor.next().then(
            () => null,
            e => e
          );
          expect(maybeError).to.be.instanceOf(MongoOperationTimeoutError);

          const finds = commandStarted.filter(x => x.commandName === 'find');
          const getMores = commandStarted.filter(x => x.commandName === 'getMore');
          expect(finds).to.have.lengthOf(1);
          expect(getMores).to.have.lengthOf(0);
        });

        it('refreshes the timeout for subsequent getMores', metadata, async function () {
          cursor = client
            .db('db')
            .collection('coll')
            .find({}, { timeoutMS: 150, tailable: true, awaitData: true, batchSize: 1 });
          for (let i = 0; i < 5; i++) {
            // Iterate cursor 5 times (server would have blocked for 500ms overall, but client
            // should not throw
            await cursor.next();
          }
        });

        it('does not use timeoutMS to compute maxTimeMS for getMores', metadata, async function () {
          cursor = client
            .db('db')
            .collection('coll')
            .find({}, { timeoutMS: 10_000, tailable: true, awaitData: true, batchSize: 1 });
          await cursor.next();
          await cursor.next();

          const getMores = commandStarted
            .filter(x => x.command.getMore != null)
            .map(x => x.command);
          expect(getMores).to.have.lengthOf(1);

          const [getMore] = getMores;
          expect(getMore).to.not.haveOwnProperty('maxTimeMS');
        });

        context('when maxAwaitTimeMS is specified', function () {
          it(
            'sets maxTimeMS to the configured maxAwaitTimeMS value on getMores',
            metadata,
            async function () {
              cursor = client.db('db').collection('coll').find(
                {},
                {
                  timeoutMS: 10_000,
                  tailable: true,
                  awaitData: true,
                  batchSize: 1,
                  maxAwaitTimeMS: 100
                }
              );
              await cursor.next();
              await cursor.next();

              const getMores = commandStarted
                .filter(x => x.command.getMore != null)
                .map(x => x.command);
              expect(getMores).to.have.lengthOf(1);

              const [getMore] = getMores;
              expect(getMore).to.haveOwnProperty('maxTimeMS');
              expect(getMore.maxTimeMS).to.equal(100);
            }
          );
        });
      });

      context('non-awaitData cursors', function () {
        let cursor: FindCursor;

        afterEach(async function () {
          if (cursor) await cursor.close();
        });

        it('applies timeoutMS to initial command', metadata, async function () {
          cursor = client
            .db('db')
            .collection('coll')
            .find({}, { timeoutMS: 50, tailable: true, batchSize: 1 });
          const maybeError = await cursor.next().then(
            () => null,
            e => e
          );
          expect(maybeError).to.be.instanceOf(MongoOperationTimeoutError);

          const finds = commandStarted.filter(x => x.commandName === 'find');
          const getMores = commandStarted.filter(x => x.commandName === 'getMore');
          expect(finds).to.have.lengthOf(1);
          expect(getMores).to.have.lengthOf(0);
        });

        it('refreshes the timeout for subsequent getMores', metadata, async function () {
          cursor = client
            .db('db')
            .collection('coll')
            .find({}, { timeoutMS: 150, tailable: true, batchSize: 1 });
          for (let i = 0; i < 5; i++) {
            // Iterate cursor 5 times (server would have blocked for 500ms overall, but client
            // should not throw
            await cursor.next();
          }
        });

        it('does not append a maxTimeMS field to original command', metadata, async function () {
          cursor = client
            .db('db')
            .collection('coll')
            .find({}, { timeoutMS: 2000, tailable: true, batchSize: 1 });

          await cursor.next();

          const finds = commandStarted.filter(x => x.command.find != null);
          expect(finds).to.have.lengthOf(1);
          expect(finds[0].command.find).to.exist;
          expect(finds[0].command.maxTimeMS).to.not.exist;
        });
        it('does not append a maxTimeMS field to subsequent getMores', metadata, async function () {
          cursor = client
            .db('db')
            .collection('coll')
            .find({}, { timeoutMS: 2000, tailable: true, batchSize: 1 });

          await cursor.next();
          await cursor.next();

          const getMores = commandStarted.filter(x => x.command.getMore != null);

          expect(getMores).to.have.lengthOf(1);
          expect(getMores[0].command.getMore).to.exist;
          expect(getMores[0].command.getMore.maxTimeMS).to.not.exist;
        });
      });
    });
  });

  describe('GridFSBucket', () => {
    const blockTimeMS = 200;
    let internalClient: MongoClient;
    let client: MongoClient;
    let bucket: GridFSBucket;

    beforeEach(async function () {
      client = this.configuration.newClient(undefined, { timeoutMS: 1000 });
      internalClient = this.configuration.newClient(undefined);
    });

    afterEach(async function () {
      await client.close();
      await internalClient.db().admin().command({ configureFailPoint: 'failCommand', mode: 'off' });
      await internalClient.close();
    });

    context('upload', function () {
      const failpoint: FailPoint = {
        configureFailPoint: 'failCommand',
        mode: { times: 1 },
        data: {
          failCommands: ['insert'],
          blockConnection: true,
          blockTimeMS
        }
      };

      beforeEach(async function () {
        await internalClient
          .db('db')
          .dropDatabase()
          .catch(() => null);
        await internalClient.db().admin().command(failpoint);

        const db = client.db('db');
        expect(db.timeoutMS).to.equal(1000);

        bucket = new GridFSBucket(client.db('db'), { chunkSizeBytes: 2 });
      });

      describe('openUploadStream', function () {
        it('can override db timeoutMS settings', metadata, async function () {
          const data = Buffer.from('01020304', 'hex');
          const uploadStream = bucket.openUploadStream('filename', { timeoutMS: 175 });
          uploadStream.on('error', error => {
            uploadStream.destroy(error);
          });

          uploadStream.write(data, error => {
            uploadStream.destroy(error);
          });

          const maybeError = await once(uploadStream, 'error');
          expect(maybeError[0]).to.be.instanceOf(MongoOperationTimeoutError);
        });

        it('only emits index event once per bucket', metadata, async function () {
          let numEventsSeen = 0;
          bucket.on('index', () => numEventsSeen++);

          const uploadStream0 = bucket
            .openUploadStream('filename')
            .on('error', error => uploadStream0.destroy(error));
          const uploadStream1 = bucket
            .openUploadStream('filename')
            .on('error', error => uploadStream1.destroy(error));

          const data = Buffer.from('test', 'utf-8');
          await pipeline(Readable.from(data), uploadStream0);
          await pipeline(Readable.from(data), uploadStream1);

          expect(numEventsSeen).to.equal(1);
        });
      });

      describe('openUploadStreamWithId', function () {
        it('can override db timeoutMS settings', metadata, async function () {
          const data = Buffer.from('01020304', 'hex');
          const uploadStream = bucket.openUploadStreamWithId(new ObjectId(), 'filename', {
            timeoutMS: 175
          });
          uploadStream.on('error', error => {
            uploadStream.destroy(error);
          });

          uploadStream.write(data, error => {
            uploadStream.destroy(error);
          });

          const maybeError = await once(uploadStream, 'error');
          expect(maybeError[0]).to.be.instanceOf(MongoOperationTimeoutError);
        });
      });
    });

    context('download', function () {
      const failpoint: FailPoint = {
        configureFailPoint: 'failCommand',
        mode: { times: 1 },
        data: {
          failCommands: ['find'],
          blockConnection: true,
          blockTimeMS
        }
      };
      const _id = new ObjectId('000000000000000000000005');

      beforeEach(async function () {
        await internalClient
          .db('db')
          .dropDatabase()
          .catch(() => null);

        const files = await internalClient.db('db').createCollection('files');
        await files.insertOne({
          _id,
          length: 10,
          chunkSize: 4,
          uploadDate: new Date('1970-01-01T00:00:00.000Z'),
          md5: '57d83cd477bfb1ccd975ab33d827a92b',
          filename: 'length-10',
          contentType: 'application/octet-stream',
          aliases: [],
          metadata: {}
        });

        await internalClient.db().admin().command(failpoint);

        const db = client.db('db');
        expect(db.timeoutMS).to.equal(1000);

        bucket = new GridFSBucket(db);
      });

      describe('openDownloadStream', function () {
        it('can override db timeoutMS settings', metadata, async function () {
          const downloadStream = bucket.openDownloadStream(_id, { timeoutMS: 80 });
          const maybeError = await downloadStream.toArray().then(
            () => null,
            e => e
          );

          expect(maybeError).to.be.instanceOf(MongoOperationTimeoutError);
        });
      });

      describe('openDownloadStreamByName', function () {
        it('can override db timeoutMS settings', metadata, async function () {
          const downloadStream = bucket.openDownloadStreamByName('length-10', { timeoutMS: 80 });
          const maybeError = await downloadStream.toArray().then(
            () => null,
            e => e
          );
          expect(maybeError).to.be.instanceOf(MongoOperationTimeoutError);
        });
      });
    });
  });

  describe('when using an explicit session', () => {
    const metadata: MongoDBMetadataUI = {
      requires: { topology: ['replicaset'], mongodb: '>=4.4' }
    };

    describe('created for a withTransaction callback', () => {
      describe('passing a timeoutMS and a session with a timeoutContext', () => {
        let client: MongoClient;

        beforeEach(async function () {
          client = this.configuration.newClient({ timeoutMS: 123 });
        });

        afterEach(async function () {
          await client.close();
        });

        it('throws a validation error from the operation', metadata, async () => {
          // Drivers MUST raise a validation error if an explicit session with a timeout is used and
          // the timeoutMS option is set at the operation level for operations executed as part of a withTransaction callback.

          const coll = client.db('db').collection('coll');

          const session = client.startSession();

          let insertError: Error | null = null;
          const withTransactionError = await session
            .withTransaction(async session => {
              insertError = await coll
                .insertOne({ x: 1 }, { session, timeoutMS: 1234 })
                .catch(error => error);
              throw insertError;
            })
            .catch(error => error);

          expect(insertError).to.be.instanceOf(MongoInvalidArgumentError);
          expect(withTransactionError).to.be.instanceOf(MongoInvalidArgumentError);
        });
      });
    });

    describe('created manually', () => {
      describe('passing a timeoutMS and a session with an inherited timeoutMS', () => {
        let client: MongoClient;

        beforeEach(async function () {
          client = this.configuration.newClient({ timeoutMS: 123 });
          await client
            .db('db')
            .dropCollection('coll')
            .catch(() => null);
        });

        afterEach(async function () {
          await client.close();
        });

        it('does not throw a validation error', metadata, async () => {
          const coll = client.db('db').collection('coll');
          const session = client.startSession();
          session.startTransaction();
          await coll.insertOne({ x: 1 }, { session, timeoutMS: 1234 });
          await session.abortTransaction(); // this uses the inherited timeoutMS, not the insert
        });
      });
    });
  });

  describe('Convenient Transactions', () => {
    /** Tests in this section MUST only run against replica sets and sharded clusters with server versions 4.4 or higher. */
    const metadata: MongoDBMetadataUI = {
      requires: { topology: ['replicaset', 'sharded'], mongodb: '>=5.0' }
    };

    describe('when an operation fails inside withTransaction callback', () => {
      const failpoint: FailPoint = {
        configureFailPoint: 'failCommand',
        mode: { times: 2 },
        data: {
          failCommands: ['insert', 'abortTransaction'],
          blockConnection: true,
          blockTimeMS: 600
        }
      };

      beforeEach(async function () {
        if (!semver.satisfies(this.configuration.version, '>=4.4')) {
          this.skipReason = 'Requires server version 4.4+';
          this.skip();
        }
        const internalClient = this.configuration.newClient();
        await internalClient
          .db('db')
          .collection('coll')
          .drop()
          .catch(() => null);
        await internalClient.db('admin').command(failpoint);
        await internalClient.close();
      });

      let client: MongoClient;

      afterEach(async function () {
        if (semver.satisfies(this.configuration.version, '>=4.4')) {
          const internalClient = this.configuration.newClient();
          await internalClient
            .db('admin')
            .command({ configureFailPoint: 'failCommand', mode: 'off' });
          await internalClient.close();
        }
        await client?.close();
      });

      it(
        'timeoutMS is refreshed for abortTransaction and the timeout error is thrown from the operation',
        metadata,
        async function () {
          const commandsFailed = [];
          const commandsStarted = [];

          client = this.configuration
            .newClient({ timeoutMS: 500, monitorCommands: true })
            .on('commandStarted', e => commandsStarted.push(e.commandName))
            .on('commandFailed', e => commandsFailed.push(e.commandName));

          const coll = client.db('db').collection('coll');

          const session = client.startSession();

          let insertError: Error | null = null;
          const withTransactionError = await session
            .withTransaction(async session => {
              insertError = await coll.insertOne({ x: 1 }, { session }).catch(error => error);
              throw insertError;
            })
            .catch(error => error);

          try {
            expect(insertError).to.be.instanceOf(MongoOperationTimeoutError);
            expect(withTransactionError).to.be.instanceOf(MongoOperationTimeoutError);
            expect(commandsStarted, 'commands started').to.deep.equal([
              'insert',
              'abortTransaction'
            ]);
            expect(commandsFailed, 'commands failed').to.deep.equal(['insert', 'abortTransaction']);
          } finally {
            await session.endSession();
          }
        }
      );
    });
  });
<<<<<<< HEAD
=======

  describe('Connection after timeout', { requires: { mongodb: '>=4.4' } }, function () {
    let client: MongoClient;

    beforeEach(async function () {
      client = this.configuration.newClient({ timeoutMS: 500 });

      const failpoint: FailPoint = {
        configureFailPoint: 'failCommand',
        mode: {
          times: 1
        },
        data: {
          failCommands: ['insert'],
          blockConnection: true,
          blockTimeMS: 700
        }
      };

      await client.db('admin').command(failpoint);
    });

    afterEach(async function () {
      await client.close();
    });

    it('closes so pending messages are not read by another operation', async function () {
      const cmap = [];
      client.on('connectionCheckedOut', ev => cmap.push(ev));
      client.on('connectionClosed', ev => cmap.push(ev));

      const error = await client
        .db('socket')
        .collection('closes')
        .insertOne({})
        .catch(error => error);

      expect(error).to.be.instanceOf(MongoOperationTimeoutError);
      expect(cmap).to.have.lengthOf(2);

      const [checkedOut, closed] = cmap;
      expect(checkedOut).to.have.property('name', 'connectionCheckedOut');
      expect(closed).to.have.property('name', 'connectionClosed');
      expect(checkedOut).to.have.property('connectionId', closed.connectionId);
    });
  });
>>>>>>> 450b1630
});<|MERGE_RESOLUTION|>--- conflicted
+++ resolved
@@ -279,14 +279,6 @@
           .stub(Connection.prototype, 'readMany')
           .callsFake(async function* (...args) {
             const realIterator = readManyStub.wrappedMethod.call(this, ...args);
-<<<<<<< HEAD
-            const cmd = commandSpy.lastCall.args.at(1);
-            if ('giveMeWriteErrors' in cmd) {
-              await realIterator.next().catch(() => null); // dismiss response
-              yield { parse: () => writeErrorsReply };
-            } else {
-              yield (await realIterator.next()).value;
-=======
             try {
               const cmd = commandSpy.lastCall.args.at(1);
               if ('giveMeWriteErrors' in cmd) {
@@ -297,7 +289,6 @@
               }
             } finally {
               realIterator.return();
->>>>>>> 450b1630
             }
           });
       });
@@ -1129,8 +1120,6 @@
       );
     });
   });
-<<<<<<< HEAD
-=======
 
   describe('Connection after timeout', { requires: { mongodb: '>=4.4' } }, function () {
     let client: MongoClient;
@@ -1177,5 +1166,4 @@
       expect(checkedOut).to.have.property('connectionId', closed.connectionId);
     });
   });
->>>>>>> 450b1630
 });