/* Anything javascript specific relating to timeouts */
import { setTimeout } from 'node:timers/promises';

import { expect } from 'chai';
import * as semver from 'semver';
import * as sinon from 'sinon';

import {
  BSON,
  type ClientSession,
  type Collection,
  type CommandFailedEvent,
  type CommandStartedEvent,
  type CommandSucceededEvent,
  Connection,
  type Db,
  type FindCursor,
  LEGACY_HELLO_COMMAND,
  type MongoClient,
  MongoInvalidArgumentError,
  MongoOperationTimeoutError,
  MongoServerError
} from '../../mongodb';
import { type FailPoint } from '../../tools/utils';

const metadata = { requires: { mongodb: '>=4.4' } };

describe('CSOT driver tests', metadata, () => {
  describe('timeoutMS inheritance', () => {
    let client: MongoClient;
    let db: Db;
    let coll: Collection;

    beforeEach(async function () {
      client = this.configuration.newClient(undefined, { timeoutMS: 100 });
      db = client.db('test', { timeoutMS: 200 });
    });

    afterEach(async () => {
      await client?.close();
    });

    describe('when timeoutMS is provided on an operation', () => {
      beforeEach(() => {
        coll = db.collection('test', { timeoutMS: 300 });
      });

      describe('when in a session', () => {
        let cursor: FindCursor;
        let session: ClientSession;

        beforeEach(() => {
          session = client.startSession({ defaultTimeoutMS: 400 });
          cursor = coll.find({}, { session, timeoutMS: 500 });
        });

        afterEach(async () => {
          await cursor?.close();
          await session?.endSession();
        });

        it('throws an error', async () => {
          expect(cursor.cursorOptions).to.have.property('timeoutMS', 500);
        });
      });

      describe('when not in a session', () => {
        let cursor: FindCursor;

        beforeEach(() => {
          db = client.db('test', { timeoutMS: 200 });
          coll = db.collection('test', { timeoutMS: 300 });
          cursor = coll.find({}, { timeoutMS: 400 });
        });

        afterEach(async () => {
          await cursor?.close();
        });

        it('overrides the value provided on the db', async () => {
          expect(cursor.cursorOptions).to.have.property('timeoutMS', 400);
        });
      });
    });

    describe('when timeoutMS is provided on a collection', () => {
      beforeEach(() => {
        db = client.db('test', { timeoutMS: 200 });
        coll = db.collection('test', { timeoutMS: 300 });
      });

      it('overrides the value provided on the db', () => {
        expect(coll.s.options).to.have.property('timeoutMS', 300);
      });

      describe('when timeoutMS is provided on a db', () => {
        beforeEach(() => {
          db = client.db('test', { timeoutMS: 200 });
        });

        it('overrides the value provided on the client', () => {
          expect(db.s.options).to.have.property('timeoutMS', 200);
        });
      });
    });
  });

  describe('autoconnect', () => {
    let client: MongoClient;

    afterEach(async function () {
      await client?.close();
      client = undefined;
    });

    describe('when failing autoconnect with timeoutMS defined', () => {
      let configClient: MongoClient;

      beforeEach(async function () {
        configClient = this.configuration.newClient();
        const result = await configClient
          .db()
          .admin()
          .command({
            configureFailPoint: 'failCommand',
            mode: 'alwaysOn',
            data: {
              failCommands: ['ping', 'hello', LEGACY_HELLO_COMMAND],
              blockConnection: true,
              blockTimeMS: 10
            }
          });
        expect(result).to.have.property('ok', 1);
      });

      afterEach(async function () {
        const result = await configClient
          .db()
          .admin()
          .command({
            configureFailPoint: 'failCommand',
            mode: 'off',
            data: {
              failCommands: ['ping', 'hello', LEGACY_HELLO_COMMAND],
              blockConnection: true,
              blockTimeMS: 10
            }
          });
        expect(result).to.have.property('ok', 1);
        await configClient.close();
      });

      it('throws a MongoOperationTimeoutError', {
        metadata: { requires: { mongodb: '>=4.4', topology: '!load-balanced' } },
        test: async function () {
          const commandsStarted = [];
          client = this.configuration.newClient(undefined, { timeoutMS: 1, monitorCommands: true });

          client.on('commandStarted', ev => commandsStarted.push(ev));

          const maybeError = await client
            .db('test')
            .collection('test')
            .insertOne({ a: 19 })
            .then(
              () => null,
              e => e
            );

          expect(maybeError).to.exist;
          expect(maybeError).to.be.instanceof(MongoOperationTimeoutError);

          expect(commandsStarted).to.have.length(0); // Ensure that we fail before we start the insertOne
        }
      });
    });
  });

  describe('server-side maxTimeMS errors are transformed', () => {
    let client: MongoClient;
    let commandsSucceeded: CommandSucceededEvent[];
    let commandsFailed: CommandFailedEvent[];

    beforeEach(async function () {
      client = this.configuration.newClient({ timeoutMS: 500_000, monitorCommands: true });
      commandsSucceeded = [];
      commandsFailed = [];
      client.on('commandSucceeded', event => {
        if (event.commandName === 'configureFailPoint') return;
        commandsSucceeded.push(event);
      });
      client.on('commandFailed', event => commandsFailed.push(event));
    });

    afterEach(async function () {
      await client
        .db()
        .collection('a')
        .drop()
        .catch(() => null);
      await client.close();
      commandsSucceeded = undefined;
      commandsFailed = undefined;
    });

    describe('when a maxTimeExpired error is returned at the top-level', () => {
      // {ok: 0, code: 50, codeName: "MaxTimeMSExpired", errmsg: "operation time limit exceeded"}
      const failpoint: FailPoint = {
        configureFailPoint: 'failCommand',
        mode: { times: 1 },
        data: {
          failCommands: ['ping'],
          errorCode: 50
        }
      };

      beforeEach(async function () {
        if (semver.satisfies(this.configuration.version, '>=4.4'))
          await client.db('admin').command(failpoint);
        else {
          this.skipReason = 'Requires server version later than 4.4';
          this.skip();
        }
      });

      afterEach(async function () {
        if (semver.satisfies(this.configuration.version, '>=4.4'))
          await client.db('admin').command({ ...failpoint, mode: 'off' });
      });

      it(
        'throws a MongoOperationTimeoutError error and emits command failed',
        metadata,
        async () => {
          const error = await client
            .db()
            .command({ ping: 1 })
            .catch(error => error);
          expect(error).to.be.instanceOf(MongoOperationTimeoutError);
          expect(error.cause).to.be.instanceOf(MongoServerError);
          expect(error.cause).to.have.property('code', 50);

          expect(commandsFailed).to.have.lengthOf(1);
          expect(commandsFailed).to.have.nested.property('[0].failure.cause.code', 50);
        }
      );
    });

    describe('when a maxTimeExpired error is returned inside a writeErrors array', () => {
      // The server should always return one maxTimeExpiredError at the front of the writeErrors array
      // But for the sake of defensive programming we will find any maxTime error in the array.

      beforeEach(async () => {
        const writeErrorsReply = BSON.serialize({
          ok: 1,
          writeErrors: [
            { code: 2, codeName: 'MaxTimeMSExpired', errmsg: 'operation time limit exceeded' },
            { code: 3, codeName: 'MaxTimeMSExpired', errmsg: 'operation time limit exceeded' },
            { code: 4, codeName: 'MaxTimeMSExpired', errmsg: 'operation time limit exceeded' },
            { code: 50, codeName: 'MaxTimeMSExpired', errmsg: 'operation time limit exceeded' }
          ]
        });
        const commandSpy = sinon.spy(Connection.prototype, 'command');
        const readManyStub = sinon
          // @ts-expect-error: readMany is private
          .stub(Connection.prototype, 'readMany')
          .callsFake(async function* (...args) {
            const realIterator = readManyStub.wrappedMethod.call(this, ...args);
            const cmd = commandSpy.lastCall.args.at(1);
            if ('giveMeWriteErrors' in cmd) {
              await realIterator.next().catch(() => null); // dismiss response
              yield { parse: () => writeErrorsReply };
            } else {
              yield (await realIterator.next()).value;
            }
          });
      });

      afterEach(() => sinon.restore());

      it(
        'throws a MongoOperationTimeoutError error and emits command succeeded',
        metadata,
        async () => {
          const error = await client
            .db('admin')
            .command({ giveMeWriteErrors: 1 })
            .catch(error => error);
          expect(error).to.be.instanceOf(MongoOperationTimeoutError);
          expect(error.cause).to.be.instanceOf(MongoServerError);
          expect(error.cause).to.have.nested.property('writeErrors[3].code', 50);

          expect(commandsSucceeded).to.have.lengthOf(1);
          expect(commandsSucceeded).to.have.nested.property('[0].reply.writeErrors[3].code', 50);
        }
      );
    });

    describe('when a maxTimeExpired error is returned inside a writeConcernError embedded document', () => {
      // {ok: 1, writeConcernError: {code: 50, codeName: "MaxTimeMSExpired"}}
      const failpoint: FailPoint = {
        configureFailPoint: 'failCommand',
        mode: { times: 1 },
        data: {
          failCommands: ['insert'],
          writeConcernError: { code: 50, errmsg: 'times up buster', errorLabels: [] }
        }
      };

      beforeEach(async function () {
        if (semver.satisfies(this.configuration.version, '>=4.4'))
          await client.db('admin').command(failpoint);
        else {
          this.skipReason = 'Requires server version later than 4.4';
          this.skip();
        }
      });

      afterEach(async function () {
        if (semver.satisfies(this.configuration.version, '>=4.4'))
          await client.db('admin').command({ ...failpoint, mode: 'off' });
      });

      it(
        'throws a MongoOperationTimeoutError error and emits command succeeded',
        metadata,
        async () => {
          const error = await client
            .db()
            .collection('a')
            .insertOne({})
            .catch(error => error);
          expect(error).to.be.instanceOf(MongoOperationTimeoutError);
          expect(error.cause).to.be.instanceOf(MongoServerError);
          expect(error.cause).to.have.nested.property('writeConcernError.code', 50);

          expect(commandsSucceeded).to.have.lengthOf(1);
          expect(commandsSucceeded).to.have.nested.property('[0].reply.writeConcernError.code', 50);
        }
      );
    });
  });

  describe('Non-Tailable cursors', () => {
    let client: MongoClient;
    let internalClient: MongoClient;
    let commandStarted: CommandStartedEvent[];
    let commandSucceeded: CommandSucceededEvent[];
    const failpoint: FailPoint = {
      configureFailPoint: 'failCommand',
      mode: 'alwaysOn',
      data: {
        failCommands: ['find', 'getMore'],
        blockConnection: true,
        blockTimeMS: 25
      }
    };

    beforeEach(async function () {
      internalClient = this.configuration.newClient();
      await internalClient
        .db('db')
        .dropCollection('coll')
        .catch(() => null);
      await internalClient
        .db('db')
        .collection('coll')
        .insertMany(
          Array.from({ length: 3 }, () => {
            return { x: 1 };
          })
        );

      await internalClient.db().admin().command(failpoint);

      client = this.configuration.newClient(undefined, { monitorCommands: true });
      commandStarted = [];
      commandSucceeded = [];
      client.on('commandStarted', ev => commandStarted.push(ev));
      client.on('commandSucceeded', ev => commandSucceeded.push(ev));
    });

    afterEach(async function () {
      await internalClient
        .db()
        .admin()
        .command({ ...failpoint, mode: 'off' });
      await internalClient.close();
      await client.close();
    });

    context('ITERATION mode', () => {
      context('when executing an operation', () => {
        it(
          'must apply the configured timeoutMS to the initial operation execution',
          metadata,
          async function () {
            const cursor = client
              .db('db')
              .collection('coll')
              .find({}, { batchSize: 3, timeoutMode: 'iteration', timeoutMS: 10 })
              .limit(3);

            const maybeError = await cursor.next().then(
              () => null,
              e => e
            );

            expect(maybeError).to.be.instanceOf(MongoOperationTimeoutError);
          }
        );

        it('refreshes the timeout for any getMores', metadata, async function () {
          const cursor = client
            .db('db')
            .collection('coll')
            .find({}, { batchSize: 1, timeoutMode: 'iteration', timeoutMS: 50 })
            .project({ _id: 0 });

          // Iterating over 3 documents in the collection, each artificially taking ~25 ms due to failpoint. If timeoutMS is not refreshed, then we'd expect to error
          for await (const doc of cursor) {
            expect(doc).to.deep.equal({ x: 1 });
          }

          const finds = commandSucceeded.filter(ev => ev.commandName === 'find');
          const getMores = commandSucceeded.filter(ev => ev.commandName === 'getMore');

          expect(finds).to.have.length(1); // Expecting 1 find
          expect(getMores).to.have.length(3); // Expecting 3 getMores (including final empty getMore)
        });

        it(
          'does not append a maxTimeMS to the original command or getMores',
          metadata,
          async function () {
            const cursor = client
              .db('db')
              .collection('coll')
              .find({}, { batchSize: 1, timeoutMode: 'iteration', timeoutMS: 100 })
              .project({ _id: 0 });
            await cursor.toArray();

            expect(commandStarted).to.have.length.gte(3); // Find and 2 getMores
            expect(
              commandStarted.filter(ev => {
                return (
                  ev.command.find != null &&
                  ev.command.getMore != null &&
                  ev.command.maxTimeMS != null
                );
              })
            ).to.have.lengthOf(0);
          }
        );
      });
    });

    context('LIFETIME mode', () => {
      let client: MongoClient;
      let internalClient: MongoClient;
      let commandStarted: CommandStartedEvent[];
      let commandSucceeded: CommandSucceededEvent[];
      const failpoint: FailPoint = {
        configureFailPoint: 'failCommand',
        mode: 'alwaysOn',
        data: {
          failCommands: ['find', 'getMore'],
          blockConnection: true,
          blockTimeMS: 25
        }
      };

      beforeEach(async function () {
        internalClient = this.configuration.newClient();
        await internalClient
          .db('db')
          .dropCollection('coll')
          .catch(() => null);
        await internalClient
          .db('db')
          .collection('coll')
          .insertMany(
            Array.from({ length: 3 }, () => {
              return { x: 1 };
            })
          );

        await internalClient.db().admin().command(failpoint);

        client = this.configuration.newClient(undefined, { monitorCommands: true });
        commandStarted = [];
        commandSucceeded = [];
        client.on('commandStarted', ev => commandStarted.push(ev));
        client.on('commandSucceeded', ev => commandSucceeded.push(ev));
      });

      afterEach(async function () {
        await internalClient
          .db()
          .admin()
          .command({ ...failpoint, mode: 'off' });
        await internalClient.close();
        await client.close();
      });
      context('when executing a next call', () => {
        context(
          'when there are documents available from previously retrieved batch and timeout has expired',
          () => {
            it('returns documents without error', metadata, async function () {
              const cursor = client
                .db('db')
                .collection('coll')
                .find({}, { timeoutMode: 'cursorLifetime', timeoutMS: 50 })
                .project({ _id: 0 });
              const doc = await cursor.next();
              expect(doc).to.deep.equal({ x: 1 });
              expect(cursor.documents.length).to.be.gt(0);

              await setTimeout(50);

              const docOrErr = await cursor.next().then(
                d => d,
                e => e
              );

              expect(docOrErr).to.not.be.instanceOf(MongoOperationTimeoutError);
              expect(docOrErr).to.be.deep.equal({ x: 1 });
            });
          }
        );
        context('when a getMore is required and the timeout has expired', () => {
          it('throws a MongoOperationTimeoutError', metadata, async function () {
            const cursor = client
              .db('db')
              .collection('coll')
              .find({}, { batchSize: 1, timeoutMode: 'cursorLifetime', timeoutMS: 50 })
              .project({ _id: 0 });
            const doc = await cursor.next();
            expect(doc).to.deep.equal({ x: 1 });
            expect(cursor.documents.length).to.equal(0);

            await setTimeout(50);

            const docOrErr = await cursor.next().then(
              d => d,
              e => e
            );

            expect(docOrErr).to.be.instanceOf(MongoOperationTimeoutError);
          });
        });

        it('does not apply maxTimeMS to a getMore', metadata, async function () {
          const cursor = client
            .db('db')
            .collection('coll')
            .find({}, { batchSize: 1, timeoutMode: 'cursorLifetime', timeoutMS: 1000 })
            .project({ _id: 0 });
          // eslint-disable-next-line @typescript-eslint/no-unused-vars
          for await (const _doc of cursor) {
            // Ignore _doc
          }

          const getMores = commandStarted
            .filter(ev => ev.command.getMore != null)
            .map(ev => ev.command);
          expect(getMores.length).to.be.gt(0);

          for (const getMore of getMores) {
            expect(getMore.maxTimeMS).to.not.exist;
          }
        });
      });
    });
  });

<<<<<<< HEAD
  describe.skip('Tailable non-awaitData cursors').skipReason =
    'TODO(NODE-6305): implement CSOT for Tailable cursors';
  describe.skip('Tailable awaitData cursors').skipReason =
    'TODO(NODE-6305): implement CSOT for Tailable cursors';
=======
  describe('when using an explicit session', () => {
    const metadata: MongoDBMetadataUI = {
      requires: { topology: ['replicaset'], mongodb: '>=4.4' }
    };

    describe('created for a withTransaction callback', () => {
      describe('passing a timeoutMS and a session with a timeoutContext', () => {
        let client: MongoClient;

        beforeEach(async function () {
          client = this.configuration.newClient({ timeoutMS: 123 });
        });

        afterEach(async function () {
          await client.close();
        });

        it('throws a validation error from the operation', metadata, async () => {
          // Drivers MUST raise a validation error if an explicit session with a timeout is used and
          // the timeoutMS option is set at the operation level for operations executed as part of a withTransaction callback.

          const coll = client.db('db').collection('coll');

          const session = client.startSession();

          let insertError: Error | null = null;
          const withTransactionError = await session
            .withTransaction(async session => {
              insertError = await coll
                .insertOne({ x: 1 }, { session, timeoutMS: 1234 })
                .catch(error => error);
              throw insertError;
            })
            .catch(error => error);

          expect(insertError).to.be.instanceOf(MongoInvalidArgumentError);
          expect(withTransactionError).to.be.instanceOf(MongoInvalidArgumentError);
        });
      });
    });

    describe('created manually', () => {
      describe('passing a timeoutMS and a session with an inherited timeoutMS', () => {
        let client: MongoClient;

        beforeEach(async function () {
          client = this.configuration.newClient({ timeoutMS: 123 });
        });

        afterEach(async function () {
          await client.close();
        });

        it('does not throw a validation error', metadata, async () => {
          const coll = client.db('db').collection('coll');
          const session = client.startSession();
          session.startTransaction();
          await coll.insertOne({ x: 1 }, { session, timeoutMS: 1234 });
          await session.abortTransaction(); // this uses the inherited timeoutMS, not the insert
        });
      });
    });
  });

  describe('Convenient Transactions', () => {
    /** Tests in this section MUST only run against replica sets and sharded clusters with server versions 4.4 or higher. */
    const metadata: MongoDBMetadataUI = {
      requires: { topology: ['replicaset', 'sharded'], mongodb: '>=5.0' }
    };

    describe('when an operation fails inside withTransaction callback', () => {
      const failpoint: FailPoint = {
        configureFailPoint: 'failCommand',
        mode: { times: 2 },
        data: {
          failCommands: ['insert', 'abortTransaction'],
          blockConnection: true,
          blockTimeMS: 600
        }
      };

      beforeEach(async function () {
        if (!semver.satisfies(this.configuration.version, '>=4.4')) {
          this.skipReason = 'Requires server version 4.4+';
          this.skip();
        }
        const internalClient = this.configuration.newClient();
        await internalClient
          .db('db')
          .collection('coll')
          .drop()
          .catch(() => null);
        await internalClient.db('admin').command(failpoint);
        await internalClient.close();
      });

      let client: MongoClient;

      afterEach(async function () {
        if (semver.satisfies(this.configuration.version, '>=4.4')) {
          const internalClient = this.configuration.newClient();
          await internalClient
            .db('admin')
            .command({ configureFailPoint: 'failCommand', mode: 'off' });
          await internalClient.close();
        }
        await client?.close();
      });

      it(
        'timeoutMS is refreshed for abortTransaction and the timeout error is thrown from the operation',
        metadata,
        async function () {
          const commandsFailed = [];
          const commandsStarted = [];

          client = this.configuration
            .newClient({ timeoutMS: 500, monitorCommands: true })
            .on('commandStarted', e => commandsStarted.push(e.commandName))
            .on('commandFailed', e => commandsFailed.push(e.commandName));

          const coll = client.db('db').collection('coll');

          const session = client.startSession();

          let insertError: Error | null = null;
          const withTransactionError = await session
            .withTransaction(async session => {
              insertError = await coll.insertOne({ x: 1 }, { session }).catch(error => error);
              throw insertError;
            })
            .catch(error => error);

          try {
            expect(insertError).to.be.instanceOf(MongoOperationTimeoutError);
            expect(withTransactionError).to.be.instanceOf(MongoOperationTimeoutError);
            expect(commandsStarted, 'commands started').to.deep.equal([
              'insert',
              'abortTransaction'
            ]);
            expect(commandsFailed, 'commands failed').to.deep.equal(['insert', 'abortTransaction']);
          } finally {
            await session.endSession();
          }
        }
      );
    });
  });
>>>>>>> 1c489705
});<|MERGE_RESOLUTION|>--- conflicted
+++ resolved
@@ -574,12 +574,11 @@
     });
   });
 
-<<<<<<< HEAD
   describe.skip('Tailable non-awaitData cursors').skipReason =
     'TODO(NODE-6305): implement CSOT for Tailable cursors';
   describe.skip('Tailable awaitData cursors').skipReason =
     'TODO(NODE-6305): implement CSOT for Tailable cursors';
-=======
+  
   describe('when using an explicit session', () => {
     const metadata: MongoDBMetadataUI = {
       requires: { topology: ['replicaset'], mongodb: '>=4.4' }
@@ -728,5 +727,4 @@
       );
     });
   });
->>>>>>> 1c489705
 });