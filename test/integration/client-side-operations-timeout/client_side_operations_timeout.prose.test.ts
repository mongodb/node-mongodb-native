/* Specification prose tests */

import { expect } from 'chai';
import * as semver from 'semver';
import * as sinon from 'sinon';
import { Readable } from 'stream';
import { pipeline } from 'stream/promises';

import { type CommandStartedEvent } from '../../../mongodb';
import {
  type CommandSucceededEvent,
<<<<<<< HEAD
  GridFSBucket,
=======
  MongoBulkWriteError,
>>>>>>> 09f6d7d9
  MongoClient,
  MongoOperationTimeoutError,
  MongoServerSelectionError,
  now,
  ObjectId,
  promiseWithResolvers
} from '../../mongodb';
import { type FailPoint } from '../../tools/utils';

// TODO(NODE-5824): Implement CSOT prose tests
describe('CSOT spec prose tests', function () {
  let internalClient: MongoClient;
  let client: MongoClient;

  beforeEach(async function () {
    internalClient = this.configuration.newClient();
  });

  afterEach(async function () {
    await internalClient?.close();
    await client?.close();
  });

  describe('1. Multi-batch writes', { requires: { topology: 'single', mongodb: '>=4.4' } }, () => {
    /**
     * This test MUST only run against standalones on server versions 4.4 and higher.
     * The `insertMany` call takes an exceedingly long time on replicasets and sharded
     * clusters. Drivers MAY adjust the timeouts used in this test to allow for differing
     * bulk encoding performance.
     *
     * 1. Using `internalClient`, drop the `db.coll` collection.
     * 1. Using `internalClient`, set the following fail point:
     * ```js
     *       {
     *           configureFailPoint: "failCommand",
     *           mode: {
     *               times: 2
     *           },
     *           data: {
     *               failCommands: ["insert"],
     *               blockConnection: true,
     *               blockTimeMS: 1010
     *           }
     *       }
     * ```
     * 1. Create a new MongoClient (referred to as `client`) with `timeoutMS=2000`.
     * 1. Using `client`, insert 50 1-megabyte documents in a single `insertMany` call.
     *   - Expect this to fail with a timeout error.
     * 1. Verify that two `insert` commands were executed against `db.coll` as part of the `insertMany` call.
     */

    const failpoint: FailPoint = {
      configureFailPoint: 'failCommand',
      mode: {
        times: 2
      },
      data: {
        failCommands: ['insert'],
        blockConnection: true,
        blockTimeMS: 1010
      }
    };

    beforeEach(async function () {
      await internalClient
        .db('db')
        .collection('coll')
        .drop()
        .catch(() => null);
      await internalClient.db('admin').command(failpoint);

      client = this.configuration.newClient({ timeoutMS: 2000, monitorCommands: true });
    });

    it('performs two inserts which fail to complete before 2000 ms', async () => {
      const inserts = [];
      client.on('commandStarted', ev => inserts.push(ev));

      const a = new Uint8Array(1000000 - 22);
      const oneMBDocs = Array.from({ length: 50 }, (_, _id) => ({ _id, a }));
      const error = await client
        .db('db')
        .collection<{ _id: number; a: Uint8Array }>('coll')
        .insertMany(oneMBDocs)
        .catch(error => error);

      expect(error).to.be.instanceOf(MongoBulkWriteError);
      expect(error.errorResponse).to.be.instanceOf(MongoOperationTimeoutError);
      expect(inserts.map(ev => ev.commandName)).to.deep.equal(['insert', 'insert']);
    });
  });

  context.skip('2. maxTimeMS is not set for commands sent to mongocryptd', () => {
    /**
     * This test MUST only be run against enterprise server versions 4.2 and higher.
     *
     * 1. Launch a mongocryptd process on 23000.
     * 1. Create a MongoClient (referred to as `client`) using the URI `mongodb://localhost:23000/?timeoutMS=1000`.
     * 1. Using `client`, execute the `{ ping: 1 }` command against the `admin` database.
     * 1. Verify via command monitoring that the `ping` command sent did not contain a `maxTimeMS` field.
     */
  });

  context.skip('3. ClientEncryption', () => {
    /**
     * Each test under this category MUST only be run against server versions 4.4 and higher. In these tests,
     * `LOCAL_MASTERKEY` refers to the following base64:
     * ```txt
     * Mng0NCt4ZHVUYUJCa1kxNkVyNUR1QURhZ2h2UzR2d2RrZzh0cFBwM3R6NmdWMDFBMUN3YkQ5aXRRMkhGRGdQV09wOGVNYUMxT2k3NjZKelhaQmRCZGJkTXVyZG9uSjFk
     * ```
     * For each test, perform the following setup:
     *
     * 1. Using `internalClient`, drop and create the `keyvault.datakeys` collection.
     * 1. Create a MongoClient (referred to as `keyVaultClient`) with `timeoutMS=10`.
     * 1. Create a `ClientEncryption` object that wraps `keyVaultClient` (referred to as `clientEncryption`). Configure this object with `keyVaultNamespace` set to `keyvault.datakeys` and the following KMS providers map:
     * ```js
     * { local: { key: <base64 decoding of LOCAL_MASTERKEY> } }
     * ```
     */
    context('createDataKey', () => {
      /**
       * 1. Using `internalClient`, set the following fail point:
       * ```js
       *       {
       *           configureFailPoint: "failCommand",
       *           mode: {
       *               times: 1
       *           },
       *           data: {
       *               failCommands: ["insert"],
       *               blockConnection: true,
       *               blockTimeMS: 15
       *           }
       *       }
       * ```
       * 1. Call `clientEncryption.createDataKey()` with the `local` KMS provider.
       *   - Expect this to fail with a timeout error.
       * 1. Verify that an `insert` command was executed against to `keyvault.datakeys` as part of the `createDataKey` call.
       */
    });

    context('encrypt', () => {
      /**
       * 1. Call `client_encryption.createDataKey()` with the `local` KMS provider.
       *    - Expect a BSON binary with subtype 4 to be returned, referred to as `datakeyId`.
       * 1. Using `internalClient`, set the following fail point:
       * ```js
       *        {
       *            configureFailPoint: "failCommand",
       *            mode: {
       *                times: 1
       *            },
       *            data: {
       *                failCommands: ["find"],
       *                blockConnection: true,
       *                blockTimeMS: 15
       *            }
       *        }
       * ```
       * 1. Call `clientEncryption.encrypt()` with the value `hello`, the algorithm `AEAD_AES_256_CBC_HMAC_SHA_512-Deterministic`, and the keyId `datakeyId`.
       *   - Expect this to fail with a timeout error.
       * 1. Verify that a `find` command was executed against the `keyvault.datakeys` collection as part of the `encrypt` call.
       */
    });

    context('decrypt', () => {
      /**
       * 1. Call `clientEncryption.createDataKey()` with the `local` KMS provider.
       *    - Expect this to return a BSON binary with subtype 4, referred to as `dataKeyId`.
       * 1. Call `clientEncryption.encrypt()` with the value `hello`, the algorithm `AEAD_AES_256_CBC_HMAC_SHA_512-Deterministic`, and the keyId `dataKeyId`.
       *    - Expect this to return a BSON binary with subtype 6, referred to as `encrypted`.
       * 1. Close and re-create the `keyVaultClient` and `clientEncryption` objects.
       * 1. Using `internalClient`, set the following fail point:
       * ```js
       *        {
       *            configureFailPoint: "failCommand",
       *            mode: {
       *                times: 1
       *            },
       *            data: {
       *                failCommands: ["find"],
       *                blockConnection: true,
       *                blockTimeMS: 15
       *            }
       *        }
       * ```
       * 1. Call `clientEncryption.decrypt()` with the value `encrypted`.
       *   - Expect this to fail with a timeout error.
       * 1. Verify that a `find` command was executed against the `keyvault.datakeys` collection as part of the `decrypt` call.
       */
    });
  });

  context.skip('4. Background Connection Pooling', () => {
    /**
     * The tests in this section MUST only be run if the server version is 4.4 or higher and the URI has authentication
     * fields (i.e. a username and password). Each test in this section requires drivers to create a MongoClient and then wait
     * for some CMAP events to be published. Drivers MUST wait for up to 10 seconds and fail the test if the specified events
     * are not published within that time.
     */

    context('timeoutMS used for handshake commands', () => {
      /**
       * 1. Using `internalClient`, set the following fail point:
       * ```js
       *       {
       *           configureFailPoint: "failCommand",
       *           mode: {
       *               times: 1
       *           },
       *           data: {
       *               failCommands: ["saslContinue"],
       *               blockConnection: true,
       *               blockTimeMS: 15,
       *               appName: "timeoutBackgroundPoolTest"
       *           }
       *       }
       * ```
       * 1. Create a MongoClient (referred to as `client`) configured with the following:
       *   - `minPoolSize` of 1
       *   - `timeoutMS` of 10
       *   - `appName` of `timeoutBackgroundPoolTest`
       *   - CMAP monitor configured to listen for `ConnectionCreatedEvent` and `ConnectionClosedEvent` events.
       * 1. Wait for a `ConnectionCreatedEvent` and a `ConnectionClosedEvent` to be published.

       */
    });

    context('timeoutMS is refreshed for each handshake command', () => {
      /**
       * 1. Using `internalClient`, set the following fail point:
       * ```js
       *        {
       *            configureFailPoint: "failCommand",
       *            mode: "alwaysOn",
       *            data: {
       *                failCommands: ["hello", "isMaster", "saslContinue"],
       *                blockConnection: true,
       *                blockTimeMS: 15,
       *                appName: "refreshTimeoutBackgroundPoolTest"
       *            }
       *        }
       * ```
       * 1. Create a MongoClient (referred to as `client`) configured with the following:
       *   - `minPoolSize` of 1
       *   - `timeoutMS` of 20
       *   - `appName` of `refreshTimeoutBackgroundPoolTest`
       *   - CMAP monitor configured to listen for `ConnectionCreatedEvent` and `ConnectionReady` events.
       * 1. Wait for a `ConnectionCreatedEvent` and a `ConnectionReady` to be published.
       */
    });
  });

  context('5. Blocking Iteration Methods', () => {
    /**
     * Tests in this section MUST only be run against server versions 4.4 and higher and only apply to drivers that have a
     * blocking method for cursor iteration that executes `getMore` commands in a loop until a document is available or an
     * error occurs.
     */
    const failpoint: FailPoint = {
      configureFailPoint: 'failCommand',
      mode: 'alwaysOn',
      data: {
        failCommands: ['getMore'],
        blockConnection: true,
        blockTimeMS: 20
      }
    };
    let internalClient: MongoClient;
    let client: MongoClient;
    let commandStarted: CommandStartedEvent[];
    let commandSucceeded: CommandSucceededEvent[];

    beforeEach(async function () {
      internalClient = this.configuration.newClient();
      await internalClient.db('db').dropCollection('coll');
      // Creating capped collection to be able to create tailable find cursor
      const coll = await internalClient
        .db('db')
        .createCollection('coll', { capped: true, size: 1_000_000 });
      await coll.insertOne({ x: 1 });
      await internalClient.db().admin().command(failpoint);

      client = this.configuration.newClient(undefined, { timeoutMS: 20, monitorCommands: true });
      commandStarted = [];
      commandSucceeded = [];

      client.on('commandStarted', ev => commandStarted.push(ev));
      client.on('commandSucceeded', ev => commandSucceeded.push(ev));
    });

    afterEach(async function () {
      await internalClient
        .db()
        .admin()
        .command({ ...failpoint, mode: 'off' });
      await internalClient.close();
      await client.close();
    });

    context('Tailable cursors', () => {
      /**
       * 1. Using `internalClient`, drop the `db.coll` collection.
       * 1. Using `internalClient`, insert the document `{ x: 1 }` into `db.coll`.
       * 1. Using `internalClient`, set the following fail point:
       * ```js
       *        {
       *            configureFailPoint: "failCommand",
       *            mode: "alwaysOn",
       *            data: {
       *                failCommands: ["getMore"],
       *                blockConnection: true,
       *                blockTimeMS: 15
       *            }
       *        }
       * ```
       * 1. Create a new MongoClient (referred to as `client`) with `timeoutMS=20`.
       * 1. Using `client`, create a tailable cursor on `db.coll` with `cursorType=tailable`.
       *    - Expect this to succeed and return a cursor with a non-zero ID.
       * 1. Call either a blocking or non-blocking iteration method on the cursor.
       *    - Expect this to succeed and return the document `{ x: 1 }` without sending a `getMore` command.
       * 1. Call the blocking iteration method on the resulting cursor.
       *    - Expect this to fail with a timeout error.
       * 1. Verify that a `find` command and two `getMore` commands were executed against the `db.coll` collection during the test.
       */

      it.skip('send correct number of finds and getMores', async function () {
        const cursor = client
          .db('db')
          .collection('coll')
          .find({}, { tailable: true, awaitData: true })
          .project({ _id: 0 });
        const doc = await cursor.next();
        expect(doc).to.deep.equal({ x: 1 });
        // Check that there are no getMores sent
        expect(commandStarted.filter(e => e.command.getMore != null)).to.have.lengthOf(0);

        const maybeError = await cursor.next().then(
          () => null,
          e => e
        );

        expect(maybeError).to.be.instanceof(MongoOperationTimeoutError);
        // Expect 1 find
        expect(commandStarted.filter(e => e.command.find != null)).to.have.lengthOf(1);
        // Expect 2 getMore
        expect(commandStarted.filter(e => e.command.getMore != null)).to.have.lengthOf(2);
      }).skipReason = 'TODO(NODE-6305)';
    });

    context('Change Streams', () => {
      /**
       * 1. Using `internalClient`, drop the `db.coll` collection.
       * 1. Using `internalClient`, set the following fail point:
       * ```js
       *        {
       *            configureFailPoint: "failCommand",
       *            mode: "alwaysOn",
       *            data: {
       *                failCommands: ["getMore"],
       *                blockConnection: true,
       *                blockTimeMS: 15
       *            }
       *        }
       * ```
       * 1. Create a new MongoClient (referred to as `client`) with `timeoutMS=20`.
       * 1. Using `client`, use the `watch` helper to create a change stream against `db.coll`.
       *    - Expect this to succeed and return a change stream with a non-zero ID.
       * 1. Call the blocking iteration method on the resulting change stream.
       *    - Expect this to fail with a timeout error.
       * 1. Verify that an `aggregate` command and two `getMore` commands were executed against the `db.coll` collection during the test.
       */
      it.skip('sends correct number of aggregate and getMores', async function () {
        const changeStream = client.db('db').collection('coll').watch();
        const maybeError = await changeStream.next().then(
          () => null,
          e => e
        );

        expect(maybeError).to.be.instanceof(MongoOperationTimeoutError);
        const aggregates = commandStarted
          .filter(e => e.command.aggregate != null)
          .map(e => e.command);
        const getMores = commandStarted.filter(e => e.command.getMore != null).map(e => e.command);
        // Expect 1 aggregate
        expect(aggregates).to.have.lengthOf(1);
        // Expect 1 getMore
        expect(getMores).to.have.lengthOf(1);
      }).skipReason = 'TODO(NODE-6305)';
    });
  });

  context('6. GridFS - Upload', () => {
    const metadata: MongoDBMetadataUI = {
      requires: { mongodb: '>=4.4' }
    };
    let internalClient: MongoClient;
    let client: MongoClient;

    beforeEach(async function () {
      internalClient = this.configuration.newClient();
      await internalClient
        .db('db')
        .dropCollection('files')
        .catch(() => null);
      await internalClient
        .db('db')
        .dropCollection('chunks')
        .catch(() => null);

      client = this.configuration.newClient(undefined, { timeoutMS: 100 });
    });

    afterEach(async function () {
      if (internalClient) {
        await internalClient
          .db()
          .admin()
          .command({ configureFailPoint: 'failCommand', mode: 'off' });
        await internalClient.close();
      }
      if (client) {
        await client.close();
      }
    });
    /** Tests in this section MUST only be run against server versions 4.4 and higher. */

    it('uploads via openUploadStream can be timed out', metadata, async function () {
      /**
       * 1. Using `internalClient`, drop and re-create the `db.fs.files` and `db.fs.chunks` collections.
       * 1. Using `internalClient`, set the following fail point:
       * ```js
       *        {
       *            configureFailPoint: "failCommand",
       *            mode: { times: 1 },
       *            data: {
       *                failCommands: ["insert"],
       *                blockConnection: true,
       *                blockTimeMS: 15
       *            }
       *        }
       * ```
       * 1. Create a new MongoClient (referred to as `client`) with `timeoutMS=10`.
       * 1. Using `client`, create a GridFS bucket (referred to as `bucket`) that wraps the `db` database.
       * 1. Call `bucket.open_upload_stream()` with the filename `filename` to create an upload stream (referred to as `uploadStream`).
       *    - Expect this to succeed and return a non-null stream.
       * 1. Using `uploadStream`, upload a single `0x12` byte.
       * 1. Call `uploadStream.close()` to flush the stream and insert chunks.
       *    - Expect this to fail with a timeout error.
       */
      const failpoint: FailPoint = {
        configureFailPoint: 'failCommand',
        mode: { times: 1 },
        data: {
          failCommands: ['insert'],
          blockConnection: true,
          blockTimeMS: 150
        }
      };
      await internalClient.db().admin().command(failpoint);

      const bucket = new GridFSBucket(client.db('db'));
      const stream = bucket.openUploadStream('filename');
      const data = Buffer.from('13', 'hex');

      const fileStream = Readable.from(data);
      const maybeError = await pipeline(fileStream, stream).then(
        () => null,
        error => error
      );
      expect(maybeError).to.be.instanceof(MongoOperationTimeoutError);
    });

    it('Aborting an upload stream can be timed out', metadata, async function () {
      /**
       * This test only applies to drivers that provide an API to abort a GridFS upload stream.
       * 1. Using `internalClient`, drop and re-create the `db.fs.files` and `db.fs.chunks` collections.
       * 1. Using `internalClient`, set the following fail point:
       * ```js
       *        {
       *            configureFailPoint: "failCommand",
       *            mode: { times: 1 },
       *            data: {
       *                failCommands: ["delete"],
       *                blockConnection: true,
       *                blockTimeMS: 15
       *            }
       *        }
       * ```
       * 1. Create a new MongoClient (referred to as `client`) with `timeoutMS=10`.
       * 1. Using `client`, create a GridFS bucket (referred to as `bucket`) that wraps the `db` database with `chunkSizeBytes=2`.
       * 1. Call `bucket.open_upload_stream()` with the filename `filename` to create an upload stream (referred to as `uploadStream`).
       *   - Expect this to succeed and return a non-null stream.
       * 1. Using `uploadStream`, upload the bytes `[0x01, 0x02, 0x03, 0x04]`.
       * 1. Call `uploadStream.abort()`.
       *   - Expect this to fail with a timeout error.
       */
      const failpoint: FailPoint = {
        configureFailPoint: 'failCommand',
        mode: { times: 1 },
        data: {
          failCommands: ['delete'],
          blockConnection: true,
          blockTimeMS: 150
        }
      };

      await internalClient.db().admin().command(failpoint);
      const bucket = new GridFSBucket(client.db('db'), { chunkSizeBytes: 2 });
      const uploadStream = bucket.openUploadStream('filename', { timeoutMS: 100 });

      const data = Buffer.from('01020304', 'hex');

      const { promise: writePromise, resolve, reject } = promiseWithResolvers<void>();
      uploadStream.on('error', error => uploadStream.destroy(error));
      uploadStream.write(data, error => {
        if (error) reject(error);
        else resolve();
      });
      let maybeError = await writePromise.then(
        () => null,
        e => e
      );
      expect(maybeError).to.be.null;

      maybeError = await uploadStream.abort().then(
        () => null,
        error => error
      );
      expect(maybeError).to.be.instanceOf(MongoOperationTimeoutError);
      uploadStream.destroy();
    });
  });

  context('7. GridFS - Download', () => {
    let internalClient: MongoClient;
    let client: MongoClient;
    const metadata: MongoDBMetadataUI = {
      requires: { mongodb: '>=4.4' }
    };

    beforeEach(async function () {
      internalClient = this.configuration.newClient();
      await internalClient
        .db('db')
        .dropCollection('files')
        .catch(() => null);
      await internalClient
        .db('db')
        .dropCollection('chunks')
        .catch(() => null);

      const files = await internalClient.db('db').createCollection('files');

      await files.insertOne({
        _id: new ObjectId('000000000000000000000005'),
        length: 10,
        chunkSize: 4,
        uploadDate: new Date('1970-01-01T00:00:00.000Z'),
        md5: '57d83cd477bfb1ccd975ab33d827a92b',
        filename: 'length-10',
        contentType: 'application/octet-stream',
        aliases: [],
        metadata: {}
      });

      client = this.configuration.newClient(undefined, { timeoutMS: 100 });
    });

    afterEach(async function () {
      if (internalClient) {
        await internalClient
          .db()
          .admin()
          .command({ configureFailPoint: 'failCommand', mode: 'off' });
        await internalClient.close();
      }

      if (client) {
        await client.close();
      }
    });

    /**
     * This test MUST only be run against server versions 4.4 and higher.
     * 1. Using `internalClient`, drop and re-create the `db.fs.files` and `db.fs.chunks` collections.
     * 1. Using `internalClient`, insert the following document into the `db.fs.files` collection:
     * ```js
     *        {
     *           "_id": {
     *             "$oid": "000000000000000000000005"
     *           },
     *           "length": 10,
     *           "chunkSize": 4,
     *           "uploadDate": {
     *             "$date": "1970-01-01T00:00:00.000Z"
     *           },
     *           "md5": "57d83cd477bfb1ccd975ab33d827a92b",
     *           "filename": "length-10",
     *           "contentType": "application/octet-stream",
     *           "aliases": [],
     *           "metadata": {}
     *        }
     * ```
     * 1. Create a new MongoClient (referred to as `client`) with `timeoutMS=10`.
     * 1. Using `client`, create a GridFS bucket (referred to as `bucket`) that wraps the `db` database.
     * 1. Call `bucket.open_download_stream` with the id `{ "$oid": "000000000000000000000005" }` to create a download stream (referred to as `downloadStream`).
     *   - Expect this to succeed and return a non-null stream.
     * 1. Using `internalClient`, set the following fail point:
     * ```js
     *        {
     *            configureFailPoint: "failCommand",
     *            mode: { times: 1 },
     *            data: {
     *                failCommands: ["find"],
     *                blockConnection: true,
     *                blockTimeMS: 15
     *            }
     *        }
     * ```
     * 1. Read from the `downloadStream`.
     *   - Expect this to fail with a timeout error.
     * 1. Verify that two `find` commands were executed during the read: one against `db.fs.files` and another against `db.fs.chunks`.
     */
    it('download streams can be timed out', metadata, async function () {
      const bucket = new GridFSBucket(client.db('db'));
      const downloadStream = bucket.openDownloadStream(new ObjectId('000000000000000000000005'));

      const failpoint: FailPoint = {
        configureFailPoint: 'failCommand',
        mode: { times: 1 },
        data: {
          failCommands: ['find'],
          blockConnection: true,
          blockTimeMS: 150
        }
      };
      await internalClient.db().admin().command(failpoint);

      const maybeError = await downloadStream.toArray().then(
        () => null,
        e => e
      );
      expect(maybeError).to.be.instanceOf(MongoOperationTimeoutError);
    });
  });

  context('8. Server Selection', () => {
    context('using sinon timer', function () {
      let clock: sinon.SinonFakeTimers;

      beforeEach(function () {
        clock = sinon.useFakeTimers();
      });

      afterEach(function () {
        clock.restore();
      });

      it.skip('serverSelectionTimeoutMS honored if timeoutMS is not set', async function () {
        /**
         * 1. Create a MongoClient (referred to as `client`) with URI `mongodb://invalid/?serverSelectionTimeoutMS=10`.
         * 1. Using `client`, execute the command `{ ping: 1 }` against the `admin` database.
         *   - Expect this to fail with a server selection timeout error after no more than 15ms.
         */

        /** NOTE: This is the original implementation of this test, but it was flaky, so was
         * replaced by the current implementation using sinon fake timers
         * ```ts
         *  client = new MongoClient('mongodb://invalid/?serverSelectionTimeoutMS=10');
         *  const admin = client.db('test').admin();
         *  const start = performance.now();
         *  const maybeError = await admin.ping().then(
         *    () => null,
         *    e => e
         *  );
         *  const end = performance.now();
         *
         *  expect(maybeError).to.be.instanceof(MongoServerSelectionError);
         *  expect(end - start).to.be.lte(15)
         * ```
         */
        client = new MongoClient('mongodb://invalid/?serverSelectionTimeoutMS=10');
        const admin = client.db('test').admin();
        const maybeError = admin.ping().then(
          () => null,
          e => e
        );

        await clock.tickAsync(11);
        expect(await maybeError).to.be.instanceof(MongoServerSelectionError);
      }).skipReason =
        'TODO(NODE-6223): Auto connect performs extra server selection. Explicit connect throws on invalid host name';
    });

    it.skip("timeoutMS honored for server selection if it's lower than serverSelectionTimeoutMS", async function () {
      /**
       * 1. Create a MongoClient (referred to as `client`) with URI `mongodb://invalid/?timeoutMS=10&serverSelectionTimeoutMS=20`.
       * 1. Using `client`, run the command `{ ping: 1 }` against the `admin` database.
       *   - Expect this to fail with a server selection timeout error after no more than 15ms.
       */
      client = new MongoClient('mongodb://invalid/?timeoutMS=10&serverSelectionTimeoutMS=20');
      const start = now();

      const maybeError = await client
        .db('test')
        .admin()
        .ping()
        .then(
          () => null,
          e => e
        );
      const end = now();

      expect(maybeError).to.be.instanceof(MongoOperationTimeoutError);
      expect(end - start).to.be.lte(15);
    }).skipReason =
      'TODO(NODE-6223): Auto connect performs extra server selection. Explicit connect throws on invalid host name';

    it.skip("serverSelectionTimeoutMS honored for server selection if it's lower than timeoutMS", async function () {
      /**
       * 1. Create a MongoClient (referred to as `client`) with URI `mongodb://invalid/?timeoutMS=20&serverSelectionTimeoutMS=10`.
       * 1. Using `client`, run the command `{ ping: 1 }` against the `admin` database.
       *   - Expect this to fail with a server selection timeout error after no more than 15ms.
       */
      client = new MongoClient('mongodb://invalid/?timeoutMS=20&serverSelectionTimeoutMS=10');
      const start = now();
      const maybeError = await client
        .db('test')
        .admin()
        .ping()
        .then(
          () => null,
          e => e
        );
      const end = now();

      expect(maybeError).to.be.instanceof(MongoOperationTimeoutError);
      expect(end - start).to.be.lte(15);
    }).skipReason =
      'TODO(NODE-6223): Auto connect performs extra server selection. Explicit connect throws on invalid host name';

    it.skip('serverSelectionTimeoutMS honored for server selection if timeoutMS=0', async function () {
      /**
       * 1. Create a MongoClient (referred to as `client`) with URI `mongodb://invalid/?timeoutMS=0&serverSelectionTimeoutMS=10`.
       * 1. Using `client`, run the command `{ ping: 1 }` against the `admin` database.
       *   - Expect this to fail with a server selection timeout error after no more than 15ms.
       */
      client = new MongoClient('mongodb://invalid/?timeoutMS=0&serverSelectionTimeoutMS=10');
      const start = now();
      const maybeError = await client
        .db('test')
        .admin()
        .ping()
        .then(
          () => null,
          e => e
        );
      const end = now();

      expect(maybeError).to.be.instanceof(MongoOperationTimeoutError);
      expect(end - start).to.be.lte(15);
    }).skipReason =
      'TODO(NODE-6223): Auto connect performs extra server selection. Explicit connect throws on invalid host name';

    it.skip("timeoutMS honored for connection handshake commands if it's lower than serverSelectionTimeoutMS", async function () {
      /**
       * This test MUST only be run if the server version is 4.4 or higher and the URI has authentication fields (i.e. a
       * username and password).
       * 1. Using `internalClient`, set the following fail point:
       * ```js
       *        {
       *            configureFailPoint: failCommand,
       *            mode: { times: 1 },
       *            data: {
       *                failCommands: ["saslContinue"],
       *                blockConnection: true,
       *                blockTimeMS: 15
       *            }
       *        }
       * ```
       * 1. Create a new MongoClient (referred to as `client`) with `timeoutMS=10` and `serverSelectionTimeoutMS=20`.
       * 1. Using `client`, insert the document `{ x: 1 }` into collection `db.coll`.
       *   - Expect this to fail with a timeout error after no more than 15ms.
       */
      await internalClient
        .db('db')
        .admin()
        .command({
          configureFailPoint: 'failCommand',
          mode: { times: 1 },
          data: {
            failCommands: ['saslContinue'],
            blockConnection: true,
            blockTimeMS: 15
          }
        });

      client = this.configuration.newClient({
        serverSelectionTimeoutMS: 20,
        timeoutMS: 10
      });
      const start = now();
      const maybeError = await client
        .db('db')
        .collection('coll')
        .insertOne({ x: 1 })
        .then(
          () => null,
          e => e
        );
      const end = now();
      expect(maybeError).to.be.instanceof(MongoOperationTimeoutError);
      expect(end - start).to.be.lte(15);
    }).skipReason =
      'TODO(DRIVERS-2347): Requires this ticket to be implemented before we can assert on connection CSOT behaviour';

    it.skip("serverSelectionTimeoutMS honored for connection handshake commands if it's lower than timeoutMS", async function () {
      /**
       * This test MUST only be run if the server version is 4.4 or higher and the URI has authentication fields (i.e. a
       * username and password).
       * 1. Using `internalClient`, set the following fail point:
       * ```js
       *        {
       *            configureFailPoint: failCommand,
       *            mode: { times: 1 },
       *            data: {
       *                failCommands: ["saslContinue"],
       *                blockConnection: true,
       *                blockTimeMS: 15
       *            }
       *        }
       * ```
       * 1. Create a new MongoClient (referred to as `client`) with `timeoutMS=20` and `serverSelectionTimeoutMS=10`.
       * 1. Using `client`, insert the document `{ x: 1 }` into collection `db.coll`.
       *   - Expect this to fail with a timeout error after no more than 15ms.
       */
      await internalClient
        .db('db')
        .admin()
        .command({
          configureFailPoint: 'failCommand',
          mode: { times: 1 },
          data: {
            failCommands: ['saslContinue'],
            blockConnection: true,
            blockTimeMS: 15
          }
        });

      client = this.configuration.newClient({
        serverSelectionTimeoutMS: 10,
        timeoutMS: 20
      });
      const start = now();
      const maybeError = await client
        .db('db')
        .collection('coll')
        .insertOne({ x: 1 })
        .then(
          () => null,
          e => e
        );
      const end = now();
      expect(maybeError).to.be.instanceof(MongoOperationTimeoutError);
      expect(end - start).to.be.lte(15);
    }).skipReason =
      'TODO(DRIVERS-2347): Requires this ticket to be implemented before we can assert on connection CSOT behaviour';
  });

  describe('9. endSession', () => {
    const metadata: MongoDBMetadataUI = {
      requires: { mongodb: '>=4.4', topology: ['replicaset', 'sharded'] }
    };
    /**
     * This test MUST only be run against replica sets and sharded clusters with server version 4.4 or higher. It MUST be
     * run three times: once with the timeout specified via the MongoClient `timeoutMS` option, once with the timeout
     * specified via the ClientSession `defaultTimeoutMS` option, and once more with the timeout specified via the
     * `timeoutMS` option for the `endSession` operation. In all cases, the timeout MUST be set to 10 milliseconds.
     *
     * 1. Using `internalClient`, drop the `db.coll` collection.
     * 1. Using `internalClient`, set the following fail point:
     * ```js
     * {
     *     configureFailPoint: failCommand,
     *     mode: { times: 1 },
     *     data: {
     *         failCommands: ["abortTransaction"],
     *         blockConnection: true,
     *         blockTimeMS: 15
     *     }
     * }
     * ```
     * 1. Create a new MongoClient (referred to as `client`) and an explicit ClientSession derived from that MongoClient (referred to as `session`).
     * 1. Execute the following code:
     * ```ts
     *   coll = client.database("db").collection("coll")
     *   session.start_transaction()
     *   coll.insert_one({x: 1}, session=session)
     * ```
     * 1. Using `session`, execute `session.end_session`
     *    - Expect this to fail with a timeout error after no more than 15ms.
     */
    const failpoint: FailPoint = {
      configureFailPoint: 'failCommand',
      mode: { times: 1 },
      data: {
        failCommands: ['abortTransaction'],
        blockConnection: true,
        blockTimeMS: 200
      }
    };

    beforeEach(async function () {
      const internalClient = this.configuration.newClient();
      // End in-progress transactions otherwise "drop" will hang
      await internalClient.db('admin').command({ killAllSessions: [] });
      await internalClient
        .db('endSession_db')
        .collection('endSession_coll')
        .drop()
        .catch(() => null);
      await internalClient.db('endSession_db').createCollection('endSession_coll');
      await internalClient.db('admin').command(failpoint);
      await internalClient.close();
    });

    let client: MongoClient;

    afterEach(async function () {
      const internalClient = this.configuration.newClient();
      await internalClient.db('admin').command({ ...failpoint, mode: 'off' });
      await internalClient.close();
      await client?.close();
    });

    describe('when timeoutMS is provided to the client', () => {
      it('throws a timeout error from endSession', metadata, async function () {
        client = this.configuration.newClient({ timeoutMS: 150, monitorCommands: true });
        const coll = client.db('endSession_db').collection('endSession_coll');
        const session = client.startSession();
        session.startTransaction();
        await coll.insertOne({ x: 1 }, { session });
        const start = performance.now();
        const error = await session.endSession().catch(error => error);
        const end = performance.now();
        expect(end - start).to.be.within(100, 170);
        expect(error).to.be.instanceOf(MongoOperationTimeoutError);
      });
    });

    describe('when defaultTimeoutMS is provided to startSession', () => {
      it('throws a timeout error from endSession', metadata, async function () {
        client = this.configuration.newClient();
        const coll = client.db('endSession_db').collection('endSession_coll');
        const session = client.startSession({ defaultTimeoutMS: 150 });
        session.startTransaction();
        await coll.insertOne({ x: 1 }, { session });
        const start = performance.now();
        const error = await session.endSession().catch(error => error);
        const end = performance.now();
        expect(end - start).to.be.within(100, 170);
        expect(error).to.be.instanceOf(MongoOperationTimeoutError);
      });
    });

    describe('when timeoutMS is provided to endSession', () => {
      it('throws a timeout error from endSession', metadata, async function () {
        client = this.configuration.newClient();
        const coll = client.db('endSession_db').collection('endSession_coll');
        const session = client.startSession();
        session.startTransaction();
        await coll.insertOne({ x: 1 }, { session });
        const start = performance.now();
        const error = await session.endSession({ timeoutMS: 150 }).catch(error => error);
        const end = performance.now();
        expect(end - start).to.be.within(100, 170);
        expect(error).to.be.instanceOf(MongoOperationTimeoutError);
      });
    });
  });

  describe('10. Convenient Transactions', () => {
    /** Tests in this section MUST only run against replica sets and sharded clusters with server versions 4.4 or higher. */
    const metadata: MongoDBMetadataUI = {
      requires: { topology: ['replicaset', 'sharded'], mongodb: '>=4.4' }
    };

    describe('when an operation fails inside withTransaction callback', () => {
      /**
       * 1. Using `internalClient`, drop the `db.coll` collection.
       * 1. Using `internalClient`, set the following fail point:
       * ```js
       * {
       *     configureFailPoint: failCommand,
       *     mode: { times: 2 },
       *     data: {
       *         failCommands: ["insert", "abortTransaction"],
       *         blockConnection: true,
       *         blockTimeMS: 200
       *     }
       * }
       * ```
       * 1. Create a new MongoClient (referred to as `client`) configured with `timeoutMS=10` and an explicit ClientSession derived from that MongoClient (referred to as `session`).
       * 1. Using `session`, execute a `withTransaction` operation with the following callback:
       * ```js
       * function callback() {
       *   coll = client.database("db").collection("coll")
       *   coll.insert_one({ _id: 1 }, session=session)
       * }
       * ```
       * 1. Expect the previous `withTransaction` call to fail with a timeout error.
       * 1. Verify that the following events were published during the `withTransaction` call:
       *   1. `command_started` and `command_failed` events for an `insert` command.
       *   1. `command_started` and `command_failed` events for an `abortTransaction` command.
       */

      const failpoint: FailPoint = {
        configureFailPoint: 'failCommand',
        mode: { times: 2 },
        data: {
          failCommands: ['insert', 'abortTransaction'],
          blockConnection: true,
          blockTimeMS: 200
        }
      };

      beforeEach(async function () {
        if (!semver.satisfies(this.configuration.version, '>=4.4')) {
          this.skipReason = 'Requires server version 4.4+';
          this.skip();
        }
        const internalClient = this.configuration.newClient();
        await internalClient
          .db('db')
          .collection('coll')
          .drop()
          .catch(() => null);
        await internalClient.db('admin').command(failpoint);
        await internalClient.close();
      });

      let client: MongoClient;

      afterEach(async function () {
        if (semver.satisfies(this.configuration.version, '>=4.4')) {
          const internalClient = this.configuration.newClient();
          await internalClient
            .db('admin')
            .command({ configureFailPoint: 'failCommand', mode: 'off' });
          await internalClient.close();
        }
        await client?.close();
      });

      it('timeoutMS is refreshed for abortTransaction', metadata, async function () {
        if (
          this.configuration.topologyType === 'ReplicaSetWithPrimary' &&
          semver.satisfies(this.configuration.version, '<=4.4')
        ) {
          this.skipReason = '4.4 replicaset fail point does not blockConnection for requested time';
          this.skip();
        }

        const commandsFailed = [];
        const commandsStarted = [];

        client = this.configuration
          .newClient({ timeoutMS: 150, monitorCommands: true })
          .on('commandStarted', e => commandsStarted.push(e.commandName))
          .on('commandFailed', e => commandsFailed.push(e.commandName));

        const coll = client.db('db').collection('coll');

        const session = client.startSession();

        const withTransactionError = await session
          .withTransaction(async session => {
            await coll.insertOne({ x: 1 }, { session });
          })
          .catch(error => error);

        try {
          expect(withTransactionError).to.be.instanceOf(MongoOperationTimeoutError);
          expect(commandsStarted, 'commands started').to.deep.equal(['insert', 'abortTransaction']);
          expect(commandsFailed, 'commands failed').to.deep.equal(['insert', 'abortTransaction']);
        } finally {
          await session.endSession();
        }
      });
    });
  });

  describe.skip(
    '11. Multi-batch bulkWrites',
    { requires: { mongodb: '>=8.0', serverless: 'forbid' } },
    function () {
      /**
       * ### 11. Multi-batch bulkWrites
       *
       * This test MUST only run against server versions 8.0+. This test must be skipped on Atlas Serverless.
       *
       * 1. Using `internalClient`, drop the `db.coll` collection.
       *
       * 2. Using `internalClient`, set the following fail point:
       *
       * @example
       * ```javascript
       *    {
       *        configureFailPoint: "failCommand",
       *        mode: {
       *            times: 2
       *        },
       *        data: {
       *            failCommands: ["bulkWrite"],
       *            blockConnection: true,
       *            blockTimeMS: 1010
       *        }
       *    }
       * ```
       *
       * 3. Using `internalClient`, perform a `hello` command and record the `maxBsonObjectSize` and `maxMessageSizeBytes` values
       *    in the response.
       *
       * 4. Create a new MongoClient (referred to as `client`) with `timeoutMS=2000`.
       *
       * 5. Create a list of write models (referred to as `models`) with the following write model repeated
       *    (`maxMessageSizeBytes / maxBsonObjectSize + 1`) times:
       *
       * @example
       * ```json
       *    InsertOne {
       *       "namespace": "db.coll",
       *       "document": { "a": "b".repeat(maxBsonObjectSize - 500) }
       *    }
       * ```
       *
       * 6. Call `bulkWrite` on `client` with `models`.
       *
       *    - Expect this to fail with a timeout error.
       *
       * 7. Verify that two `bulkWrite` commands were executed as part of the `MongoClient.bulkWrite` call.
       */
      const failpoint: FailPoint = {
        configureFailPoint: 'failCommand',
        mode: {
          times: 2
        },
        data: {
          failCommands: ['bulkWrite'],
          blockConnection: true,
          blockTimeMS: 1010
        }
      };

      let maxBsonObjectSize: number;
      let maxMessageSizeBytes: number;

      beforeEach(async function () {
        await internalClient
          .db('db')
          .collection('coll')
          .drop()
          .catch(() => null);
        await internalClient.db('admin').command(failpoint);

        const hello = await internalClient.db('admin').command({ hello: 1 });
        maxBsonObjectSize = hello.maxBsonObjectSize;
        maxMessageSizeBytes = hello.maxMessageSizeBytes;

        client = this.configuration.newClient({ timeoutMS: 2000, monitorCommands: true });
      });

      it.skip('performs two bulkWrites which fail to complete before 2000 ms', async function () {
        const writes = [];
        client.on('commandStarted', ev => writes.push(ev));

        const length = maxMessageSizeBytes / maxBsonObjectSize + 1;
        const models = Array.from({ length }, () => ({
          namespace: 'db.coll',
          name: 'insertOne' as const,
          document: { a: 'b'.repeat(maxBsonObjectSize - 500) }
        }));

        const error = await client.bulkWrite(models).catch(error => error);

        expect(error, error.stack).to.be.instanceOf(MongoOperationTimeoutError);
        expect(writes.map(ev => ev.commandName)).to.deep.equal(['bulkWrite', 'bulkWrite']);
      }).skipReason = 'TODO(NODE-6403): client.bulkWrite is implemented in a follow up';
    }
  );
});<|MERGE_RESOLUTION|>--- conflicted
+++ resolved
@@ -9,11 +9,8 @@
 import { type CommandStartedEvent } from '../../../mongodb';
 import {
   type CommandSucceededEvent,
-<<<<<<< HEAD
   GridFSBucket,
-=======
   MongoBulkWriteError,
->>>>>>> 09f6d7d9
   MongoClient,
   MongoOperationTimeoutError,
   MongoServerSelectionError,
