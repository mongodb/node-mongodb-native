--- conflicted
+++ resolved
@@ -10,11 +10,8 @@
 
 import { type CommandStartedEvent } from '../../../mongodb';
 import {
-<<<<<<< HEAD
   Binary,
   ClientEncryption,
-=======
->>>>>>> 450b1630
   type CommandSucceededEvent,
   GridFSBucket,
   MongoBulkWriteError,
@@ -26,12 +23,8 @@
   promiseWithResolvers,
   squashError
 } from '../../mongodb';
-<<<<<<< HEAD
-import { type FailPoint } from '../../tools/utils';
-=======
 import { type FailPoint, makeMultiBatchWrite } from '../../tools/utils';
 import { filterForCommands } from '../shared';
->>>>>>> 450b1630
 
 // TODO(NODE-5824): Implement CSOT prose tests
 describe('CSOT spec prose tests', function () {
@@ -164,12 +157,7 @@
     }
   );
 
-<<<<<<< HEAD
   context('3. ClientEncryption', () => {
-=======
-  // TODO(NODE-6391): Add timeoutMS support to Explicit Encryption
-  context.skip('3. ClientEncryption', () => {
->>>>>>> 450b1630
     /**
      * Each test under this category MUST only be run against server versions 4.4 and higher. In these tests,
      * `LOCAL_MASTERKEY` refers to the following base64:
@@ -852,19 +840,11 @@
       beforeEach(function () {
         clock = sinon.useFakeTimers();
       });
-<<<<<<< HEAD
 
       afterEach(function () {
         clock.restore();
       });
 
-=======
-
-      afterEach(function () {
-        clock.restore();
-      });
-
->>>>>>> 450b1630
       it.skip('serverSelectionTimeoutMS honored if timeoutMS is not set', async function () {
         /**
          * 1. Create a MongoClient (referred to as `client`) with URI `mongodb://invalid/?serverSelectionTimeoutMS=10`.
@@ -900,8 +880,6 @@
       }).skipReason =
         'TODO(NODE-6223): Auto connect performs extra server selection. Explicit connect throws on invalid host name';
     });
-<<<<<<< HEAD
-=======
 
     it.skip("timeoutMS honored for server selection if it's lower than serverSelectionTimeoutMS", async function () {
       /**
@@ -926,7 +904,6 @@
       expect(end - start).to.be.lte(15);
     }).skipReason =
       'TODO(NODE-6223): Auto connect performs extra server selection. Explicit connect throws on invalid host name';
->>>>>>> 450b1630
 
     it.skip("timeoutMS honored for server selection if it's lower than serverSelectionTimeoutMS", async function () {
       /**
@@ -952,33 +929,6 @@
     }).skipReason =
       'TODO(NODE-6223): Auto connect performs extra server selection. Explicit connect throws on invalid host name';
 
-<<<<<<< HEAD
-    it.skip("timeoutMS honored for server selection if it's lower than serverSelectionTimeoutMS", async function () {
-      /**
-       * 1. Create a MongoClient (referred to as `client`) with URI `mongodb://invalid/?timeoutMS=10&serverSelectionTimeoutMS=20`.
-       * 1. Using `client`, run the command `{ ping: 1 }` against the `admin` database.
-       *   - Expect this to fail with a server selection timeout error after no more than 15ms.
-       */
-      client = new MongoClient('mongodb://invalid/?timeoutMS=10&serverSelectionTimeoutMS=20');
-      const start = now();
-
-      const maybeError = await client
-        .db('test')
-        .admin()
-        .ping()
-        .then(
-          () => null,
-          e => e
-        );
-      const end = now();
-
-      expect(maybeError).to.be.instanceof(MongoOperationTimeoutError);
-      expect(end - start).to.be.lte(15);
-    }).skipReason =
-      'TODO(NODE-6223): Auto connect performs extra server selection. Explicit connect throws on invalid host name';
-
-=======
->>>>>>> 450b1630
     it.skip("serverSelectionTimeoutMS honored for server selection if it's lower than timeoutMS", async function () {
       /**
        * 1. Create a MongoClient (referred to as `client`) with URI `mongodb://invalid/?timeoutMS=20&serverSelectionTimeoutMS=10`.
@@ -1353,15 +1303,9 @@
     });
   });
 
-<<<<<<< HEAD
-  describe.skip(
-    '11. Multi-batch bulkWrites',
-    { requires: { mongodb: '>=8.0', serverless: 'forbid' } },
-=======
   describe(
     '11. Multi-batch bulkWrites',
     { requires: { mongodb: '>=8.0', serverless: 'forbid', topology: 'single' } },
->>>>>>> 450b1630
     function () {
       /**
        * ### 11. Multi-batch bulkWrites
@@ -1421,12 +1365,6 @@
         }
       };
 
-<<<<<<< HEAD
-      let maxBsonObjectSize: number;
-      let maxMessageSizeBytes: number;
-
-=======
->>>>>>> 450b1630
       beforeEach(async function () {
         await internalClient
           .db('db')
@@ -1435,25 +1373,6 @@
           .catch(() => null);
         await internalClient.db('admin').command(failpoint);
 
-<<<<<<< HEAD
-        const hello = await internalClient.db('admin').command({ hello: 1 });
-        maxBsonObjectSize = hello.maxBsonObjectSize;
-        maxMessageSizeBytes = hello.maxMessageSizeBytes;
-
-        client = this.configuration.newClient({ timeoutMS: 2000, monitorCommands: true });
-      });
-
-      it.skip('performs two bulkWrites which fail to complete before 2000 ms', async function () {
-        const writes = [];
-        client.on('commandStarted', ev => writes.push(ev));
-
-        const length = maxMessageSizeBytes / maxBsonObjectSize + 1;
-        const models = Array.from({ length }, () => ({
-          namespace: 'db.coll',
-          name: 'insertOne' as const,
-          document: { a: 'b'.repeat(maxBsonObjectSize - 500) }
-        }));
-=======
         client = this.configuration.newClient({ timeoutMS: 2000, monitorCommands: true });
       });
 
@@ -1462,18 +1381,12 @@
         client.on('commandStarted', filterForCommands('bulkWrite', writes));
 
         const models = await makeMultiBatchWrite(this.configuration);
->>>>>>> 450b1630
 
         const error = await client.bulkWrite(models).catch(error => error);
 
         expect(error, error.stack).to.be.instanceOf(MongoOperationTimeoutError);
-<<<<<<< HEAD
-        expect(writes.map(ev => ev.commandName)).to.deep.equal(['bulkWrite', 'bulkWrite']);
-      }).skipReason = 'TODO(NODE-6403): client.bulkWrite is implemented in a follow up';
-=======
         expect(writes).to.have.lengthOf(2);
       });
->>>>>>> 450b1630
     }
   );
 });