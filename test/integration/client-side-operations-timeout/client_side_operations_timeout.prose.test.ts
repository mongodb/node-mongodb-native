/* Specification prose tests */

import { type ChildProcess, spawn } from 'node:child_process';

import { expect } from 'chai';
import * as semver from 'semver';
import * as sinon from 'sinon';
import { Readable } from 'stream';
import { pipeline } from 'stream/promises';

import { type CommandStartedEvent } from '../../../mongodb';
import {
  type CommandSucceededEvent,
  GridFSBucket,
  MongoBulkWriteError,
  MongoClient,
  MongoOperationTimeoutError,
  MongoServerSelectionError,
  now,
<<<<<<< HEAD
  squashError
=======
  ObjectId,
  promiseWithResolvers
>>>>>>> 1a068687
} from '../../mongodb';
import { type FailPoint } from '../../tools/utils';

// TODO(NODE-5824): Implement CSOT prose tests
describe('CSOT spec prose tests', function () {
  let internalClient: MongoClient;
  let client: MongoClient;

  beforeEach(async function () {
    internalClient = this.configuration.newClient();
  });

  afterEach(async function () {
    await internalClient?.close();
    await client?.close();
  });

  describe('1. Multi-batch writes', { requires: { topology: 'single', mongodb: '>=4.4' } }, () => {
    /**
     * This test MUST only run against standalones on server versions 4.4 and higher.
     * The `insertMany` call takes an exceedingly long time on replicasets and sharded
     * clusters. Drivers MAY adjust the timeouts used in this test to allow for differing
     * bulk encoding performance.
     *
     * 1. Using `internalClient`, drop the `db.coll` collection.
     * 1. Using `internalClient`, set the following fail point:
     * ```js
     *       {
     *           configureFailPoint: "failCommand",
     *           mode: {
     *               times: 2
     *           },
     *           data: {
     *               failCommands: ["insert"],
     *               blockConnection: true,
     *               blockTimeMS: 1010
     *           }
     *       }
     * ```
     * 1. Create a new MongoClient (referred to as `client`) with `timeoutMS=2000`.
     * 1. Using `client`, insert 50 1-megabyte documents in a single `insertMany` call.
     *   - Expect this to fail with a timeout error.
     * 1. Verify that two `insert` commands were executed against `db.coll` as part of the `insertMany` call.
     */

    const failpoint: FailPoint = {
      configureFailPoint: 'failCommand',
      mode: {
        times: 2
      },
      data: {
        failCommands: ['insert'],
        blockConnection: true,
        blockTimeMS: 1010
      }
    };

    beforeEach(async function () {
      await internalClient
        .db('db')
        .collection('coll')
        .drop()
        .catch(() => null);
      await internalClient.db('admin').command(failpoint);

      client = this.configuration.newClient({ timeoutMS: 2000, monitorCommands: true });
    });

    it('performs two inserts which fail to complete before 2000 ms', async () => {
      const inserts = [];
      client.on('commandStarted', ev => inserts.push(ev));

      const a = new Uint8Array(1000000 - 22);
      const oneMBDocs = Array.from({ length: 50 }, (_, _id) => ({ _id, a }));
      const error = await client
        .db('db')
        .collection<{ _id: number; a: Uint8Array }>('coll')
        .insertMany(oneMBDocs)
        .catch(error => error);

      expect(error).to.be.instanceOf(MongoBulkWriteError);
      expect(error.errorResponse).to.be.instanceOf(MongoOperationTimeoutError);
      expect(inserts.map(ev => ev.commandName)).to.deep.equal(['insert', 'insert']);
    });
  });

  context(
    '2. maxTimeMS is not set for commands sent to mongocryptd',
    { requires: { mongodb: '>=4.2' } },
    () => {
      /**
       * This test MUST only be run against enterprise server versions 4.2 and higher.
       *
       * 1. Launch a mongocryptd process on 23000.
       * 1. Create a MongoClient (referred to as `client`) using the URI `mongodb://localhost:23000/?timeoutMS=1000`.
       * 1. Using `client`, execute the `{ ping: 1 }` command against the `admin` database.
       * 1. Verify via command monitoring that the `ping` command sent did not contain a `maxTimeMS` field.
       */

      let client: MongoClient;
      const mongocryptdTestPort = '23000';
      let childProcess: ChildProcess;

      beforeEach(async function () {
        childProcess = spawn('mongocryptd', ['--port', mongocryptdTestPort, '--ipv6'], {
          stdio: 'ignore',
          detached: true
        });

        childProcess.on('error', error => console.warn(this.currentTest?.fullTitle(), error));
        client = new MongoClient(`mongodb://localhost:${mongocryptdTestPort}/?timeoutMS=1000`, {
          monitorCommands: true
        });
      });

      afterEach(async function () {
        await client.close();
        childProcess.kill('SIGKILL');
        sinon.restore();
      });

      it('maxTimeMS is not set', async function () {
        const commandStarted = [];
        client.on('commandStarted', ev => commandStarted.push(ev));
        await client
          .db('admin')
          .command({ ping: 1 })
          .catch(e => squashError(e));
        expect(commandStarted).to.have.lengthOf(1);
        expect(commandStarted[0].command).to.not.have.property('maxTimeMS');
      });
    }
  );

  // TODO(NODE-6391): Add timeoutMS support to Explicit Encryption
  context.skip('3. ClientEncryption', () => {
    /**
     * Each test under this category MUST only be run against server versions 4.4 and higher. In these tests,
     * `LOCAL_MASTERKEY` refers to the following base64:
     * ```txt
     * Mng0NCt4ZHVUYUJCa1kxNkVyNUR1QURhZ2h2UzR2d2RrZzh0cFBwM3R6NmdWMDFBMUN3YkQ5aXRRMkhGRGdQV09wOGVNYUMxT2k3NjZKelhaQmRCZGJkTXVyZG9uSjFk
     * ```
     * For each test, perform the following setup:
     *
     * 1. Using `internalClient`, drop and create the `keyvault.datakeys` collection.
     * 1. Create a MongoClient (referred to as `keyVaultClient`) with `timeoutMS=10`.
     * 1. Create a `ClientEncryption` object that wraps `keyVaultClient` (referred to as `clientEncryption`). Configure this object with `keyVaultNamespace` set to `keyvault.datakeys` and the following KMS providers map:
     * ```js
     * { local: { key: <base64 decoding of LOCAL_MASTERKEY> } }
     * ```
     */
    context('createDataKey', () => {
      /**
       * 1. Using `internalClient`, set the following fail point:
       * ```js
       *       {
       *           configureFailPoint: "failCommand",
       *           mode: {
       *               times: 1
       *           },
       *           data: {
       *               failCommands: ["insert"],
       *               blockConnection: true,
       *               blockTimeMS: 15
       *           }
       *       }
       * ```
       * 1. Call `clientEncryption.createDataKey()` with the `local` KMS provider.
       *   - Expect this to fail with a timeout error.
       * 1. Verify that an `insert` command was executed against to `keyvault.datakeys` as part of the `createDataKey` call.
       */
    });

    context('encrypt', () => {
      /**
       * 1. Call `client_encryption.createDataKey()` with the `local` KMS provider.
       *    - Expect a BSON binary with subtype 4 to be returned, referred to as `datakeyId`.
       * 1. Using `internalClient`, set the following fail point:
       * ```js
       *        {
       *            configureFailPoint: "failCommand",
       *            mode: {
       *                times: 1
       *            },
       *            data: {
       *                failCommands: ["find"],
       *                blockConnection: true,
       *                blockTimeMS: 15
       *            }
       *        }
       * ```
       * 1. Call `clientEncryption.encrypt()` with the value `hello`, the algorithm `AEAD_AES_256_CBC_HMAC_SHA_512-Deterministic`, and the keyId `datakeyId`.
       *   - Expect this to fail with a timeout error.
       * 1. Verify that a `find` command was executed against the `keyvault.datakeys` collection as part of the `encrypt` call.
       */
    });

    context('decrypt', () => {
      /**
       * 1. Call `clientEncryption.createDataKey()` with the `local` KMS provider.
       *    - Expect this to return a BSON binary with subtype 4, referred to as `dataKeyId`.
       * 1. Call `clientEncryption.encrypt()` with the value `hello`, the algorithm `AEAD_AES_256_CBC_HMAC_SHA_512-Deterministic`, and the keyId `dataKeyId`.
       *    - Expect this to return a BSON binary with subtype 6, referred to as `encrypted`.
       * 1. Close and re-create the `keyVaultClient` and `clientEncryption` objects.
       * 1. Using `internalClient`, set the following fail point:
       * ```js
       *        {
       *            configureFailPoint: "failCommand",
       *            mode: {
       *                times: 1
       *            },
       *            data: {
       *                failCommands: ["find"],
       *                blockConnection: true,
       *                blockTimeMS: 15
       *            }
       *        }
       * ```
       * 1. Call `clientEncryption.decrypt()` with the value `encrypted`.
       *   - Expect this to fail with a timeout error.
       * 1. Verify that a `find` command was executed against the `keyvault.datakeys` collection as part of the `decrypt` call.
       */
    });
  });

  context.skip('4. Background Connection Pooling', () => {
    /**
     * The tests in this section MUST only be run if the server version is 4.4 or higher and the URI has authentication
     * fields (i.e. a username and password). Each test in this section requires drivers to create a MongoClient and then wait
     * for some CMAP events to be published. Drivers MUST wait for up to 10 seconds and fail the test if the specified events
     * are not published within that time.
     */

    context('timeoutMS used for handshake commands', () => {
      /**
       * 1. Using `internalClient`, set the following fail point:
       * ```js
       *       {
       *           configureFailPoint: "failCommand",
       *           mode: {
       *               times: 1
       *           },
       *           data: {
       *               failCommands: ["saslContinue"],
       *               blockConnection: true,
       *               blockTimeMS: 15,
       *               appName: "timeoutBackgroundPoolTest"
       *           }
       *       }
       * ```
       * 1. Create a MongoClient (referred to as `client`) configured with the following:
       *   - `minPoolSize` of 1
       *   - `timeoutMS` of 10
       *   - `appName` of `timeoutBackgroundPoolTest`
       *   - CMAP monitor configured to listen for `ConnectionCreatedEvent` and `ConnectionClosedEvent` events.
       * 1. Wait for a `ConnectionCreatedEvent` and a `ConnectionClosedEvent` to be published.

       */
    });

    context('timeoutMS is refreshed for each handshake command', () => {
      /**
       * 1. Using `internalClient`, set the following fail point:
       * ```js
       *        {
       *            configureFailPoint: "failCommand",
       *            mode: "alwaysOn",
       *            data: {
       *                failCommands: ["hello", "isMaster", "saslContinue"],
       *                blockConnection: true,
       *                blockTimeMS: 15,
       *                appName: "refreshTimeoutBackgroundPoolTest"
       *            }
       *        }
       * ```
       * 1. Create a MongoClient (referred to as `client`) configured with the following:
       *   - `minPoolSize` of 1
       *   - `timeoutMS` of 20
       *   - `appName` of `refreshTimeoutBackgroundPoolTest`
       *   - CMAP monitor configured to listen for `ConnectionCreatedEvent` and `ConnectionReady` events.
       * 1. Wait for a `ConnectionCreatedEvent` and a `ConnectionReady` to be published.
       */
    });
  });

  context('5. Blocking Iteration Methods', () => {
    /**
     * Tests in this section MUST only be run against server versions 4.4 and higher and only apply to drivers that have a
     * blocking method for cursor iteration that executes `getMore` commands in a loop until a document is available or an
     * error occurs.
     */
    const failpoint: FailPoint = {
      configureFailPoint: 'failCommand',
      mode: 'alwaysOn',
      data: {
        failCommands: ['getMore'],
        blockConnection: true,
        blockTimeMS: 20
      }
    };
    let internalClient: MongoClient;
    let client: MongoClient;
    let commandStarted: CommandStartedEvent[];
    let commandSucceeded: CommandSucceededEvent[];

    beforeEach(async function () {
      internalClient = this.configuration.newClient();
      await internalClient.db('db').dropCollection('coll');
      // Creating capped collection to be able to create tailable find cursor
      const coll = await internalClient
        .db('db')
        .createCollection('coll', { capped: true, size: 1_000_000 });
      await coll.insertOne({ x: 1 });
      await internalClient.db().admin().command(failpoint);

      client = this.configuration.newClient(undefined, { timeoutMS: 20, monitorCommands: true });
      commandStarted = [];
      commandSucceeded = [];

      client.on('commandStarted', ev => commandStarted.push(ev));
      client.on('commandSucceeded', ev => commandSucceeded.push(ev));
    });

    afterEach(async function () {
      await internalClient
        .db()
        .admin()
        .command({ ...failpoint, mode: 'off' });
      await internalClient.close();
      await client.close();
    });

    context('Tailable cursors', () => {
      /**
       * 1. Using `internalClient`, drop the `db.coll` collection.
       * 1. Using `internalClient`, insert the document `{ x: 1 }` into `db.coll`.
       * 1. Using `internalClient`, set the following fail point:
       * ```js
       *        {
       *            configureFailPoint: "failCommand",
       *            mode: "alwaysOn",
       *            data: {
       *                failCommands: ["getMore"],
       *                blockConnection: true,
       *                blockTimeMS: 15
       *            }
       *        }
       * ```
       * 1. Create a new MongoClient (referred to as `client`) with `timeoutMS=20`.
       * 1. Using `client`, create a tailable cursor on `db.coll` with `cursorType=tailable`.
       *    - Expect this to succeed and return a cursor with a non-zero ID.
       * 1. Call either a blocking or non-blocking iteration method on the cursor.
       *    - Expect this to succeed and return the document `{ x: 1 }` without sending a `getMore` command.
       * 1. Call the blocking iteration method on the resulting cursor.
       *    - Expect this to fail with a timeout error.
       * 1. Verify that a `find` command and two `getMore` commands were executed against the `db.coll` collection during the test.
       */

      it.skip('send correct number of finds and getMores', async function () {
        const cursor = client
          .db('db')
          .collection('coll')
          .find({}, { tailable: true, awaitData: true })
          .project({ _id: 0 });
        const doc = await cursor.next();
        expect(doc).to.deep.equal({ x: 1 });
        // Check that there are no getMores sent
        expect(commandStarted.filter(e => e.command.getMore != null)).to.have.lengthOf(0);

        const maybeError = await cursor.next().then(
          () => null,
          e => e
        );

        expect(maybeError).to.be.instanceof(MongoOperationTimeoutError);
        // Expect 1 find
        expect(commandStarted.filter(e => e.command.find != null)).to.have.lengthOf(1);
        // Expect 2 getMore
        expect(commandStarted.filter(e => e.command.getMore != null)).to.have.lengthOf(2);
      }).skipReason = 'TODO(NODE-6305)';
    });

    context('Change Streams', () => {
      /**
       * 1. Using `internalClient`, drop the `db.coll` collection.
       * 1. Using `internalClient`, set the following fail point:
       * ```js
       *        {
       *            configureFailPoint: "failCommand",
       *            mode: "alwaysOn",
       *            data: {
       *                failCommands: ["getMore"],
       *                blockConnection: true,
       *                blockTimeMS: 15
       *            }
       *        }
       * ```
       * 1. Create a new MongoClient (referred to as `client`) with `timeoutMS=20`.
       * 1. Using `client`, use the `watch` helper to create a change stream against `db.coll`.
       *    - Expect this to succeed and return a change stream with a non-zero ID.
       * 1. Call the blocking iteration method on the resulting change stream.
       *    - Expect this to fail with a timeout error.
       * 1. Verify that an `aggregate` command and two `getMore` commands were executed against the `db.coll` collection during the test.
       */
      it.skip('sends correct number of aggregate and getMores', async function () {
        const changeStream = client.db('db').collection('coll').watch();
        const maybeError = await changeStream.next().then(
          () => null,
          e => e
        );

        expect(maybeError).to.be.instanceof(MongoOperationTimeoutError);
        const aggregates = commandStarted
          .filter(e => e.command.aggregate != null)
          .map(e => e.command);
        const getMores = commandStarted.filter(e => e.command.getMore != null).map(e => e.command);
        // Expect 1 aggregate
        expect(aggregates).to.have.lengthOf(1);
        // Expect 1 getMore
        expect(getMores).to.have.lengthOf(1);
      }).skipReason = 'TODO(NODE-6305)';
    });
  });

  context('6. GridFS - Upload', () => {
    const metadata: MongoDBMetadataUI = {
      requires: { mongodb: '>=4.4' }
    };
    let internalClient: MongoClient;
    let client: MongoClient;

    beforeEach(async function () {
      internalClient = this.configuration.newClient();
      await internalClient
        .db('db')
        .dropCollection('files')
        .catch(() => null);
      await internalClient
        .db('db')
        .dropCollection('chunks')
        .catch(() => null);

      client = this.configuration.newClient(undefined, { timeoutMS: 100 });
    });

    afterEach(async function () {
      if (internalClient) {
        await internalClient
          .db()
          .admin()
          .command({ configureFailPoint: 'failCommand', mode: 'off' });
        await internalClient.close();
      }
      if (client) {
        await client.close();
      }
    });
    /** Tests in this section MUST only be run against server versions 4.4 and higher. */

    it('uploads via openUploadStream can be timed out', metadata, async function () {
      /**
       * 1. Using `internalClient`, drop and re-create the `db.fs.files` and `db.fs.chunks` collections.
       * 1. Using `internalClient`, set the following fail point:
       * ```js
       *        {
       *            configureFailPoint: "failCommand",
       *            mode: { times: 1 },
       *            data: {
       *                failCommands: ["insert"],
       *                blockConnection: true,
       *                blockTimeMS: 15
       *            }
       *        }
       * ```
       * 1. Create a new MongoClient (referred to as `client`) with `timeoutMS=10`.
       * 1. Using `client`, create a GridFS bucket (referred to as `bucket`) that wraps the `db` database.
       * 1. Call `bucket.open_upload_stream()` with the filename `filename` to create an upload stream (referred to as `uploadStream`).
       *    - Expect this to succeed and return a non-null stream.
       * 1. Using `uploadStream`, upload a single `0x12` byte.
       * 1. Call `uploadStream.close()` to flush the stream and insert chunks.
       *    - Expect this to fail with a timeout error.
       */
      const failpoint: FailPoint = {
        configureFailPoint: 'failCommand',
        mode: { times: 1 },
        data: {
          failCommands: ['insert'],
          blockConnection: true,
          blockTimeMS: 150
        }
      };
      await internalClient.db().admin().command(failpoint);

      const bucket = new GridFSBucket(client.db('db'));
      const stream = bucket.openUploadStream('filename');
      const data = Buffer.from('13', 'hex');

      const fileStream = Readable.from(data);
      const maybeError = await pipeline(fileStream, stream).then(
        () => null,
        error => error
      );
      expect(maybeError).to.be.instanceof(MongoOperationTimeoutError);
    });

    it('Aborting an upload stream can be timed out', metadata, async function () {
      /**
       * This test only applies to drivers that provide an API to abort a GridFS upload stream.
       * 1. Using `internalClient`, drop and re-create the `db.fs.files` and `db.fs.chunks` collections.
       * 1. Using `internalClient`, set the following fail point:
       * ```js
       *        {
       *            configureFailPoint: "failCommand",
       *            mode: { times: 1 },
       *            data: {
       *                failCommands: ["delete"],
       *                blockConnection: true,
       *                blockTimeMS: 15
       *            }
       *        }
       * ```
       * 1. Create a new MongoClient (referred to as `client`) with `timeoutMS=10`.
       * 1. Using `client`, create a GridFS bucket (referred to as `bucket`) that wraps the `db` database with `chunkSizeBytes=2`.
       * 1. Call `bucket.open_upload_stream()` with the filename `filename` to create an upload stream (referred to as `uploadStream`).
       *   - Expect this to succeed and return a non-null stream.
       * 1. Using `uploadStream`, upload the bytes `[0x01, 0x02, 0x03, 0x04]`.
       * 1. Call `uploadStream.abort()`.
       *   - Expect this to fail with a timeout error.
       */
      const failpoint: FailPoint = {
        configureFailPoint: 'failCommand',
        mode: { times: 1 },
        data: {
          failCommands: ['delete'],
          blockConnection: true,
          blockTimeMS: 200
        }
      };

      await internalClient.db().admin().command(failpoint);
      const bucket = new GridFSBucket(client.db('db'), { chunkSizeBytes: 2 });
      const uploadStream = bucket.openUploadStream('filename', { timeoutMS: 300 });

      const data = Buffer.from('01020304', 'hex');

      const { promise: writePromise, resolve, reject } = promiseWithResolvers<void>();
      uploadStream.on('error', error => uploadStream.destroy(error));
      uploadStream.write(data, error => {
        if (error) reject(error);
        else resolve();
      });
      let maybeError = await writePromise.then(
        () => null,
        e => e
      );
      expect(maybeError).to.be.null;

      maybeError = await uploadStream.abort().then(
        () => null,
        error => error
      );
      expect(maybeError).to.be.instanceOf(MongoOperationTimeoutError);
      uploadStream.destroy();
    });
  });

  context('7. GridFS - Download', () => {
    let internalClient: MongoClient;
    let client: MongoClient;
    const metadata: MongoDBMetadataUI = {
      requires: { mongodb: '>=4.4' }
    };

    beforeEach(async function () {
      internalClient = this.configuration.newClient();
      await internalClient
        .db('db')
        .dropCollection('files')
        .catch(() => null);
      await internalClient
        .db('db')
        .dropCollection('chunks')
        .catch(() => null);

      const files = await internalClient.db('db').createCollection('files');

      await files.insertOne({
        _id: new ObjectId('000000000000000000000005'),
        length: 10,
        chunkSize: 4,
        uploadDate: new Date('1970-01-01T00:00:00.000Z'),
        md5: '57d83cd477bfb1ccd975ab33d827a92b',
        filename: 'length-10',
        contentType: 'application/octet-stream',
        aliases: [],
        metadata: {}
      });

      client = this.configuration.newClient(undefined, { timeoutMS: 100 });
    });

    afterEach(async function () {
      if (internalClient) {
        await internalClient
          .db()
          .admin()
          .command({ configureFailPoint: 'failCommand', mode: 'off' });
        await internalClient.close();
      }

      if (client) {
        await client.close();
      }
    });

    /**
     * This test MUST only be run against server versions 4.4 and higher.
     * 1. Using `internalClient`, drop and re-create the `db.fs.files` and `db.fs.chunks` collections.
     * 1. Using `internalClient`, insert the following document into the `db.fs.files` collection:
     * ```js
     *        {
     *           "_id": {
     *             "$oid": "000000000000000000000005"
     *           },
     *           "length": 10,
     *           "chunkSize": 4,
     *           "uploadDate": {
     *             "$date": "1970-01-01T00:00:00.000Z"
     *           },
     *           "md5": "57d83cd477bfb1ccd975ab33d827a92b",
     *           "filename": "length-10",
     *           "contentType": "application/octet-stream",
     *           "aliases": [],
     *           "metadata": {}
     *        }
     * ```
     * 1. Create a new MongoClient (referred to as `client`) with `timeoutMS=10`.
     * 1. Using `client`, create a GridFS bucket (referred to as `bucket`) that wraps the `db` database.
     * 1. Call `bucket.open_download_stream` with the id `{ "$oid": "000000000000000000000005" }` to create a download stream (referred to as `downloadStream`).
     *   - Expect this to succeed and return a non-null stream.
     * 1. Using `internalClient`, set the following fail point:
     * ```js
     *        {
     *            configureFailPoint: "failCommand",
     *            mode: { times: 1 },
     *            data: {
     *                failCommands: ["find"],
     *                blockConnection: true,
     *                blockTimeMS: 15
     *            }
     *        }
     * ```
     * 1. Read from the `downloadStream`.
     *   - Expect this to fail with a timeout error.
     * 1. Verify that two `find` commands were executed during the read: one against `db.fs.files` and another against `db.fs.chunks`.
     */
    it('download streams can be timed out', metadata, async function () {
      const bucket = new GridFSBucket(client.db('db'));
      const downloadStream = bucket.openDownloadStream(new ObjectId('000000000000000000000005'));

      const failpoint: FailPoint = {
        configureFailPoint: 'failCommand',
        mode: { times: 1 },
        data: {
          failCommands: ['find'],
          blockConnection: true,
          blockTimeMS: 150
        }
      };
      await internalClient.db().admin().command(failpoint);

      const maybeError = await downloadStream.toArray().then(
        () => null,
        e => e
      );
      expect(maybeError).to.be.instanceOf(MongoOperationTimeoutError);
    });
  });

  context('8. Server Selection', () => {
    context('using sinon timer', function () {
      let clock: sinon.SinonFakeTimers;

      beforeEach(function () {
        clock = sinon.useFakeTimers();
      });

      afterEach(function () {
        clock.restore();
      });

      it.skip('serverSelectionTimeoutMS honored if timeoutMS is not set', async function () {
        /**
         * 1. Create a MongoClient (referred to as `client`) with URI `mongodb://invalid/?serverSelectionTimeoutMS=10`.
         * 1. Using `client`, execute the command `{ ping: 1 }` against the `admin` database.
         *   - Expect this to fail with a server selection timeout error after no more than 15ms.
         */

        /** NOTE: This is the original implementation of this test, but it was flaky, so was
         * replaced by the current implementation using sinon fake timers
         * ```ts
         *  client = new MongoClient('mongodb://invalid/?serverSelectionTimeoutMS=10');
         *  const admin = client.db('test').admin();
         *  const start = performance.now();
         *  const maybeError = await admin.ping().then(
         *    () => null,
         *    e => e
         *  );
         *  const end = performance.now();
         *
         *  expect(maybeError).to.be.instanceof(MongoServerSelectionError);
         *  expect(end - start).to.be.lte(15)
         * ```
         */
        client = new MongoClient('mongodb://invalid/?serverSelectionTimeoutMS=10');
        const admin = client.db('test').admin();
        const maybeError = admin.ping().then(
          () => null,
          e => e
        );

        await clock.tickAsync(11);
        expect(await maybeError).to.be.instanceof(MongoServerSelectionError);
      }).skipReason =
        'TODO(NODE-6223): Auto connect performs extra server selection. Explicit connect throws on invalid host name';
    });

    it.skip("timeoutMS honored for server selection if it's lower than serverSelectionTimeoutMS", async function () {
      /**
       * 1. Create a MongoClient (referred to as `client`) with URI `mongodb://invalid/?timeoutMS=10&serverSelectionTimeoutMS=20`.
       * 1. Using `client`, run the command `{ ping: 1 }` against the `admin` database.
       *   - Expect this to fail with a server selection timeout error after no more than 15ms.
       */
      client = new MongoClient('mongodb://invalid/?timeoutMS=10&serverSelectionTimeoutMS=20');
      const start = now();

      const maybeError = await client
        .db('test')
        .admin()
        .ping()
        .then(
          () => null,
          e => e
        );
      const end = now();

      expect(maybeError).to.be.instanceof(MongoOperationTimeoutError);
      expect(end - start).to.be.lte(15);
    }).skipReason =
      'TODO(NODE-6223): Auto connect performs extra server selection. Explicit connect throws on invalid host name';

    it.skip("timeoutMS honored for server selection if it's lower than serverSelectionTimeoutMS", async function () {
      /**
       * 1. Create a MongoClient (referred to as `client`) with URI `mongodb://invalid/?timeoutMS=10&serverSelectionTimeoutMS=20`.
       * 1. Using `client`, run the command `{ ping: 1 }` against the `admin` database.
       *   - Expect this to fail with a server selection timeout error after no more than 15ms.
       */
      client = new MongoClient('mongodb://invalid/?timeoutMS=10&serverSelectionTimeoutMS=20');
      const start = now();

      const maybeError = await client
        .db('test')
        .admin()
        .ping()
        .then(
          () => null,
          e => e
        );
      const end = now();

      expect(maybeError).to.be.instanceof(MongoOperationTimeoutError);
      expect(end - start).to.be.lte(15);
    }).skipReason =
      'TODO(NODE-6223): Auto connect performs extra server selection. Explicit connect throws on invalid host name';

    it.skip("serverSelectionTimeoutMS honored for server selection if it's lower than timeoutMS", async function () {
      /**
       * 1. Create a MongoClient (referred to as `client`) with URI `mongodb://invalid/?timeoutMS=20&serverSelectionTimeoutMS=10`.
       * 1. Using `client`, run the command `{ ping: 1 }` against the `admin` database.
       *   - Expect this to fail with a server selection timeout error after no more than 15ms.
       */
      client = new MongoClient('mongodb://invalid/?timeoutMS=20&serverSelectionTimeoutMS=10');
      const start = now();
      const maybeError = await client
        .db('test')
        .admin()
        .ping()
        .then(
          () => null,
          e => e
        );
      const end = now();

      expect(maybeError).to.be.instanceof(MongoOperationTimeoutError);
      expect(end - start).to.be.lte(15);
    }).skipReason =
      'TODO(NODE-6223): Auto connect performs extra server selection. Explicit connect throws on invalid host name';

    it.skip('serverSelectionTimeoutMS honored for server selection if timeoutMS=0', async function () {
      /**
       * 1. Create a MongoClient (referred to as `client`) with URI `mongodb://invalid/?timeoutMS=0&serverSelectionTimeoutMS=10`.
       * 1. Using `client`, run the command `{ ping: 1 }` against the `admin` database.
       *   - Expect this to fail with a server selection timeout error after no more than 15ms.
       */
      client = new MongoClient('mongodb://invalid/?timeoutMS=0&serverSelectionTimeoutMS=10');
      const start = now();
      const maybeError = await client
        .db('test')
        .admin()
        .ping()
        .then(
          () => null,
          e => e
        );
      const end = now();

      expect(maybeError).to.be.instanceof(MongoOperationTimeoutError);
      expect(end - start).to.be.lte(15);
    }).skipReason =
      'TODO(NODE-6223): Auto connect performs extra server selection. Explicit connect throws on invalid host name';

    it.skip("timeoutMS honored for connection handshake commands if it's lower than serverSelectionTimeoutMS", async function () {
      /**
       * This test MUST only be run if the server version is 4.4 or higher and the URI has authentication fields (i.e. a
       * username and password).
       * 1. Using `internalClient`, set the following fail point:
       * ```js
       *        {
       *            configureFailPoint: failCommand,
       *            mode: { times: 1 },
       *            data: {
       *                failCommands: ["saslContinue"],
       *                blockConnection: true,
       *                blockTimeMS: 15
       *            }
       *        }
       * ```
       * 1. Create a new MongoClient (referred to as `client`) with `timeoutMS=10` and `serverSelectionTimeoutMS=20`.
       * 1. Using `client`, insert the document `{ x: 1 }` into collection `db.coll`.
       *   - Expect this to fail with a timeout error after no more than 15ms.
       */
      await internalClient
        .db('db')
        .admin()
        .command({
          configureFailPoint: 'failCommand',
          mode: { times: 1 },
          data: {
            failCommands: ['saslContinue'],
            blockConnection: true,
            blockTimeMS: 15
          }
        });

      client = this.configuration.newClient({
        serverSelectionTimeoutMS: 20,
        timeoutMS: 10
      });
      const start = now();
      const maybeError = await client
        .db('db')
        .collection('coll')
        .insertOne({ x: 1 })
        .then(
          () => null,
          e => e
        );
      const end = now();
      expect(maybeError).to.be.instanceof(MongoOperationTimeoutError);
      expect(end - start).to.be.lte(15);
    }).skipReason =
      'TODO(DRIVERS-2347): Requires this ticket to be implemented before we can assert on connection CSOT behaviour';

    it.skip("serverSelectionTimeoutMS honored for connection handshake commands if it's lower than timeoutMS", async function () {
      /**
       * This test MUST only be run if the server version is 4.4 or higher and the URI has authentication fields (i.e. a
       * username and password).
       * 1. Using `internalClient`, set the following fail point:
       * ```js
       *        {
       *            configureFailPoint: failCommand,
       *            mode: { times: 1 },
       *            data: {
       *                failCommands: ["saslContinue"],
       *                blockConnection: true,
       *                blockTimeMS: 15
       *            }
       *        }
       * ```
       * 1. Create a new MongoClient (referred to as `client`) with `timeoutMS=20` and `serverSelectionTimeoutMS=10`.
       * 1. Using `client`, insert the document `{ x: 1 }` into collection `db.coll`.
       *   - Expect this to fail with a timeout error after no more than 15ms.
       */
      await internalClient
        .db('db')
        .admin()
        .command({
          configureFailPoint: 'failCommand',
          mode: { times: 1 },
          data: {
            failCommands: ['saslContinue'],
            blockConnection: true,
            blockTimeMS: 15
          }
        });

      client = this.configuration.newClient({
        serverSelectionTimeoutMS: 10,
        timeoutMS: 20
      });
      const start = now();
      const maybeError = await client
        .db('db')
        .collection('coll')
        .insertOne({ x: 1 })
        .then(
          () => null,
          e => e
        );
      const end = now();
      expect(maybeError).to.be.instanceof(MongoOperationTimeoutError);
      expect(end - start).to.be.lte(15);
    }).skipReason =
      'TODO(DRIVERS-2347): Requires this ticket to be implemented before we can assert on connection CSOT behaviour';
  });

  describe('9. endSession', () => {
    const metadata: MongoDBMetadataUI = {
      requires: { mongodb: '>=4.4', topology: ['replicaset', 'sharded'] }
    };
    /**
     * This test MUST only be run against replica sets and sharded clusters with server version 4.4 or higher. It MUST be
     * run three times: once with the timeout specified via the MongoClient `timeoutMS` option, once with the timeout
     * specified via the ClientSession `defaultTimeoutMS` option, and once more with the timeout specified via the
     * `timeoutMS` option for the `endSession` operation. In all cases, the timeout MUST be set to 10 milliseconds.
     *
     * 1. Using `internalClient`, drop the `db.coll` collection.
     * 1. Using `internalClient`, set the following fail point:
     * ```js
     * {
     *     configureFailPoint: failCommand,
     *     mode: { times: 1 },
     *     data: {
     *         failCommands: ["abortTransaction"],
     *         blockConnection: true,
     *         blockTimeMS: 15
     *     }
     * }
     * ```
     * 1. Create a new MongoClient (referred to as `client`) and an explicit ClientSession derived from that MongoClient (referred to as `session`).
     * 1. Execute the following code:
     * ```ts
     *   coll = client.database("db").collection("coll")
     *   session.start_transaction()
     *   coll.insert_one({x: 1}, session=session)
     * ```
     * 1. Using `session`, execute `session.end_session`
     *    - Expect this to fail with a timeout error after no more than 15ms.
     */
    const failpoint: FailPoint = {
      configureFailPoint: 'failCommand',
      mode: { times: 1 },
      data: {
        failCommands: ['abortTransaction'],
        blockConnection: true,
        blockTimeMS: 200
      }
    };

    beforeEach(async function () {
      const internalClient = this.configuration.newClient();
      // End in-progress transactions otherwise "drop" will hang
      await internalClient.db('admin').command({ killAllSessions: [] });
      await internalClient
        .db('endSession_db')
        .collection('endSession_coll')
        .drop()
        .catch(() => null);
      await internalClient.db('endSession_db').createCollection('endSession_coll');
      await internalClient.db('admin').command(failpoint);
      await internalClient.close();
    });

    let client: MongoClient;

    afterEach(async function () {
      const internalClient = this.configuration.newClient();
      await internalClient.db('admin').command({ ...failpoint, mode: 'off' });
      await internalClient.close();
      await client?.close();
    });

    describe('when timeoutMS is provided to the client', () => {
      it('throws a timeout error from endSession', metadata, async function () {
        client = this.configuration.newClient({ timeoutMS: 150, monitorCommands: true });
        const coll = client.db('endSession_db').collection('endSession_coll');
        const session = client.startSession();
        session.startTransaction();
        await coll.insertOne({ x: 1 }, { session });
        const start = performance.now();
        const error = await session.endSession().catch(error => error);
        const end = performance.now();
        expect(end - start).to.be.within(100, 170);
        expect(error).to.be.instanceOf(MongoOperationTimeoutError);
      });
    });

    describe('when defaultTimeoutMS is provided to startSession', () => {
      it('throws a timeout error from endSession', metadata, async function () {
        client = this.configuration.newClient();
        const coll = client.db('endSession_db').collection('endSession_coll');
        const session = client.startSession({ defaultTimeoutMS: 150 });
        session.startTransaction();
        await coll.insertOne({ x: 1 }, { session });
        const start = performance.now();
        const error = await session.endSession().catch(error => error);
        const end = performance.now();
        expect(end - start).to.be.within(100, 170);
        expect(error).to.be.instanceOf(MongoOperationTimeoutError);
      });
    });

    describe('when timeoutMS is provided to endSession', () => {
      it('throws a timeout error from endSession', metadata, async function () {
        client = this.configuration.newClient();
        const coll = client.db('endSession_db').collection('endSession_coll');
        const session = client.startSession();
        session.startTransaction();
        await coll.insertOne({ x: 1 }, { session });
        const start = performance.now();
        const error = await session.endSession({ timeoutMS: 150 }).catch(error => error);
        const end = performance.now();
        expect(end - start).to.be.within(100, 170);
        expect(error).to.be.instanceOf(MongoOperationTimeoutError);
      });
    });
  });

  describe('10. Convenient Transactions', () => {
    /** Tests in this section MUST only run against replica sets and sharded clusters with server versions 4.4 or higher. */
    const metadata: MongoDBMetadataUI = {
      requires: { topology: ['replicaset', 'sharded'], mongodb: '>=4.4' }
    };

    describe('when an operation fails inside withTransaction callback', () => {
      /**
       * 1. Using `internalClient`, drop the `db.coll` collection.
       * 1. Using `internalClient`, set the following fail point:
       * ```js
       * {
       *     configureFailPoint: failCommand,
       *     mode: { times: 2 },
       *     data: {
       *         failCommands: ["insert", "abortTransaction"],
       *         blockConnection: true,
       *         blockTimeMS: 200
       *     }
       * }
       * ```
       * 1. Create a new MongoClient (referred to as `client`) configured with `timeoutMS=10` and an explicit ClientSession derived from that MongoClient (referred to as `session`).
       * 1. Using `session`, execute a `withTransaction` operation with the following callback:
       * ```js
       * function callback() {
       *   coll = client.database("db").collection("coll")
       *   coll.insert_one({ _id: 1 }, session=session)
       * }
       * ```
       * 1. Expect the previous `withTransaction` call to fail with a timeout error.
       * 1. Verify that the following events were published during the `withTransaction` call:
       *   1. `command_started` and `command_failed` events for an `insert` command.
       *   1. `command_started` and `command_failed` events for an `abortTransaction` command.
       */

      const failpoint: FailPoint = {
        configureFailPoint: 'failCommand',
        mode: { times: 2 },
        data: {
          failCommands: ['insert', 'abortTransaction'],
          blockConnection: true,
          blockTimeMS: 200
        }
      };

      beforeEach(async function () {
        if (!semver.satisfies(this.configuration.version, '>=4.4')) {
          this.skipReason = 'Requires server version 4.4+';
          this.skip();
        }
        const internalClient = this.configuration.newClient();
        await internalClient
          .db('db')
          .collection('coll')
          .drop()
          .catch(() => null);
        await internalClient.db('admin').command(failpoint);
        await internalClient.close();
      });

      let client: MongoClient;

      afterEach(async function () {
        if (semver.satisfies(this.configuration.version, '>=4.4')) {
          const internalClient = this.configuration.newClient();
          await internalClient
            .db('admin')
            .command({ configureFailPoint: 'failCommand', mode: 'off' });
          await internalClient.close();
        }
        await client?.close();
      });

      it('timeoutMS is refreshed for abortTransaction', metadata, async function () {
        if (
          this.configuration.topologyType === 'ReplicaSetWithPrimary' &&
          semver.satisfies(this.configuration.version, '<=4.4')
        ) {
          this.skipReason = '4.4 replicaset fail point does not blockConnection for requested time';
          this.skip();
        }

        const commandsFailed = [];
        const commandsStarted = [];

        client = this.configuration
          .newClient({ timeoutMS: 150, monitorCommands: true })
          .on('commandStarted', e => commandsStarted.push(e.commandName))
          .on('commandFailed', e => commandsFailed.push(e.commandName));

        const coll = client.db('db').collection('coll');

        const session = client.startSession();

        const withTransactionError = await session
          .withTransaction(async session => {
            await coll.insertOne({ x: 1 }, { session });
          })
          .catch(error => error);

        try {
          expect(withTransactionError).to.be.instanceOf(MongoOperationTimeoutError);
          expect(commandsStarted, 'commands started').to.deep.equal(['insert', 'abortTransaction']);
          expect(commandsFailed, 'commands failed').to.deep.equal(['insert', 'abortTransaction']);
        } finally {
          await session.endSession();
        }
      });
    });
  });

  describe.skip(
    '11. Multi-batch bulkWrites',
    { requires: { mongodb: '>=8.0', serverless: 'forbid' } },
    function () {
      /**
       * ### 11. Multi-batch bulkWrites
       *
       * This test MUST only run against server versions 8.0+. This test must be skipped on Atlas Serverless.
       *
       * 1. Using `internalClient`, drop the `db.coll` collection.
       *
       * 2. Using `internalClient`, set the following fail point:
       *
       * @example
       * ```javascript
       *    {
       *        configureFailPoint: "failCommand",
       *        mode: {
       *            times: 2
       *        },
       *        data: {
       *            failCommands: ["bulkWrite"],
       *            blockConnection: true,
       *            blockTimeMS: 1010
       *        }
       *    }
       * ```
       *
       * 3. Using `internalClient`, perform a `hello` command and record the `maxBsonObjectSize` and `maxMessageSizeBytes` values
       *    in the response.
       *
       * 4. Create a new MongoClient (referred to as `client`) with `timeoutMS=2000`.
       *
       * 5. Create a list of write models (referred to as `models`) with the following write model repeated
       *    (`maxMessageSizeBytes / maxBsonObjectSize + 1`) times:
       *
       * @example
       * ```json
       *    InsertOne {
       *       "namespace": "db.coll",
       *       "document": { "a": "b".repeat(maxBsonObjectSize - 500) }
       *    }
       * ```
       *
       * 6. Call `bulkWrite` on `client` with `models`.
       *
       *    - Expect this to fail with a timeout error.
       *
       * 7. Verify that two `bulkWrite` commands were executed as part of the `MongoClient.bulkWrite` call.
       */
      const failpoint: FailPoint = {
        configureFailPoint: 'failCommand',
        mode: {
          times: 2
        },
        data: {
          failCommands: ['bulkWrite'],
          blockConnection: true,
          blockTimeMS: 1010
        }
      };

      let maxBsonObjectSize: number;
      let maxMessageSizeBytes: number;

      beforeEach(async function () {
        await internalClient
          .db('db')
          .collection('coll')
          .drop()
          .catch(() => null);
        await internalClient.db('admin').command(failpoint);

        const hello = await internalClient.db('admin').command({ hello: 1 });
        maxBsonObjectSize = hello.maxBsonObjectSize;
        maxMessageSizeBytes = hello.maxMessageSizeBytes;

        client = this.configuration.newClient({ timeoutMS: 2000, monitorCommands: true });
      });

      it.skip('performs two bulkWrites which fail to complete before 2000 ms', async function () {
        const writes = [];
        client.on('commandStarted', ev => writes.push(ev));

        const length = maxMessageSizeBytes / maxBsonObjectSize + 1;
        const models = Array.from({ length }, () => ({
          namespace: 'db.coll',
          name: 'insertOne' as const,
          document: { a: 'b'.repeat(maxBsonObjectSize - 500) }
        }));

        const error = await client.bulkWrite(models).catch(error => error);

        expect(error, error.stack).to.be.instanceOf(MongoOperationTimeoutError);
        expect(writes.map(ev => ev.commandName)).to.deep.equal(['bulkWrite', 'bulkWrite']);
      }).skipReason = 'TODO(NODE-6403): client.bulkWrite is implemented in a follow up';
    }
  );
});<|MERGE_RESOLUTION|>--- conflicted
+++ resolved
@@ -17,12 +17,9 @@
   MongoOperationTimeoutError,
   MongoServerSelectionError,
   now,
-<<<<<<< HEAD
   squashError
-=======
   ObjectId,
   promiseWithResolvers
->>>>>>> 1a068687
 } from '../../mongodb';
 import { type FailPoint } from '../../tools/utils';
 
