/* Specification prose tests */

import { type ChildProcess, spawn } from 'node:child_process';

import { expect } from 'chai';
import * as semver from 'semver';
import * as sinon from 'sinon';
import { Readable } from 'stream';
import { pipeline } from 'stream/promises';

import { type CommandStartedEvent } from '../../../mongodb';
import {
  type CommandSucceededEvent,
  GridFSBucket,
  MongoBulkWriteError,
  MongoClient,
  MongoOperationTimeoutError,
  MongoServerSelectionError,
  now,
  ObjectId,
  promiseWithResolvers,
  squashError
} from '../../mongodb';
<<<<<<< HEAD
import { type FailPoint } from '../../tools/utils';
=======
import { type FailPoint, makeMultiBatchWrite } from '../../tools/utils';
import { filterForCommands } from '../shared';
>>>>>>> 7df1a703

// TODO(NODE-5824): Implement CSOT prose tests
describe('CSOT spec prose tests', function () {
  let internalClient: MongoClient;
  let client: MongoClient;

  beforeEach(async function () {
    internalClient = this.configuration.newClient();
  });

  afterEach(async function () {
    await internalClient?.close();
    await client?.close();
  });

  describe('1. Multi-batch writes', { requires: { topology: 'single', mongodb: '>=4.4' } }, () => {
    /**
     * This test MUST only run against standalones on server versions 4.4 and higher.
     * The `insertMany` call takes an exceedingly long time on replicasets and sharded
     * clusters. Drivers MAY adjust the timeouts used in this test to allow for differing
     * bulk encoding performance.
     *
     * 1. Using `internalClient`, drop the `db.coll` collection.
     * 1. Using `internalClient`, set the following fail point:
     * ```js
     *       {
     *           configureFailPoint: "failCommand",
     *           mode: {
     *               times: 2
     *           },
     *           data: {
     *               failCommands: ["insert"],
     *               blockConnection: true,
     *               blockTimeMS: 1010
     *           }
     *       }
     * ```
     * 1. Create a new MongoClient (referred to as `client`) with `timeoutMS=2000`.
     * 1. Using `client`, insert 50 1-megabyte documents in a single `insertMany` call.
     *   - Expect this to fail with a timeout error.
     * 1. Verify that two `insert` commands were executed against `db.coll` as part of the `insertMany` call.
     */

    const failpoint: FailPoint = {
      configureFailPoint: 'failCommand',
      mode: {
        times: 2
      },
      data: {
        failCommands: ['insert'],
        blockConnection: true,
        blockTimeMS: 1010
      }
    };

    beforeEach(async function () {
      await internalClient
        .db('db')
        .collection('bulkWriteTest')
        .drop()
        .catch(() => null);
      await internalClient.db('admin').command(failpoint);

      client = this.configuration.newClient({ timeoutMS: 2000, monitorCommands: true });
    });

    it('performs two inserts which fail to complete before 2000 ms', async () => {
      const inserts = [];
      client.on('commandStarted', ev => inserts.push(ev));

      const a = new Uint8Array(1000000 - 22);
      const oneMBDocs = Array.from({ length: 50 }, (_, _id) => ({ _id, a }));
      const error = await client
        .db('db')
        .collection<{ _id: number; a: Uint8Array }>('bulkWriteTest')
        .insertMany(oneMBDocs)
        .catch(error => error);

      expect(error).to.be.instanceOf(MongoBulkWriteError);
      expect(error.errorResponse).to.be.instanceOf(MongoOperationTimeoutError);
      expect(inserts.map(ev => ev.commandName)).to.deep.equal(['insert', 'insert']);
    });
  });

  context(
    '2. maxTimeMS is not set for commands sent to mongocryptd',
    { requires: { mongodb: '>=4.2' } },
    () => {
      /**
       * This test MUST only be run against enterprise server versions 4.2 and higher.
       *
       * 1. Launch a mongocryptd process on 23000.
       * 1. Create a MongoClient (referred to as `client`) using the URI `mongodb://localhost:23000/?timeoutMS=1000`.
       * 1. Using `client`, execute the `{ ping: 1 }` command against the `admin` database.
       * 1. Verify via command monitoring that the `ping` command sent did not contain a `maxTimeMS` field.
       */

      let client: MongoClient;
      const mongocryptdTestPort = '23000';
      let childProcess: ChildProcess;

      beforeEach(async function () {
        childProcess = spawn('mongocryptd', ['--port', mongocryptdTestPort, '--ipv6'], {
          stdio: 'ignore',
          detached: true
        });

        childProcess.on('error', error => console.warn(this.currentTest?.fullTitle(), error));
        client = new MongoClient(`mongodb://localhost:${mongocryptdTestPort}/?timeoutMS=1000`, {
          monitorCommands: true
        });
      });

      afterEach(async function () {
        await client.close();
        childProcess.kill('SIGKILL');
        sinon.restore();
      });

      it('maxTimeMS is not set', async function () {
        const commandStarted = [];
        client.on('commandStarted', ev => commandStarted.push(ev));
        await client
          .db('admin')
          .command({ ping: 1 })
          .catch(e => squashError(e));
        expect(commandStarted).to.have.lengthOf(1);
        expect(commandStarted[0].command).to.not.have.property('maxTimeMS');
      });
    }
  );

  // TODO(NODE-6391): Add timeoutMS support to Explicit Encryption
  context.skip('3. ClientEncryption', () => {
    /**
     * Each test under this category MUST only be run against server versions 4.4 and higher. In these tests,
     * `LOCAL_MASTERKEY` refers to the following base64:
     * ```txt
     * Mng0NCt4ZHVUYUJCa1kxNkVyNUR1QURhZ2h2UzR2d2RrZzh0cFBwM3R6NmdWMDFBMUN3YkQ5aXRRMkhGRGdQV09wOGVNYUMxT2k3NjZKelhaQmRCZGJkTXVyZG9uSjFk
     * ```
     * For each test, perform the following setup:
     *
     * 1. Using `internalClient`, drop and create the `keyvault.datakeys` collection.
     * 1. Create a MongoClient (referred to as `keyVaultClient`) with `timeoutMS=10`.
     * 1. Create a `ClientEncryption` object that wraps `keyVaultClient` (referred to as `clientEncryption`). Configure this object with `keyVaultNamespace` set to `keyvault.datakeys` and the following KMS providers map:
     * ```js
     * { local: { key: <base64 decoding of LOCAL_MASTERKEY> } }
     * ```
     */
    context('createDataKey', () => {
      /**
       * 1. Using `internalClient`, set the following fail point:
       * ```js
       *       {
       *           configureFailPoint: "failCommand",
       *           mode: {
       *               times: 1
       *           },
       *           data: {
       *               failCommands: ["insert"],
       *               blockConnection: true,
       *               blockTimeMS: 15
       *           }
       *       }
       * ```
       * 1. Call `clientEncryption.createDataKey()` with the `local` KMS provider.
       *   - Expect this to fail with a timeout error.
       * 1. Verify that an `insert` command was executed against to `keyvault.datakeys` as part of the `createDataKey` call.
       */
    });

    context('encrypt', () => {
      /**
       * 1. Call `client_encryption.createDataKey()` with the `local` KMS provider.
       *    - Expect a BSON binary with subtype 4 to be returned, referred to as `datakeyId`.
       * 1. Using `internalClient`, set the following fail point:
       * ```js
       *        {
       *            configureFailPoint: "failCommand",
       *            mode: {
       *                times: 1
       *            },
       *            data: {
       *                failCommands: ["find"],
       *                blockConnection: true,
       *                blockTimeMS: 15
       *            }
       *        }
       * ```
       * 1. Call `clientEncryption.encrypt()` with the value `hello`, the algorithm `AEAD_AES_256_CBC_HMAC_SHA_512-Deterministic`, and the keyId `datakeyId`.
       *   - Expect this to fail with a timeout error.
       * 1. Verify that a `find` command was executed against the `keyvault.datakeys` collection as part of the `encrypt` call.
       */
    });

    context('decrypt', () => {
      /**
       * 1. Call `clientEncryption.createDataKey()` with the `local` KMS provider.
       *    - Expect this to return a BSON binary with subtype 4, referred to as `dataKeyId`.
       * 1. Call `clientEncryption.encrypt()` with the value `hello`, the algorithm `AEAD_AES_256_CBC_HMAC_SHA_512-Deterministic`, and the keyId `dataKeyId`.
       *    - Expect this to return a BSON binary with subtype 6, referred to as `encrypted`.
       * 1. Close and re-create the `keyVaultClient` and `clientEncryption` objects.
       * 1. Using `internalClient`, set the following fail point:
       * ```js
       *        {
       *            configureFailPoint: "failCommand",
       *            mode: {
       *                times: 1
       *            },
       *            data: {
       *                failCommands: ["find"],
       *                blockConnection: true,
       *                blockTimeMS: 15
       *            }
       *        }
       * ```
       * 1. Call `clientEncryption.decrypt()` with the value `encrypted`.
       *   - Expect this to fail with a timeout error.
       * 1. Verify that a `find` command was executed against the `keyvault.datakeys` collection as part of the `decrypt` call.
       */
    });
  });

  context.skip('4. Background Connection Pooling', () => {
    /**
     * The tests in this section MUST only be run if the server version is 4.4 or higher and the URI has authentication
     * fields (i.e. a username and password). Each test in this section requires drivers to create a MongoClient and then wait
     * for some CMAP events to be published. Drivers MUST wait for up to 10 seconds and fail the test if the specified events
     * are not published within that time.
     */

    context('timeoutMS used for handshake commands', () => {
      /**
       * 1. Using `internalClient`, set the following fail point:
       * ```js
       *       {
       *           configureFailPoint: "failCommand",
       *           mode: {
       *               times: 1
       *           },
       *           data: {
       *               failCommands: ["saslContinue"],
       *               blockConnection: true,
       *               blockTimeMS: 15,
       *               appName: "timeoutBackgroundPoolTest"
       *           }
       *       }
       * ```
       * 1. Create a MongoClient (referred to as `client`) configured with the following:
       *   - `minPoolSize` of 1
       *   - `timeoutMS` of 10
       *   - `appName` of `timeoutBackgroundPoolTest`
       *   - CMAP monitor configured to listen for `ConnectionCreatedEvent` and `ConnectionClosedEvent` events.
       * 1. Wait for a `ConnectionCreatedEvent` and a `ConnectionClosedEvent` to be published.

       */
    });

    context('timeoutMS is refreshed for each handshake command', () => {
      /**
       * 1. Using `internalClient`, set the following fail point:
       * ```js
       *        {
       *            configureFailPoint: "failCommand",
       *            mode: "alwaysOn",
       *            data: {
       *                failCommands: ["hello", "isMaster", "saslContinue"],
       *                blockConnection: true,
       *                blockTimeMS: 15,
       *                appName: "refreshTimeoutBackgroundPoolTest"
       *            }
       *        }
       * ```
       * 1. Create a MongoClient (referred to as `client`) configured with the following:
       *   - `minPoolSize` of 1
       *   - `timeoutMS` of 20
       *   - `appName` of `refreshTimeoutBackgroundPoolTest`
       *   - CMAP monitor configured to listen for `ConnectionCreatedEvent` and `ConnectionReady` events.
       * 1. Wait for a `ConnectionCreatedEvent` and a `ConnectionReady` to be published.
       */
    });
  });

  context('5. Blocking Iteration Methods', () => {
    const metadata = { requires: { mongodb: '>=4.4' } };
    /**
     * Tests in this section MUST only be run against server versions 4.4 and higher and only apply to drivers that have a
     * blocking method for cursor iteration that executes `getMore` commands in a loop until a document is available or an
     * error occurs.
     */
    const failpoint: FailPoint = {
      configureFailPoint: 'failCommand',
      mode: 'alwaysOn',
      data: {
        failCommands: ['getMore'],
        blockConnection: true,
        blockTimeMS: 90
      }
    };
    let internalClient: MongoClient;
    let client: MongoClient;
    let commandStarted: CommandStartedEvent[];
    let commandSucceeded: CommandSucceededEvent[];

    beforeEach(async function () {
      internalClient = this.configuration.newClient();
      await internalClient
        .db('db')
        .collection('coll')
        .drop()
        .catch(() => null);
      // Creating capped collection to be able to create tailable find cursor
      const coll = await internalClient
        .db('db')
        .createCollection('coll', { capped: true, size: 1_000_000 });
      await coll.insertOne({ x: 1 });
      await internalClient.db().admin().command(failpoint);

      client = this.configuration.newClient(undefined, {
        monitorCommands: true,
        timeoutMS: 100,
        minPoolSize: 20
      });
      await client.connect();

      commandStarted = [];
      commandSucceeded = [];

      client.on('commandStarted', ev => commandStarted.push(ev));
      client.on('commandSucceeded', ev => commandSucceeded.push(ev));
    });

    afterEach(async function () {
      await internalClient
        .db()
        .admin()
        .command({ ...failpoint, mode: 'off' });
      await internalClient.close();
      await client.close();
    });

    context('Tailable cursors', () => {
      /**
       * 1. Using `internalClient`, drop the `db.coll` collection.
       * 1. Using `internalClient`, insert the document `{ x: 1 }` into `db.coll`.
       * 1. Using `internalClient`, set the following fail point:
       * ```js
       *        {
       *            configureFailPoint: "failCommand",
       *            mode: "alwaysOn",
       *            data: {
       *                failCommands: ["getMore"],
       *                blockConnection: true,
       *                blockTimeMS: 15
       *            }
       *        }
       * ```
       * 1. Create a new MongoClient (referred to as `client`) with `timeoutMS=20`.
       * 1. Using `client`, create a tailable cursor on `db.coll` with `cursorType=tailable`.
       *    - Expect this to succeed and return a cursor with a non-zero ID.
       * 1. Call either a blocking or non-blocking iteration method on the cursor.
       *    - Expect this to succeed and return the document `{ x: 1 }` without sending a `getMore` command.
       * 1. Call the blocking iteration method on the resulting cursor.
       *    - Expect this to fail with a timeout error.
       * 1. Verify that a `find` command and two `getMore` commands were executed against the `db.coll` collection during the test.
       */

      it('send correct number of finds and getMores', metadata, async function () {
        const cursor = client
          .db('db')
          .collection('coll')
          .find({}, { tailable: true })
          .project({ _id: 0 });
        const doc = await cursor.next();
        expect(doc).to.deep.equal({ x: 1 });
        // Check that there are no getMores sent
        expect(commandStarted.filter(e => e.command.getMore != null)).to.have.lengthOf(0);

        const maybeError = await cursor.next().then(
          () => null,
          e => e
        );

        expect(maybeError).to.be.instanceof(MongoOperationTimeoutError);
        // Expect 1 find
        expect(commandStarted.filter(e => e.command.find != null)).to.have.lengthOf(1);
        // Expect 2 getMore
        expect(commandStarted.filter(e => e.command.getMore != null)).to.have.lengthOf(2);
      });
    });

    context('Change Streams', () => {
      /**
       * 1. Using `internalClient`, drop the `db.coll` collection.
       * 1. Using `internalClient`, set the following fail point:
       * ```js
       *        {
       *            configureFailPoint: "failCommand",
       *            mode: "alwaysOn",
       *            data: {
       *                failCommands: ["getMore"],
       *                blockConnection: true,
       *                blockTimeMS: 15
       *            }
       *        }
       * ```
       * 1. Create a new MongoClient (referred to as `client`) with `timeoutMS=20`.
       * 1. Using `client`, use the `watch` helper to create a change stream against `db.coll`.
       *    - Expect this to succeed and return a change stream with a non-zero ID.
       * 1. Call the blocking iteration method on the resulting change stream.
       *    - Expect this to fail with a timeout error.
       * 1. Verify that an `aggregate` command and two `getMore` commands were executed against the `db.coll` collection during the test.
       */
      it.skip('sends correct number of aggregate and getMores', metadata, async function () {
        const changeStream = client
          .db('db')
          .collection('coll')
          .watch([], { timeoutMS: 20, maxAwaitTimeMS: 19 });
        const maybeError = await changeStream.next().then(
          () => null,
          e => e
        );

        expect(maybeError).to.be.instanceof(MongoOperationTimeoutError);
        const aggregates = commandStarted
          .filter(e => e.command.aggregate != null)
          .map(e => e.command);
        const getMores = commandStarted.filter(e => e.command.getMore != null).map(e => e.command);
        // Expect 1 aggregate
        expect(aggregates).to.have.lengthOf(1);
        // Expect 2 getMores
        expect(getMores).to.have.lengthOf(2);
      }).skipReason = 'TODO(NODE-6387)';
    });
  });

  context('6. GridFS - Upload', () => {
    const metadata: MongoDBMetadataUI = {
      requires: { mongodb: '>=4.4' }
    };
    let internalClient: MongoClient;
    let client: MongoClient;

    beforeEach(async function () {
      internalClient = this.configuration.newClient();
      await internalClient
        .db('db')
        .dropCollection('files')
        .catch(() => null);
      await internalClient
        .db('db')
        .dropCollection('chunks')
        .catch(() => null);

      client = this.configuration.newClient(undefined, { timeoutMS: 100 });
    });

    afterEach(async function () {
      if (internalClient) {
        await internalClient
          .db()
          .admin()
          .command({ configureFailPoint: 'failCommand', mode: 'off' });
        await internalClient.close();
      }
      if (client) {
        await client.close();
      }
    });
    /** Tests in this section MUST only be run against server versions 4.4 and higher. */

    it('uploads via openUploadStream can be timed out', metadata, async function () {
      /**
       * 1. Using `internalClient`, drop and re-create the `db.fs.files` and `db.fs.chunks` collections.
       * 1. Using `internalClient`, set the following fail point:
       * ```js
       *        {
       *            configureFailPoint: "failCommand",
       *            mode: { times: 1 },
       *            data: {
       *                failCommands: ["insert"],
       *                blockConnection: true,
       *                blockTimeMS: 15
       *            }
       *        }
       * ```
       * 1. Create a new MongoClient (referred to as `client`) with `timeoutMS=10`.
       * 1. Using `client`, create a GridFS bucket (referred to as `bucket`) that wraps the `db` database.
       * 1. Call `bucket.open_upload_stream()` with the filename `filename` to create an upload stream (referred to as `uploadStream`).
       *    - Expect this to succeed and return a non-null stream.
       * 1. Using `uploadStream`, upload a single `0x12` byte.
       * 1. Call `uploadStream.close()` to flush the stream and insert chunks.
       *    - Expect this to fail with a timeout error.
       */
      const failpoint: FailPoint = {
        configureFailPoint: 'failCommand',
        mode: { times: 1 },
        data: {
          failCommands: ['insert'],
          blockConnection: true,
          blockTimeMS: 150
        }
      };
      await internalClient.db().admin().command(failpoint);

      const bucket = new GridFSBucket(client.db('db'));
      const stream = bucket.openUploadStream('filename');
      const data = Buffer.from('13', 'hex');

      const fileStream = Readable.from(data);
      const maybeError = await pipeline(fileStream, stream).then(
        () => null,
        error => error
      );
      expect(maybeError).to.be.instanceof(MongoOperationTimeoutError);
    });

    it('Aborting an upload stream can be timed out', metadata, async function () {
      /**
       * This test only applies to drivers that provide an API to abort a GridFS upload stream.
       * 1. Using `internalClient`, drop and re-create the `db.fs.files` and `db.fs.chunks` collections.
       * 1. Using `internalClient`, set the following fail point:
       * ```js
       *        {
       *            configureFailPoint: "failCommand",
       *            mode: { times: 1 },
       *            data: {
       *                failCommands: ["delete"],
       *                blockConnection: true,
       *                blockTimeMS: 15
       *            }
       *        }
       * ```
       * 1. Create a new MongoClient (referred to as `client`) with `timeoutMS=10`.
       * 1. Using `client`, create a GridFS bucket (referred to as `bucket`) that wraps the `db` database with `chunkSizeBytes=2`.
       * 1. Call `bucket.open_upload_stream()` with the filename `filename` to create an upload stream (referred to as `uploadStream`).
       *   - Expect this to succeed and return a non-null stream.
       * 1. Using `uploadStream`, upload the bytes `[0x01, 0x02, 0x03, 0x04]`.
       * 1. Call `uploadStream.abort()`.
       *   - Expect this to fail with a timeout error.
       */
      const failpoint: FailPoint = {
        configureFailPoint: 'failCommand',
        mode: { times: 1 },
        data: {
          failCommands: ['delete'],
          blockConnection: true,
          blockTimeMS: 200
        }
      };

      await internalClient.db().admin().command(failpoint);
      const bucket = new GridFSBucket(client.db('db'), { chunkSizeBytes: 2 });
      const uploadStream = bucket.openUploadStream('filename', { timeoutMS: 300 });

      const data = Buffer.from('01020304', 'hex');

      const { promise: writePromise, resolve, reject } = promiseWithResolvers<void>();
      uploadStream.on('error', error => uploadStream.destroy(error));
      uploadStream.write(data, error => {
        if (error) reject(error);
        else resolve();
      });
      let maybeError = await writePromise.then(
        () => null,
        e => e
      );
      expect(maybeError).to.be.null;

      maybeError = await uploadStream.abort().then(
        () => null,
        error => error
      );
      expect(maybeError).to.be.instanceOf(MongoOperationTimeoutError);
      uploadStream.destroy();
    });
  });

  context('7. GridFS - Download', () => {
    let internalClient: MongoClient;
    let client: MongoClient;
    const metadata: MongoDBMetadataUI = {
      requires: { mongodb: '>=4.4' }
    };

    beforeEach(async function () {
      internalClient = this.configuration.newClient();
      await internalClient
        .db('db')
        .dropCollection('files')
        .catch(() => null);
      await internalClient
        .db('db')
        .dropCollection('chunks')
        .catch(() => null);

      const files = await internalClient.db('db').createCollection('files');

      await files.insertOne({
        _id: new ObjectId('000000000000000000000005'),
        length: 10,
        chunkSize: 4,
        uploadDate: new Date('1970-01-01T00:00:00.000Z'),
        md5: '57d83cd477bfb1ccd975ab33d827a92b',
        filename: 'length-10',
        contentType: 'application/octet-stream',
        aliases: [],
        metadata: {}
      });

      client = this.configuration.newClient(undefined, { timeoutMS: 100 });
    });

    afterEach(async function () {
      if (internalClient) {
        await internalClient
          .db()
          .admin()
          .command({ configureFailPoint: 'failCommand', mode: 'off' });
        await internalClient.close();
      }

      if (client) {
        await client.close();
      }
    });

    /**
     * This test MUST only be run against server versions 4.4 and higher.
     * 1. Using `internalClient`, drop and re-create the `db.fs.files` and `db.fs.chunks` collections.
     * 1. Using `internalClient`, insert the following document into the `db.fs.files` collection:
     * ```js
     *        {
     *           "_id": {
     *             "$oid": "000000000000000000000005"
     *           },
     *           "length": 10,
     *           "chunkSize": 4,
     *           "uploadDate": {
     *             "$date": "1970-01-01T00:00:00.000Z"
     *           },
     *           "md5": "57d83cd477bfb1ccd975ab33d827a92b",
     *           "filename": "length-10",
     *           "contentType": "application/octet-stream",
     *           "aliases": [],
     *           "metadata": {}
     *        }
     * ```
     * 1. Create a new MongoClient (referred to as `client`) with `timeoutMS=10`.
     * 1. Using `client`, create a GridFS bucket (referred to as `bucket`) that wraps the `db` database.
     * 1. Call `bucket.open_download_stream` with the id `{ "$oid": "000000000000000000000005" }` to create a download stream (referred to as `downloadStream`).
     *   - Expect this to succeed and return a non-null stream.
     * 1. Using `internalClient`, set the following fail point:
     * ```js
     *        {
     *            configureFailPoint: "failCommand",
     *            mode: { times: 1 },
     *            data: {
     *                failCommands: ["find"],
     *                blockConnection: true,
     *                blockTimeMS: 15
     *            }
     *        }
     * ```
     * 1. Read from the `downloadStream`.
     *   - Expect this to fail with a timeout error.
     * 1. Verify that two `find` commands were executed during the read: one against `db.fs.files` and another against `db.fs.chunks`.
     */
    it('download streams can be timed out', metadata, async function () {
      const bucket = new GridFSBucket(client.db('db'));
      const downloadStream = bucket.openDownloadStream(new ObjectId('000000000000000000000005'));

      const failpoint: FailPoint = {
        configureFailPoint: 'failCommand',
        mode: { times: 1 },
        data: {
          failCommands: ['find'],
          blockConnection: true,
          blockTimeMS: 150
        }
      };
      await internalClient.db().admin().command(failpoint);

      const maybeError = await downloadStream.toArray().then(
        () => null,
        e => e
      );
      expect(maybeError).to.be.instanceOf(MongoOperationTimeoutError);
    });
  });

  context('8. Server Selection', () => {
    context('using sinon timer', function () {
      let clock: sinon.SinonFakeTimers;

      beforeEach(function () {
        clock = sinon.useFakeTimers();
      });

      afterEach(function () {
        clock.restore();
      });

      it.skip('serverSelectionTimeoutMS honored if timeoutMS is not set', async function () {
        /**
         * 1. Create a MongoClient (referred to as `client`) with URI `mongodb://invalid/?serverSelectionTimeoutMS=10`.
         * 1. Using `client`, execute the command `{ ping: 1 }` against the `admin` database.
         *   - Expect this to fail with a server selection timeout error after no more than 15ms.
         */

        /** NOTE: This is the original implementation of this test, but it was flaky, so was
         * replaced by the current implementation using sinon fake timers
         * ```ts
         *  client = new MongoClient('mongodb://invalid/?serverSelectionTimeoutMS=10');
         *  const admin = client.db('test').admin();
         *  const start = performance.now();
         *  const maybeError = await admin.ping().then(
         *    () => null,
         *    e => e
         *  );
         *  const end = performance.now();
         *
         *  expect(maybeError).to.be.instanceof(MongoServerSelectionError);
         *  expect(end - start).to.be.lte(15)
         * ```
         */
        client = new MongoClient('mongodb://invalid/?serverSelectionTimeoutMS=10');
        const admin = client.db('test').admin();
        const maybeError = admin.ping().then(
          () => null,
          e => e
        );

        await clock.tickAsync(11);
        expect(await maybeError).to.be.instanceof(MongoServerSelectionError);
      }).skipReason =
        'TODO(NODE-6223): Auto connect performs extra server selection. Explicit connect throws on invalid host name';
    });
<<<<<<< HEAD
=======

    it.skip("timeoutMS honored for server selection if it's lower than serverSelectionTimeoutMS", async function () {
      /**
       * 1. Create a MongoClient (referred to as `client`) with URI `mongodb://invalid/?timeoutMS=10&serverSelectionTimeoutMS=20`.
       * 1. Using `client`, run the command `{ ping: 1 }` against the `admin` database.
       *   - Expect this to fail with a server selection timeout error after no more than 15ms.
       */
      client = new MongoClient('mongodb://invalid/?timeoutMS=10&serverSelectionTimeoutMS=20');
      const start = now();

      const maybeError = await client
        .db('test')
        .admin()
        .ping()
        .then(
          () => null,
          e => e
        );
      const end = now();

      expect(maybeError).to.be.instanceof(MongoOperationTimeoutError);
      expect(end - start).to.be.lte(15);
    }).skipReason =
      'TODO(NODE-6223): Auto connect performs extra server selection. Explicit connect throws on invalid host name';
>>>>>>> 7df1a703

    it.skip("timeoutMS honored for server selection if it's lower than serverSelectionTimeoutMS", async function () {
      /**
       * 1. Create a MongoClient (referred to as `client`) with URI `mongodb://invalid/?timeoutMS=10&serverSelectionTimeoutMS=20`.
       * 1. Using `client`, run the command `{ ping: 1 }` against the `admin` database.
       *   - Expect this to fail with a server selection timeout error after no more than 15ms.
       */
      client = new MongoClient('mongodb://invalid/?timeoutMS=10&serverSelectionTimeoutMS=20');
      const start = now();

      const maybeError = await client
        .db('test')
        .admin()
        .ping()
        .then(
          () => null,
          e => e
        );
      const end = now();

      expect(maybeError).to.be.instanceof(MongoOperationTimeoutError);
      expect(end - start).to.be.lte(15);
    }).skipReason =
      'TODO(NODE-6223): Auto connect performs extra server selection. Explicit connect throws on invalid host name';

<<<<<<< HEAD
    it.skip("timeoutMS honored for server selection if it's lower than serverSelectionTimeoutMS", async function () {
      /**
       * 1. Create a MongoClient (referred to as `client`) with URI `mongodb://invalid/?timeoutMS=10&serverSelectionTimeoutMS=20`.
       * 1. Using `client`, run the command `{ ping: 1 }` against the `admin` database.
       *   - Expect this to fail with a server selection timeout error after no more than 15ms.
       */
      client = new MongoClient('mongodb://invalid/?timeoutMS=10&serverSelectionTimeoutMS=20');
      const start = now();

      const maybeError = await client
        .db('test')
        .admin()
        .ping()
        .then(
          () => null,
          e => e
        );
      const end = now();

      expect(maybeError).to.be.instanceof(MongoOperationTimeoutError);
      expect(end - start).to.be.lte(15);
    }).skipReason =
      'TODO(NODE-6223): Auto connect performs extra server selection. Explicit connect throws on invalid host name';

=======
>>>>>>> 7df1a703
    it.skip("serverSelectionTimeoutMS honored for server selection if it's lower than timeoutMS", async function () {
      /**
       * 1. Create a MongoClient (referred to as `client`) with URI `mongodb://invalid/?timeoutMS=20&serverSelectionTimeoutMS=10`.
       * 1. Using `client`, run the command `{ ping: 1 }` against the `admin` database.
       *   - Expect this to fail with a server selection timeout error after no more than 15ms.
       */
      client = new MongoClient('mongodb://invalid/?timeoutMS=20&serverSelectionTimeoutMS=10');
      const start = now();
      const maybeError = await client
        .db('test')
        .admin()
        .ping()
        .then(
          () => null,
          e => e
        );
      const end = now();

      expect(maybeError).to.be.instanceof(MongoOperationTimeoutError);
      expect(end - start).to.be.lte(15);
    }).skipReason =
      'TODO(NODE-6223): Auto connect performs extra server selection. Explicit connect throws on invalid host name';

    it.skip('serverSelectionTimeoutMS honored for server selection if timeoutMS=0', async function () {
      /**
       * 1. Create a MongoClient (referred to as `client`) with URI `mongodb://invalid/?timeoutMS=0&serverSelectionTimeoutMS=10`.
       * 1. Using `client`, run the command `{ ping: 1 }` against the `admin` database.
       *   - Expect this to fail with a server selection timeout error after no more than 15ms.
       */
      client = new MongoClient('mongodb://invalid/?timeoutMS=0&serverSelectionTimeoutMS=10');
      const start = now();
      const maybeError = await client
        .db('test')
        .admin()
        .ping()
        .then(
          () => null,
          e => e
        );
      const end = now();

      expect(maybeError).to.be.instanceof(MongoOperationTimeoutError);
      expect(end - start).to.be.lte(15);
    }).skipReason =
      'TODO(NODE-6223): Auto connect performs extra server selection. Explicit connect throws on invalid host name';

    it.skip("timeoutMS honored for connection handshake commands if it's lower than serverSelectionTimeoutMS", async function () {
      /**
       * This test MUST only be run if the server version is 4.4 or higher and the URI has authentication fields (i.e. a
       * username and password).
       * 1. Using `internalClient`, set the following fail point:
       * ```js
       *        {
       *            configureFailPoint: failCommand,
       *            mode: { times: 1 },
       *            data: {
       *                failCommands: ["saslContinue"],
       *                blockConnection: true,
       *                blockTimeMS: 15
       *            }
       *        }
       * ```
       * 1. Create a new MongoClient (referred to as `client`) with `timeoutMS=10` and `serverSelectionTimeoutMS=20`.
       * 1. Using `client`, insert the document `{ x: 1 }` into collection `db.coll`.
       *   - Expect this to fail with a timeout error after no more than 15ms.
       */
      await internalClient
        .db('db')
        .admin()
        .command({
          configureFailPoint: 'failCommand',
          mode: { times: 1 },
          data: {
            failCommands: ['saslContinue'],
            blockConnection: true,
            blockTimeMS: 15
          }
        });

      client = this.configuration.newClient({
        serverSelectionTimeoutMS: 20,
        timeoutMS: 10
      });
      const start = now();
      const maybeError = await client
        .db('db')
        .collection('coll')
        .insertOne({ x: 1 })
        .then(
          () => null,
          e => e
        );
      const end = now();
      expect(maybeError).to.be.instanceof(MongoOperationTimeoutError);
      expect(end - start).to.be.lte(15);
    }).skipReason =
      'TODO(DRIVERS-2347): Requires this ticket to be implemented before we can assert on connection CSOT behaviour';

    it.skip("serverSelectionTimeoutMS honored for connection handshake commands if it's lower than timeoutMS", async function () {
      /**
       * This test MUST only be run if the server version is 4.4 or higher and the URI has authentication fields (i.e. a
       * username and password).
       * 1. Using `internalClient`, set the following fail point:
       * ```js
       *        {
       *            configureFailPoint: failCommand,
       *            mode: { times: 1 },
       *            data: {
       *                failCommands: ["saslContinue"],
       *                blockConnection: true,
       *                blockTimeMS: 15
       *            }
       *        }
       * ```
       * 1. Create a new MongoClient (referred to as `client`) with `timeoutMS=20` and `serverSelectionTimeoutMS=10`.
       * 1. Using `client`, insert the document `{ x: 1 }` into collection `db.coll`.
       *   - Expect this to fail with a timeout error after no more than 15ms.
       */
      await internalClient
        .db('db')
        .admin()
        .command({
          configureFailPoint: 'failCommand',
          mode: { times: 1 },
          data: {
            failCommands: ['saslContinue'],
            blockConnection: true,
            blockTimeMS: 15
          }
        });

      client = this.configuration.newClient({
        serverSelectionTimeoutMS: 10,
        timeoutMS: 20
      });
      const start = now();
      const maybeError = await client
        .db('db')
        .collection('coll')
        .insertOne({ x: 1 })
        .then(
          () => null,
          e => e
        );
      const end = now();
      expect(maybeError).to.be.instanceof(MongoOperationTimeoutError);
      expect(end - start).to.be.lte(15);
    }).skipReason =
      'TODO(DRIVERS-2347): Requires this ticket to be implemented before we can assert on connection CSOT behaviour';
  });

  describe('9. endSession', () => {
    const metadata: MongoDBMetadataUI = {
      requires: { mongodb: '>=4.4', topology: ['replicaset', 'sharded'] }
    };
    /**
     * This test MUST only be run against replica sets and sharded clusters with server version 4.4 or higher. It MUST be
     * run three times: once with the timeout specified via the MongoClient `timeoutMS` option, once with the timeout
     * specified via the ClientSession `defaultTimeoutMS` option, and once more with the timeout specified via the
     * `timeoutMS` option for the `endSession` operation. In all cases, the timeout MUST be set to 10 milliseconds.
     *
     * 1. Using `internalClient`, drop the `db.coll` collection.
     * 1. Using `internalClient`, set the following fail point:
     * ```js
     * {
     *     configureFailPoint: failCommand,
     *     mode: { times: 1 },
     *     data: {
     *         failCommands: ["abortTransaction"],
     *         blockConnection: true,
     *         blockTimeMS: 15
     *     }
     * }
     * ```
     * 1. Create a new MongoClient (referred to as `client`) and an explicit ClientSession derived from that MongoClient (referred to as `session`).
     * 1. Execute the following code:
     * ```ts
     *   coll = client.database("db").collection("coll")
     *   session.start_transaction()
     *   coll.insert_one({x: 1}, session=session)
     * ```
     * 1. Using `session`, execute `session.end_session`
     *    - Expect this to fail with a timeout error after no more than 15ms.
     */
    const failpoint: FailPoint = {
      configureFailPoint: 'failCommand',
      mode: { times: 1 },
      data: {
        failCommands: ['abortTransaction'],
        blockConnection: true,
        blockTimeMS: 200
      }
    };

    beforeEach(async function () {
      const internalClient = this.configuration.newClient();
      // End in-progress transactions otherwise "drop" will hang
      await internalClient.db('admin').command({ killAllSessions: [] });
      await internalClient
        .db('endSession_db')
        .collection('endSession_coll')
        .drop()
        .catch(() => null);
      await internalClient.db('endSession_db').createCollection('endSession_coll');
      await internalClient.db('admin').command(failpoint);
      await internalClient.close();
    });

    let client: MongoClient;

    afterEach(async function () {
      const internalClient = this.configuration.newClient();
      await internalClient.db('admin').command({ ...failpoint, mode: 'off' });
      await internalClient.close();
      await client?.close();
    });

    describe('when timeoutMS is provided to the client', () => {
      it('throws a timeout error from endSession', metadata, async function () {
        client = this.configuration.newClient({ timeoutMS: 150, monitorCommands: true });
        const coll = client.db('endSession_db').collection('endSession_coll');
        const session = client.startSession();
        session.startTransaction();
        await coll.insertOne({ x: 1 }, { session });
        const start = performance.now();
        const error = await session.endSession().catch(error => error);
        const end = performance.now();
        expect(end - start).to.be.within(100, 170);
        expect(error).to.be.instanceOf(MongoOperationTimeoutError);
      });
    });

    describe('when defaultTimeoutMS is provided to startSession', () => {
      it('throws a timeout error from endSession', metadata, async function () {
        client = this.configuration.newClient();
        const coll = client.db('endSession_db').collection('endSession_coll');
        const session = client.startSession({ defaultTimeoutMS: 150 });
        session.startTransaction();
        await coll.insertOne({ x: 1 }, { session });
        const start = performance.now();
        const error = await session.endSession().catch(error => error);
        const end = performance.now();
        expect(end - start).to.be.within(100, 170);
        expect(error).to.be.instanceOf(MongoOperationTimeoutError);
      });
    });

    describe('when timeoutMS is provided to endSession', () => {
      it('throws a timeout error from endSession', metadata, async function () {
        client = this.configuration.newClient();
        const coll = client.db('endSession_db').collection('endSession_coll');
        const session = client.startSession();
        session.startTransaction();
        await coll.insertOne({ x: 1 }, { session });
        const start = performance.now();
        const error = await session.endSession({ timeoutMS: 150 }).catch(error => error);
        const end = performance.now();
        expect(end - start).to.be.within(100, 170);
        expect(error).to.be.instanceOf(MongoOperationTimeoutError);
      });
    });
  });

  describe('10. Convenient Transactions', () => {
    /** Tests in this section MUST only run against replica sets and sharded clusters with server versions 4.4 or higher. */
    const metadata: MongoDBMetadataUI = {
      requires: { topology: ['replicaset', 'sharded'], mongodb: '>=4.4' }
    };

    describe('when an operation fails inside withTransaction callback', () => {
      /**
       * 1. Using `internalClient`, drop the `db.coll` collection.
       * 1. Using `internalClient`, set the following fail point:
       * ```js
       * {
       *     configureFailPoint: failCommand,
       *     mode: { times: 2 },
       *     data: {
       *         failCommands: ["insert", "abortTransaction"],
       *         blockConnection: true,
       *         blockTimeMS: 200
       *     }
       * }
       * ```
       * 1. Create a new MongoClient (referred to as `client`) configured with `timeoutMS=10` and an explicit ClientSession derived from that MongoClient (referred to as `session`).
       * 1. Using `session`, execute a `withTransaction` operation with the following callback:
       * ```js
       * function callback() {
       *   coll = client.database("db").collection("coll")
       *   coll.insert_one({ _id: 1 }, session=session)
       * }
       * ```
       * 1. Expect the previous `withTransaction` call to fail with a timeout error.
       * 1. Verify that the following events were published during the `withTransaction` call:
       *   1. `command_started` and `command_failed` events for an `insert` command.
       *   1. `command_started` and `command_failed` events for an `abortTransaction` command.
       */

      const failpoint: FailPoint = {
        configureFailPoint: 'failCommand',
        mode: { times: 2 },
        data: {
          failCommands: ['insert', 'abortTransaction'],
          blockConnection: true,
          blockTimeMS: 200
        }
      };

      beforeEach(async function () {
        if (!semver.satisfies(this.configuration.version, '>=4.4')) {
          this.skipReason = 'Requires server version 4.4+';
          this.skip();
        }
        const internalClient = this.configuration.newClient();
        await internalClient
          .db('db')
          .collection('coll')
          .drop()
          .catch(() => null);
        await internalClient.db('admin').command(failpoint);
        await internalClient.close();
      });

      let client: MongoClient;

      afterEach(async function () {
        if (semver.satisfies(this.configuration.version, '>=4.4')) {
          const internalClient = this.configuration.newClient();
          await internalClient
            .db('admin')
            .command({ configureFailPoint: 'failCommand', mode: 'off' });
          await internalClient.close();
        }
        await client?.close();
      });

      it('timeoutMS is refreshed for abortTransaction', metadata, async function () {
        if (
          this.configuration.topologyType === 'ReplicaSetWithPrimary' &&
          semver.satisfies(this.configuration.version, '<=4.4')
        ) {
          this.skipReason = '4.4 replicaset fail point does not blockConnection for requested time';
          this.skip();
        }

        const commandsFailed = [];
        const commandsStarted = [];

        client = this.configuration
          .newClient({ timeoutMS: 150, monitorCommands: true })
          .on('commandStarted', e => commandsStarted.push(e.commandName))
          .on('commandFailed', e => commandsFailed.push(e.commandName));

        const coll = client.db('db').collection('coll');

        const session = client.startSession();

        const withTransactionError = await session
          .withTransaction(async session => {
            await coll.insertOne({ x: 1 }, { session });
          })
          .catch(error => error);

        try {
          expect(withTransactionError).to.be.instanceOf(MongoOperationTimeoutError);
          expect(commandsStarted, 'commands started').to.deep.equal(['insert', 'abortTransaction']);
          expect(commandsFailed, 'commands failed').to.deep.equal(['insert', 'abortTransaction']);
        } finally {
          await session.endSession();
        }
      });
    });
  });

<<<<<<< HEAD
  describe.skip(
    '11. Multi-batch bulkWrites',
    { requires: { mongodb: '>=8.0', serverless: 'forbid' } },
=======
  describe(
    '11. Multi-batch bulkWrites',
    { requires: { mongodb: '>=8.0', serverless: 'forbid', topology: 'single' } },
>>>>>>> 7df1a703
    function () {
      /**
       * ### 11. Multi-batch bulkWrites
       *
       * This test MUST only run against server versions 8.0+. This test must be skipped on Atlas Serverless.
       *
       * 1. Using `internalClient`, drop the `db.coll` collection.
       *
       * 2. Using `internalClient`, set the following fail point:
       *
       * @example
       * ```javascript
       *    {
       *        configureFailPoint: "failCommand",
       *        mode: {
       *            times: 2
       *        },
       *        data: {
       *            failCommands: ["bulkWrite"],
       *            blockConnection: true,
       *            blockTimeMS: 1010
       *        }
       *    }
       * ```
       *
       * 3. Using `internalClient`, perform a `hello` command and record the `maxBsonObjectSize` and `maxMessageSizeBytes` values
       *    in the response.
       *
       * 4. Create a new MongoClient (referred to as `client`) with `timeoutMS=2000`.
       *
       * 5. Create a list of write models (referred to as `models`) with the following write model repeated
       *    (`maxMessageSizeBytes / maxBsonObjectSize + 1`) times:
       *
       * @example
       * ```json
       *    InsertOne {
       *       "namespace": "db.coll",
       *       "document": { "a": "b".repeat(maxBsonObjectSize - 500) }
       *    }
       * ```
       *
       * 6. Call `bulkWrite` on `client` with `models`.
       *
       *    - Expect this to fail with a timeout error.
       *
       * 7. Verify that two `bulkWrite` commands were executed as part of the `MongoClient.bulkWrite` call.
       */
      const failpoint: FailPoint = {
        configureFailPoint: 'failCommand',
        mode: {
          times: 2
        },
        data: {
          failCommands: ['bulkWrite'],
          blockConnection: true,
          blockTimeMS: 1010
        }
      };

<<<<<<< HEAD
      let maxBsonObjectSize: number;
      let maxMessageSizeBytes: number;

=======
>>>>>>> 7df1a703
      beforeEach(async function () {
        await internalClient
          .db('db')
          .collection('coll')
          .drop()
          .catch(() => null);
        await internalClient.db('admin').command(failpoint);

<<<<<<< HEAD
        const hello = await internalClient.db('admin').command({ hello: 1 });
        maxBsonObjectSize = hello.maxBsonObjectSize;
        maxMessageSizeBytes = hello.maxMessageSizeBytes;

        client = this.configuration.newClient({ timeoutMS: 2000, monitorCommands: true });
      });

      it.skip('performs two bulkWrites which fail to complete before 2000 ms', async function () {
        const writes = [];
        client.on('commandStarted', ev => writes.push(ev));

        const length = maxMessageSizeBytes / maxBsonObjectSize + 1;
        const models = Array.from({ length }, () => ({
          namespace: 'db.coll',
          name: 'insertOne' as const,
          document: { a: 'b'.repeat(maxBsonObjectSize - 500) }
        }));
=======
        client = this.configuration.newClient({ timeoutMS: 2000, monitorCommands: true });
      });

      it('performs two bulkWrites which fail to complete before 2000 ms', async function () {
        const writes = [];
        client.on('commandStarted', filterForCommands('bulkWrite', writes));

        const models = await makeMultiBatchWrite(this.configuration);
>>>>>>> 7df1a703

        const error = await client.bulkWrite(models).catch(error => error);

        expect(error, error.stack).to.be.instanceOf(MongoOperationTimeoutError);
<<<<<<< HEAD
        expect(writes.map(ev => ev.commandName)).to.deep.equal(['bulkWrite', 'bulkWrite']);
      }).skipReason = 'TODO(NODE-6403): client.bulkWrite is implemented in a follow up';
=======
        expect(writes).to.have.lengthOf(2);
      });
>>>>>>> 7df1a703
    }
  );
});<|MERGE_RESOLUTION|>--- conflicted
+++ resolved
@@ -21,12 +21,8 @@
   promiseWithResolvers,
   squashError
 } from '../../mongodb';
-<<<<<<< HEAD
-import { type FailPoint } from '../../tools/utils';
-=======
 import { type FailPoint, makeMultiBatchWrite } from '../../tools/utils';
 import { filterForCommands } from '../shared';
->>>>>>> 7df1a703
 
 // TODO(NODE-5824): Implement CSOT prose tests
 describe('CSOT spec prose tests', function () {
@@ -765,9 +761,6 @@
       }).skipReason =
         'TODO(NODE-6223): Auto connect performs extra server selection. Explicit connect throws on invalid host name';
     });
-<<<<<<< HEAD
-=======
-
     it.skip("timeoutMS honored for server selection if it's lower than serverSelectionTimeoutMS", async function () {
       /**
        * 1. Create a MongoClient (referred to as `client`) with URI `mongodb://invalid/?timeoutMS=10&serverSelectionTimeoutMS=20`.
@@ -791,7 +784,6 @@
       expect(end - start).to.be.lte(15);
     }).skipReason =
       'TODO(NODE-6223): Auto connect performs extra server selection. Explicit connect throws on invalid host name';
->>>>>>> 7df1a703
 
     it.skip("timeoutMS honored for server selection if it's lower than serverSelectionTimeoutMS", async function () {
       /**
@@ -817,7 +809,6 @@
     }).skipReason =
       'TODO(NODE-6223): Auto connect performs extra server selection. Explicit connect throws on invalid host name';
 
-<<<<<<< HEAD
     it.skip("timeoutMS honored for server selection if it's lower than serverSelectionTimeoutMS", async function () {
       /**
        * 1. Create a MongoClient (referred to as `client`) with URI `mongodb://invalid/?timeoutMS=10&serverSelectionTimeoutMS=20`.
@@ -841,9 +832,6 @@
       expect(end - start).to.be.lte(15);
     }).skipReason =
       'TODO(NODE-6223): Auto connect performs extra server selection. Explicit connect throws on invalid host name';
-
-=======
->>>>>>> 7df1a703
     it.skip("serverSelectionTimeoutMS honored for server selection if it's lower than timeoutMS", async function () {
       /**
        * 1. Create a MongoClient (referred to as `client`) with URI `mongodb://invalid/?timeoutMS=20&serverSelectionTimeoutMS=10`.
@@ -1218,15 +1206,9 @@
     });
   });
 
-<<<<<<< HEAD
-  describe.skip(
-    '11. Multi-batch bulkWrites',
-    { requires: { mongodb: '>=8.0', serverless: 'forbid' } },
-=======
   describe(
     '11. Multi-batch bulkWrites',
     { requires: { mongodb: '>=8.0', serverless: 'forbid', topology: 'single' } },
->>>>>>> 7df1a703
     function () {
       /**
        * ### 11. Multi-batch bulkWrites
@@ -1286,12 +1268,6 @@
         }
       };
 
-<<<<<<< HEAD
-      let maxBsonObjectSize: number;
-      let maxMessageSizeBytes: number;
-
-=======
->>>>>>> 7df1a703
       beforeEach(async function () {
         await internalClient
           .db('db')
@@ -1300,25 +1276,6 @@
           .catch(() => null);
         await internalClient.db('admin').command(failpoint);
 
-<<<<<<< HEAD
-        const hello = await internalClient.db('admin').command({ hello: 1 });
-        maxBsonObjectSize = hello.maxBsonObjectSize;
-        maxMessageSizeBytes = hello.maxMessageSizeBytes;
-
-        client = this.configuration.newClient({ timeoutMS: 2000, monitorCommands: true });
-      });
-
-      it.skip('performs two bulkWrites which fail to complete before 2000 ms', async function () {
-        const writes = [];
-        client.on('commandStarted', ev => writes.push(ev));
-
-        const length = maxMessageSizeBytes / maxBsonObjectSize + 1;
-        const models = Array.from({ length }, () => ({
-          namespace: 'db.coll',
-          name: 'insertOne' as const,
-          document: { a: 'b'.repeat(maxBsonObjectSize - 500) }
-        }));
-=======
         client = this.configuration.newClient({ timeoutMS: 2000, monitorCommands: true });
       });
 
@@ -1327,18 +1284,12 @@
         client.on('commandStarted', filterForCommands('bulkWrite', writes));
 
         const models = await makeMultiBatchWrite(this.configuration);
->>>>>>> 7df1a703
 
         const error = await client.bulkWrite(models).catch(error => error);
 
         expect(error, error.stack).to.be.instanceOf(MongoOperationTimeoutError);
-<<<<<<< HEAD
-        expect(writes.map(ev => ev.commandName)).to.deep.equal(['bulkWrite', 'bulkWrite']);
-      }).skipReason = 'TODO(NODE-6403): client.bulkWrite is implemented in a follow up';
-=======
         expect(writes).to.have.lengthOf(2);
       });
->>>>>>> 7df1a703
     }
   );
 });