/* Specification prose tests */

<<<<<<< HEAD
import { type ChildProcess, spawn } from 'node:child_process';

=======
>>>>>>> 17a2fdec
import { expect } from 'chai';
import * as semver from 'semver';
import * as sinon from 'sinon';

import { type CommandStartedEvent } from '../../../mongodb';
import {
  type CommandSucceededEvent,
  MongoClient,
  MongoOperationTimeoutError,
  MongoServerSelectionError,
  now
} from '../../mongodb';
import { type FailPoint } from '../../tools/utils';

// TODO(NODE-5824): Implement CSOT prose tests
describe('CSOT spec prose tests', function () {
  let internalClient: MongoClient;
  let client: MongoClient;

  beforeEach(async function () {
    internalClient = this.configuration.newClient();
  });

  afterEach(async function () {
    await internalClient?.close();
    await client?.close();
  });

  context.skip('1. Multi-batch writes', () => {
    /**
     * This test MUST only run against standalones on server versions 4.4 and higher.
     * The `insertMany` call takes an exceedingly long time on replicasets and sharded
     * clusters. Drivers MAY adjust the timeouts used in this test to allow for differing
     * bulk encoding performance.
     *
     * 1. Using `internalClient`, drop the `db.coll` collection.
     * 1. Using `internalClient`, set the following fail point:
     * ```js
     *       {
     *           configureFailPoint: "failCommand",
     *           mode: {
     *               times: 2
     *           },
     *           data: {
     *               failCommands: ["insert"],
     *               blockConnection: true,
     *               blockTimeMS: 1010
     *           }
     *       }
     * ```
     * 1. Create a new MongoClient (referred to as `client`) with `timeoutMS=2000`.
     * 1. Using `client`, insert 50 1-megabyte documents in a single `insertMany` call.
     *   - Expect this to fail with a timeout error.
     * 1. Verify that two `insert` commands were executed against `db.coll` as part of the `insertMany` call.
     */
  });

<<<<<<< HEAD
  context.skip(
    '2. maxTimeMS is not set for commands sent to mongocryptd',
    { requires: { mongodb: '>=4.2' } },
    () => {
      /**
       * This test MUST only be run against enterprise server versions 4.2 and higher.
       *
       * 1. Launch a mongocryptd process on 23000.
       * 1. Create a MongoClient (referred to as `client`) using the URI `mongodb://localhost:23000/?timeoutMS=1000`.
       * 1. Using `client`, execute the `{ ping: 1 }` command against the `admin` database.
       * 1. Verify via command monitoring that the `ping` command sent did not contain a `maxTimeMS` field.
       */

      let client: MongoClient;
      const mongocryptdTestPort = '23000';
      let childProcess: ChildProcess;

      beforeEach(async function () {
        childProcess = spawn('mongocryptd', ['--port', mongocryptdTestPort, '--ipv6'], {
          stdio: 'ignore',
          detached: true
        });

        childProcess.on('error', error => console.warn(this.currentTest?.fullTitle(), error));
        client = new MongoClient(`mongodb://localhost:23000/?timeoutMS=1000`);
      });

      afterEach(async function () {
        await client?.close();
        childProcess.kill('SIGKILL');
      });

      it('maxTimeMS is not set', async function () {
        const commandStarted = [];
        client.on('commandStarted', ev => commandStarted.push(ev));
        await client.db('admin').command({ ping: 1 });
        expect(commandStarted).to.have.lengthOf(1);
        expect(commandStarted[0].command).to.not.have.property('maxTimeMS');
      });
    }
  );

=======
  context.skip('2. maxTimeMS is not set for commands sent to mongocryptd', () => {
    /**
     * This test MUST only be run against enterprise server versions 4.2 and higher.
     *
     * 1. Launch a mongocryptd process on 23000.
     * 1. Create a MongoClient (referred to as `client`) using the URI `mongodb://localhost:23000/?timeoutMS=1000`.
     * 1. Using `client`, execute the `{ ping: 1 }` command against the `admin` database.
     * 1. Verify via command monitoring that the `ping` command sent did not contain a `maxTimeMS` field.
     */
  });

>>>>>>> 17a2fdec
  context.skip('3. ClientEncryption', () => {
    /**
     * Each test under this category MUST only be run against server versions 4.4 and higher. In these tests,
     * `LOCAL_MASTERKEY` refers to the following base64:
     * ```txt
     * Mng0NCt4ZHVUYUJCa1kxNkVyNUR1QURhZ2h2UzR2d2RrZzh0cFBwM3R6NmdWMDFBMUN3YkQ5aXRRMkhGRGdQV09wOGVNYUMxT2k3NjZKelhaQmRCZGJkTXVyZG9uSjFk
     * ```
     * For each test, perform the following setup:
     *
     * 1. Using `internalClient`, drop and create the `keyvault.datakeys` collection.
     * 1. Create a MongoClient (referred to as `keyVaultClient`) with `timeoutMS=10`.
     * 1. Create a `ClientEncryption` object that wraps `keyVaultClient` (referred to as `clientEncryption`). Configure this object with `keyVaultNamespace` set to `keyvault.datakeys` and the following KMS providers map:
     * ```js
     * { local: { key: <base64 decoding of LOCAL_MASTERKEY> } }
     * ```
     */
    context('createDataKey', () => {
      /**
       * 1. Using `internalClient`, set the following fail point:
       * ```js
       *       {
       *           configureFailPoint: "failCommand",
       *           mode: {
       *               times: 1
       *           },
       *           data: {
       *               failCommands: ["insert"],
       *               blockConnection: true,
       *               blockTimeMS: 15
       *           }
       *       }
       * ```
       * 1. Call `clientEncryption.createDataKey()` with the `local` KMS provider.
       *   - Expect this to fail with a timeout error.
       * 1. Verify that an `insert` command was executed against to `keyvault.datakeys` as part of the `createDataKey` call.
       */
    });

    context('encrypt', () => {
      /**
       * 1. Call `client_encryption.createDataKey()` with the `local` KMS provider.
       *    - Expect a BSON binary with subtype 4 to be returned, referred to as `datakeyId`.
       * 1. Using `internalClient`, set the following fail point:
       * ```js
       *        {
       *            configureFailPoint: "failCommand",
       *            mode: {
       *                times: 1
       *            },
       *            data: {
       *                failCommands: ["find"],
       *                blockConnection: true,
       *                blockTimeMS: 15
       *            }
       *        }
       * ```
       * 1. Call `clientEncryption.encrypt()` with the value `hello`, the algorithm `AEAD_AES_256_CBC_HMAC_SHA_512-Deterministic`, and the keyId `datakeyId`.
       *   - Expect this to fail with a timeout error.
       * 1. Verify that a `find` command was executed against the `keyvault.datakeys` collection as part of the `encrypt` call.
       */
    });

    context('decrypt', () => {
      /**
       * 1. Call `clientEncryption.createDataKey()` with the `local` KMS provider.
       *    - Expect this to return a BSON binary with subtype 4, referred to as `dataKeyId`.
       * 1. Call `clientEncryption.encrypt()` with the value `hello`, the algorithm `AEAD_AES_256_CBC_HMAC_SHA_512-Deterministic`, and the keyId `dataKeyId`.
       *    - Expect this to return a BSON binary with subtype 6, referred to as `encrypted`.
       * 1. Close and re-create the `keyVaultClient` and `clientEncryption` objects.
       * 1. Using `internalClient`, set the following fail point:
       * ```js
       *        {
       *            configureFailPoint: "failCommand",
       *            mode: {
       *                times: 1
       *            },
       *            data: {
       *                failCommands: ["find"],
       *                blockConnection: true,
       *                blockTimeMS: 15
       *            }
       *        }
       * ```
       * 1. Call `clientEncryption.decrypt()` with the value `encrypted`.
       *   - Expect this to fail with a timeout error.
       * 1. Verify that a `find` command was executed against the `keyvault.datakeys` collection as part of the `decrypt` call.
       */
    });
  });

  context.skip('4. Background Connection Pooling', () => {
    /**
     * The tests in this section MUST only be run if the server version is 4.4 or higher and the URI has authentication
     * fields (i.e. a username and password). Each test in this section requires drivers to create a MongoClient and then wait
     * for some CMAP events to be published. Drivers MUST wait for up to 10 seconds and fail the test if the specified events
     * are not published within that time.
     */

    context('timeoutMS used for handshake commands', () => {
      /**
       * 1. Using `internalClient`, set the following fail point:
       * ```js
       *       {
       *           configureFailPoint: "failCommand",
       *           mode: {
       *               times: 1
       *           },
       *           data: {
       *               failCommands: ["saslContinue"],
       *               blockConnection: true,
       *               blockTimeMS: 15,
       *               appName: "timeoutBackgroundPoolTest"
       *           }
       *       }
       * ```
       * 1. Create a MongoClient (referred to as `client`) configured with the following:
       *   - `minPoolSize` of 1
       *   - `timeoutMS` of 10
       *   - `appName` of `timeoutBackgroundPoolTest`
       *   - CMAP monitor configured to listen for `ConnectionCreatedEvent` and `ConnectionClosedEvent` events.
       * 1. Wait for a `ConnectionCreatedEvent` and a `ConnectionClosedEvent` to be published.

       */
    });

    context('timeoutMS is refreshed for each handshake command', () => {
      /**
       * 1. Using `internalClient`, set the following fail point:
       * ```js
       *        {
       *            configureFailPoint: "failCommand",
       *            mode: "alwaysOn",
       *            data: {
       *                failCommands: ["hello", "isMaster", "saslContinue"],
       *                blockConnection: true,
       *                blockTimeMS: 15,
       *                appName: "refreshTimeoutBackgroundPoolTest"
       *            }
       *        }
       * ```
       * 1. Create a MongoClient (referred to as `client`) configured with the following:
       *   - `minPoolSize` of 1
       *   - `timeoutMS` of 20
       *   - `appName` of `refreshTimeoutBackgroundPoolTest`
       *   - CMAP monitor configured to listen for `ConnectionCreatedEvent` and `ConnectionReady` events.
       * 1. Wait for a `ConnectionCreatedEvent` and a `ConnectionReady` to be published.
       */
    });
  });

  context('5. Blocking Iteration Methods', () => {
    /**
     * Tests in this section MUST only be run against server versions 4.4 and higher and only apply to drivers that have a
     * blocking method for cursor iteration that executes `getMore` commands in a loop until a document is available or an
     * error occurs.
     */
    const failpoint: FailPoint = {
      configureFailPoint: 'failCommand',
      mode: 'alwaysOn',
      data: {
        failCommands: ['getMore'],
        blockConnection: true,
        blockTimeMS: 20
      }
    };
    let internalClient: MongoClient;
    let client: MongoClient;
    let commandStarted: CommandStartedEvent[];
    let commandSucceeded: CommandSucceededEvent[];

    beforeEach(async function () {
      internalClient = this.configuration.newClient();
      await internalClient.db('db').dropCollection('coll');
      // Creating capped collection to be able to create tailable find cursor
      const coll = await internalClient
        .db('db')
        .createCollection('coll', { capped: true, size: 1_000_000 });
      await coll.insertOne({ x: 1 });
      await internalClient.db().admin().command(failpoint);

      client = this.configuration.newClient(undefined, { timeoutMS: 20, monitorCommands: true });
      commandStarted = [];
      commandSucceeded = [];

      client.on('commandStarted', ev => commandStarted.push(ev));
      client.on('commandSucceeded', ev => commandSucceeded.push(ev));
    });

    afterEach(async function () {
      await internalClient
        .db()
        .admin()
        .command({ ...failpoint, mode: 'off' });
      await internalClient.close();
      await client.close();
    });

    context('Tailable cursors', () => {
      /**
       * 1. Using `internalClient`, drop the `db.coll` collection.
       * 1. Using `internalClient`, insert the document `{ x: 1 }` into `db.coll`.
       * 1. Using `internalClient`, set the following fail point:
       * ```js
       *        {
       *            configureFailPoint: "failCommand",
       *            mode: "alwaysOn",
       *            data: {
       *                failCommands: ["getMore"],
       *                blockConnection: true,
       *                blockTimeMS: 15
       *            }
       *        }
       * ```
       * 1. Create a new MongoClient (referred to as `client`) with `timeoutMS=20`.
       * 1. Using `client`, create a tailable cursor on `db.coll` with `cursorType=tailable`.
       *    - Expect this to succeed and return a cursor with a non-zero ID.
       * 1. Call either a blocking or non-blocking iteration method on the cursor.
       *    - Expect this to succeed and return the document `{ x: 1 }` without sending a `getMore` command.
       * 1. Call the blocking iteration method on the resulting cursor.
       *    - Expect this to fail with a timeout error.
       * 1. Verify that a `find` command and two `getMore` commands were executed against the `db.coll` collection during the test.
       */

      it.skip('send correct number of finds and getMores', async function () {
        const cursor = client
          .db('db')
          .collection('coll')
          .find({}, { tailable: true, awaitData: true })
          .project({ _id: 0 });
        const doc = await cursor.next();
        expect(doc).to.deep.equal({ x: 1 });
        // Check that there are no getMores sent
        expect(commandStarted.filter(e => e.command.getMore != null)).to.have.lengthOf(0);

        const maybeError = await cursor.next().then(
          () => null,
          e => e
        );

        expect(maybeError).to.be.instanceof(MongoOperationTimeoutError);
        // Expect 1 find
        expect(commandStarted.filter(e => e.command.find != null)).to.have.lengthOf(1);
        // Expect 2 getMore
        expect(commandStarted.filter(e => e.command.getMore != null)).to.have.lengthOf(2);
      }).skipReason = 'TODO(NODE-6305)';
    });

    context('Change Streams', () => {
      /**
       * 1. Using `internalClient`, drop the `db.coll` collection.
       * 1. Using `internalClient`, set the following fail point:
       * ```js
       *        {
       *            configureFailPoint: "failCommand",
       *            mode: "alwaysOn",
       *            data: {
       *                failCommands: ["getMore"],
       *                blockConnection: true,
       *                blockTimeMS: 15
       *            }
       *        }
       * ```
       * 1. Create a new MongoClient (referred to as `client`) with `timeoutMS=20`.
       * 1. Using `client`, use the `watch` helper to create a change stream against `db.coll`.
       *    - Expect this to succeed and return a change stream with a non-zero ID.
       * 1. Call the blocking iteration method on the resulting change stream.
       *    - Expect this to fail with a timeout error.
       * 1. Verify that an `aggregate` command and two `getMore` commands were executed against the `db.coll` collection during the test.
       */
      it.skip('sends correct number of aggregate and getMores', async function () {
        const changeStream = client.db('db').collection('coll').watch();
        const maybeError = await changeStream.next().then(
          () => null,
          e => e
        );

        expect(maybeError).to.be.instanceof(MongoOperationTimeoutError);
        const aggregates = commandStarted
          .filter(e => e.command.aggregate != null)
          .map(e => e.command);
        const getMores = commandStarted.filter(e => e.command.getMore != null).map(e => e.command);
        // Expect 1 aggregate
        expect(aggregates).to.have.lengthOf(1);
        // Expect 1 getMore
        expect(getMores).to.have.lengthOf(1);
      }).skipReason = 'TODO(NODE-6305)';
    });
  });

  context.skip('6. GridFS - Upload', () => {
    /** Tests in this section MUST only be run against server versions 4.4 and higher. */

    context('uploads via openUploadStream can be timed out', () => {
      /**
       * 1. Using `internalClient`, drop and re-create the `db.fs.files` and `db.fs.chunks` collections.
       * 1. Using `internalClient`, set the following fail point:
       * ```js
       *        {
       *            configureFailPoint: "failCommand",
       *            mode: { times: 1 },
       *            data: {
       *                failCommands: ["insert"],
       *                blockConnection: true,
       *                blockTimeMS: 15
       *            }
       *        }
       * ```
       * 1. Create a new MongoClient (referred to as `client`) with `timeoutMS=10`.
       * 1. Using `client`, create a GridFS bucket (referred to as `bucket`) that wraps the `db` database.
       * 1. Call `bucket.open_upload_stream()` with the filename `filename` to create an upload stream (referred to as `uploadStream`).
       *    - Expect this to succeed and return a non-null stream.
       * 1. Using `uploadStream`, upload a single `0x12` byte.
       * 1. Call `uploadStream.close()` to flush the stream and insert chunks.
       *    - Expect this to fail with a timeout error.
       */
    });

    context('Aborting an upload stream can be timed out', () => {
      /**
       * This test only applies to drivers that provide an API to abort a GridFS upload stream.
       * 1. Using `internalClient`, drop and re-create the `db.fs.files` and `db.fs.chunks` collections.
       * 1. Using `internalClient`, set the following fail point:
       * ```js
       *        {
       *            configureFailPoint: "failCommand",
       *            mode: { times: 1 },
       *            data: {
       *                failCommands: ["delete"],
       *                blockConnection: true,
       *                blockTimeMS: 15
       *            }
       *        }
       * ```
       * 1. Create a new MongoClient (referred to as `client`) with `timeoutMS=10`.
       * 1. Using `client`, create a GridFS bucket (referred to as `bucket`) that wraps the `db` database with `chunkSizeBytes=2`.
       * 1. Call `bucket.open_upload_stream()` with the filename `filename` to create an upload stream (referred to as `uploadStream`).
       *   - Expect this to succeed and return a non-null stream.
       * 1. Using `uploadStream`, upload the bytes `[0x01, 0x02, 0x03, 0x04]`.
       * 1. Call `uploadStream.abort()`.
       *   - Expect this to fail with a timeout error.
       */
    });
  });

  context.skip('7. GridFS - Download', () => {
    /**
     * This test MUST only be run against server versions 4.4 and higher.
     * 1. Using `internalClient`, drop and re-create the `db.fs.files` and `db.fs.chunks` collections.
     * 1. Using `internalClient`, insert the following document into the `db.fs.files` collection:
     * ```js
     *        {
     *           "_id": {
     *             "$oid": "000000000000000000000005"
     *           },
     *           "length": 10,
     *           "chunkSize": 4,
     *           "uploadDate": {
     *             "$date": "1970-01-01T00:00:00.000Z"
     *           },
     *           "md5": "57d83cd477bfb1ccd975ab33d827a92b",
     *           "filename": "length-10",
     *           "contentType": "application/octet-stream",
     *           "aliases": [],
     *           "metadata": {}
     *        }
     * ```
     * 1. Create a new MongoClient (referred to as `client`) with `timeoutMS=10`.
     * 1. Using `client`, create a GridFS bucket (referred to as `bucket`) that wraps the `db` database.
     * 1. Call `bucket.open_download_stream` with the id `{ "$oid": "000000000000000000000005" }` to create a download stream (referred to as `downloadStream`).
     *   - Expect this to succeed and return a non-null stream.
     * 1. Using `internalClient`, set the following fail point:
     * ```js
     *        {
     *            configureFailPoint: "failCommand",
     *            mode: { times: 1 },
     *            data: {
     *                failCommands: ["find"],
     *                blockConnection: true,
     *                blockTimeMS: 15
     *            }
     *        }
     * ```
     * 1. Read from the `downloadStream`.
     *   - Expect this to fail with a timeout error.
     * 1. Verify that two `find` commands were executed during the read: one against `db.fs.files` and another against `db.fs.chunks`.
     */
  });

  context('8. Server Selection', () => {
    context('using sinon timer', function () {
      let clock: sinon.SinonFakeTimers;

      beforeEach(function () {
        clock = sinon.useFakeTimers();
      });

      afterEach(function () {
        clock.restore();
      });

      it.skip('serverSelectionTimeoutMS honored if timeoutMS is not set', async function () {
        /**
         * 1. Create a MongoClient (referred to as `client`) with URI `mongodb://invalid/?serverSelectionTimeoutMS=10`.
         * 1. Using `client`, execute the command `{ ping: 1 }` against the `admin` database.
         *   - Expect this to fail with a server selection timeout error after no more than 15ms.
         */

        /** NOTE: This is the original implementation of this test, but it was flaky, so was
         * replaced by the current implementation using sinon fake timers
         * ```ts
         *  client = new MongoClient('mongodb://invalid/?serverSelectionTimeoutMS=10');
         *  const admin = client.db('test').admin();
         *  const start = performance.now();
         *  const maybeError = await admin.ping().then(
         *    () => null,
         *    e => e
         *  );
         *  const end = performance.now();
         *
         *  expect(maybeError).to.be.instanceof(MongoServerSelectionError);
         *  expect(end - start).to.be.lte(15)
         * ```
         */
        client = new MongoClient('mongodb://invalid/?serverSelectionTimeoutMS=10');
        const admin = client.db('test').admin();
        const maybeError = admin.ping().then(
          () => null,
          e => e
        );
<<<<<<< HEAD

        await clock.tickAsync(11);
        expect(await maybeError).to.be.instanceof(MongoServerSelectionError);
      }).skipReason =
        'TODO(NODE-6223): Auto connect performs extra server selection. Explicit connect throws on invalid host name';
    });

    it.skip("timeoutMS honored for server selection if it's lower than serverSelectionTimeoutMS", async function () {
      /**
       * 1. Create a MongoClient (referred to as `client`) with URI `mongodb://invalid/?timeoutMS=10&serverSelectionTimeoutMS=20`.
       * 1. Using `client`, run the command `{ ping: 1 }` against the `admin` database.
       *   - Expect this to fail with a server selection timeout error after no more than 15ms.
       */
      client = new MongoClient('mongodb://invalid/?timeoutMS=10&serverSelectionTimeoutMS=20');
      const start = now();

      const maybeError = await client
        .db('test')
        .admin()
        .ping()
        .then(
          () => null,
          e => e
        );
      const end = now();

      expect(maybeError).to.be.instanceof(MongoOperationTimeoutError);
      expect(end - start).to.be.lte(15);
    }).skipReason =
      'TODO(NODE-6223): Auto connect performs extra server selection. Explicit connect throws on invalid host name';

    it.skip("serverSelectionTimeoutMS honored for server selection if it's lower than timeoutMS", async function () {
      /**
       * 1. Create a MongoClient (referred to as `client`) with URI `mongodb://invalid/?timeoutMS=20&serverSelectionTimeoutMS=10`.
       * 1. Using `client`, run the command `{ ping: 1 }` against the `admin` database.
       *   - Expect this to fail with a server selection timeout error after no more than 15ms.
       */
      client = new MongoClient('mongodb://invalid/?timeoutMS=20&serverSelectionTimeoutMS=10');
      const start = now();
      const maybeError = await client
        .db('test')
        .admin()
        .ping()
        .then(
          () => null,
          e => e
        );
      const end = now();

=======

        await clock.tickAsync(11);
        expect(await maybeError).to.be.instanceof(MongoServerSelectionError);
      }).skipReason =
        'TODO(NODE-6223): Auto connect performs extra server selection. Explicit connect throws on invalid host name';
    });

    it.skip("timeoutMS honored for server selection if it's lower than serverSelectionTimeoutMS", async function () {
      /**
       * 1. Create a MongoClient (referred to as `client`) with URI `mongodb://invalid/?timeoutMS=10&serverSelectionTimeoutMS=20`.
       * 1. Using `client`, run the command `{ ping: 1 }` against the `admin` database.
       *   - Expect this to fail with a server selection timeout error after no more than 15ms.
       */
      client = new MongoClient('mongodb://invalid/?timeoutMS=10&serverSelectionTimeoutMS=20');
      const start = now();

      const maybeError = await client
        .db('test')
        .admin()
        .ping()
        .then(
          () => null,
          e => e
        );
      const end = now();

      expect(maybeError).to.be.instanceof(MongoOperationTimeoutError);
      expect(end - start).to.be.lte(15);
    }).skipReason =
      'TODO(NODE-6223): Auto connect performs extra server selection. Explicit connect throws on invalid host name';

    it.skip("serverSelectionTimeoutMS honored for server selection if it's lower than timeoutMS", async function () {
      /**
       * 1. Create a MongoClient (referred to as `client`) with URI `mongodb://invalid/?timeoutMS=20&serverSelectionTimeoutMS=10`.
       * 1. Using `client`, run the command `{ ping: 1 }` against the `admin` database.
       *   - Expect this to fail with a server selection timeout error after no more than 15ms.
       */
      client = new MongoClient('mongodb://invalid/?timeoutMS=20&serverSelectionTimeoutMS=10');
      const start = now();
      const maybeError = await client
        .db('test')
        .admin()
        .ping()
        .then(
          () => null,
          e => e
        );
      const end = now();

>>>>>>> 17a2fdec
      expect(maybeError).to.be.instanceof(MongoOperationTimeoutError);
      expect(end - start).to.be.lte(15);
    }).skipReason =
      'TODO(NODE-6223): Auto connect performs extra server selection. Explicit connect throws on invalid host name';

    it.skip('serverSelectionTimeoutMS honored for server selection if timeoutMS=0', async function () {
      /**
       * 1. Create a MongoClient (referred to as `client`) with URI `mongodb://invalid/?timeoutMS=0&serverSelectionTimeoutMS=10`.
       * 1. Using `client`, run the command `{ ping: 1 }` against the `admin` database.
       *   - Expect this to fail with a server selection timeout error after no more than 15ms.
       */
      client = new MongoClient('mongodb://invalid/?timeoutMS=0&serverSelectionTimeoutMS=10');
      const start = now();
      const maybeError = await client
        .db('test')
        .admin()
        .ping()
        .then(
          () => null,
          e => e
        );
      const end = now();

      expect(maybeError).to.be.instanceof(MongoOperationTimeoutError);
      expect(end - start).to.be.lte(15);
    }).skipReason =
      'TODO(NODE-6223): Auto connect performs extra server selection. Explicit connect throws on invalid host name';

    it.skip("timeoutMS honored for connection handshake commands if it's lower than serverSelectionTimeoutMS", async function () {
      /**
       * This test MUST only be run if the server version is 4.4 or higher and the URI has authentication fields (i.e. a
       * username and password).
       * 1. Using `internalClient`, set the following fail point:
       * ```js
       *        {
       *            configureFailPoint: failCommand,
       *            mode: { times: 1 },
       *            data: {
       *                failCommands: ["saslContinue"],
       *                blockConnection: true,
       *                blockTimeMS: 15
       *            }
       *        }
       * ```
       * 1. Create a new MongoClient (referred to as `client`) with `timeoutMS=10` and `serverSelectionTimeoutMS=20`.
       * 1. Using `client`, insert the document `{ x: 1 }` into collection `db.coll`.
       *   - Expect this to fail with a timeout error after no more than 15ms.
       */
      await internalClient
        .db('db')
        .admin()
        .command({
          configureFailPoint: 'failCommand',
          mode: { times: 1 },
          data: {
            failCommands: ['saslContinue'],
            blockConnection: true,
            blockTimeMS: 15
          }
        });

      client = this.configuration.newClient({
        serverSelectionTimeoutMS: 20,
        timeoutMS: 10
      });
      const start = now();
      const maybeError = await client
        .db('db')
        .collection('coll')
        .insertOne({ x: 1 })
        .then(
          () => null,
          e => e
        );
      const end = now();
      expect(maybeError).to.be.instanceof(MongoOperationTimeoutError);
      expect(end - start).to.be.lte(15);
    }).skipReason =
      'TODO(DRIVERS-2347): Requires this ticket to be implemented before we can assert on connection CSOT behaviour';

    it.skip("serverSelectionTimeoutMS honored for connection handshake commands if it's lower than timeoutMS", async function () {
      /**
       * This test MUST only be run if the server version is 4.4 or higher and the URI has authentication fields (i.e. a
       * username and password).
       * 1. Using `internalClient`, set the following fail point:
       * ```js
       *        {
       *            configureFailPoint: failCommand,
       *            mode: { times: 1 },
       *            data: {
       *                failCommands: ["saslContinue"],
       *                blockConnection: true,
       *                blockTimeMS: 15
       *            }
       *        }
       * ```
       * 1. Create a new MongoClient (referred to as `client`) with `timeoutMS=20` and `serverSelectionTimeoutMS=10`.
       * 1. Using `client`, insert the document `{ x: 1 }` into collection `db.coll`.
       *   - Expect this to fail with a timeout error after no more than 15ms.
       */
      await internalClient
        .db('db')
        .admin()
        .command({
          configureFailPoint: 'failCommand',
          mode: { times: 1 },
          data: {
            failCommands: ['saslContinue'],
            blockConnection: true,
            blockTimeMS: 15
          }
        });

      client = this.configuration.newClient({
        serverSelectionTimeoutMS: 10,
        timeoutMS: 20
      });
      const start = now();
      const maybeError = await client
        .db('db')
        .collection('coll')
        .insertOne({ x: 1 })
        .then(
          () => null,
          e => e
        );
      const end = now();
      expect(maybeError).to.be.instanceof(MongoOperationTimeoutError);
      expect(end - start).to.be.lte(15);
    }).skipReason =
      'TODO(DRIVERS-2347): Requires this ticket to be implemented before we can assert on connection CSOT behaviour';
  });

  describe('9. endSession', () => {
    const metadata: MongoDBMetadataUI = {
      requires: { mongodb: '>=4.4', topology: ['replicaset', 'sharded'] }
    };
    /**
     * This test MUST only be run against replica sets and sharded clusters with server version 4.4 or higher. It MUST be
     * run three times: once with the timeout specified via the MongoClient `timeoutMS` option, once with the timeout
     * specified via the ClientSession `defaultTimeoutMS` option, and once more with the timeout specified via the
     * `timeoutMS` option for the `endSession` operation. In all cases, the timeout MUST be set to 10 milliseconds.
     *
     * 1. Using `internalClient`, drop the `db.coll` collection.
     * 1. Using `internalClient`, set the following fail point:
     * ```js
     * {
     *     configureFailPoint: failCommand,
     *     mode: { times: 1 },
     *     data: {
     *         failCommands: ["abortTransaction"],
     *         blockConnection: true,
     *         blockTimeMS: 15
     *     }
     * }
     * ```
     * 1. Create a new MongoClient (referred to as `client`) and an explicit ClientSession derived from that MongoClient (referred to as `session`).
     * 1. Execute the following code:
     * ```ts
     *   coll = client.database("db").collection("coll")
     *   session.start_transaction()
     *   coll.insert_one({x: 1}, session=session)
     * ```
     * 1. Using `session`, execute `session.end_session`
     *    - Expect this to fail with a timeout error after no more than 15ms.
     */
    const failpoint: FailPoint = {
      configureFailPoint: 'failCommand',
      mode: { times: 1 },
      data: {
        failCommands: ['abortTransaction'],
        blockConnection: true,
        blockTimeMS: 200
      }
    };

    beforeEach(async function () {
      const internalClient = this.configuration.newClient();
      // End in-progress transactions otherwise "drop" will hang
      await internalClient.db('admin').command({ killAllSessions: [] });
      await internalClient
        .db('endSession_db')
        .collection('endSession_coll')
        .drop()
        .catch(() => null);
      await internalClient.db('endSession_db').createCollection('endSession_coll');
      await internalClient.db('admin').command(failpoint);
      await internalClient.close();
    });

    let client: MongoClient;

    afterEach(async function () {
      const internalClient = this.configuration.newClient();
      await internalClient.db('admin').command({ ...failpoint, mode: 'off' });
      await internalClient.close();
      await client?.close();
    });

    describe('when timeoutMS is provided to the client', () => {
      it('throws a timeout error from endSession', metadata, async function () {
        client = this.configuration.newClient({ timeoutMS: 150, monitorCommands: true });
        const coll = client.db('endSession_db').collection('endSession_coll');
        const session = client.startSession();
        session.startTransaction();
        await coll.insertOne({ x: 1 }, { session });
        const start = performance.now();
        const error = await session.endSession().catch(error => error);
        const end = performance.now();
        expect(end - start).to.be.within(100, 170);
        expect(error).to.be.instanceOf(MongoOperationTimeoutError);
      });
    });

    describe('when defaultTimeoutMS is provided to startSession', () => {
      it('throws a timeout error from endSession', metadata, async function () {
        client = this.configuration.newClient();
        const coll = client.db('endSession_db').collection('endSession_coll');
        const session = client.startSession({ defaultTimeoutMS: 150 });
        session.startTransaction();
        await coll.insertOne({ x: 1 }, { session });
        const start = performance.now();
        const error = await session.endSession().catch(error => error);
        const end = performance.now();
        expect(end - start).to.be.within(100, 170);
        expect(error).to.be.instanceOf(MongoOperationTimeoutError);
      });
    });

    describe('when timeoutMS is provided to endSession', () => {
      it('throws a timeout error from endSession', metadata, async function () {
        client = this.configuration.newClient();
        const coll = client.db('endSession_db').collection('endSession_coll');
        const session = client.startSession();
        session.startTransaction();
        await coll.insertOne({ x: 1 }, { session });
        const start = performance.now();
        const error = await session.endSession({ timeoutMS: 150 }).catch(error => error);
        const end = performance.now();
        expect(end - start).to.be.within(100, 170);
        expect(error).to.be.instanceOf(MongoOperationTimeoutError);
      });
    });
  });

  describe('10. Convenient Transactions', () => {
    /** Tests in this section MUST only run against replica sets and sharded clusters with server versions 4.4 or higher. */
    const metadata: MongoDBMetadataUI = {
      requires: { topology: ['replicaset', 'sharded'], mongodb: '>=4.4' }
    };

    describe('when an operation fails inside withTransaction callback', () => {
      /**
       * 1. Using `internalClient`, drop the `db.coll` collection.
       * 1. Using `internalClient`, set the following fail point:
       * ```js
       * {
       *     configureFailPoint: failCommand,
       *     mode: { times: 2 },
       *     data: {
       *         failCommands: ["insert", "abortTransaction"],
       *         blockConnection: true,
       *         blockTimeMS: 200
       *     }
       * }
       * ```
       * 1. Create a new MongoClient (referred to as `client`) configured with `timeoutMS=10` and an explicit ClientSession derived from that MongoClient (referred to as `session`).
       * 1. Using `session`, execute a `withTransaction` operation with the following callback:
       * ```js
       * function callback() {
       *   coll = client.database("db").collection("coll")
       *   coll.insert_one({ _id: 1 }, session=session)
       * }
       * ```
       * 1. Expect the previous `withTransaction` call to fail with a timeout error.
       * 1. Verify that the following events were published during the `withTransaction` call:
       *   1. `command_started` and `command_failed` events for an `insert` command.
       *   1. `command_started` and `command_failed` events for an `abortTransaction` command.
       */

      const failpoint: FailPoint = {
        configureFailPoint: 'failCommand',
        mode: { times: 2 },
        data: {
          failCommands: ['insert', 'abortTransaction'],
          blockConnection: true,
          blockTimeMS: 200
        }
      };

      beforeEach(async function () {
        if (!semver.satisfies(this.configuration.version, '>=4.4')) {
          this.skipReason = 'Requires server version 4.4+';
          this.skip();
        }
        const internalClient = this.configuration.newClient();
        await internalClient
          .db('db')
          .collection('coll')
          .drop()
          .catch(() => null);
        await internalClient.db('admin').command(failpoint);
        await internalClient.close();
      });

      let client: MongoClient;

      afterEach(async function () {
        if (semver.satisfies(this.configuration.version, '>=4.4')) {
          const internalClient = this.configuration.newClient();
          await internalClient
            .db('admin')
            .command({ configureFailPoint: 'failCommand', mode: 'off' });
          await internalClient.close();
        }
        await client?.close();
      });

      it('timeoutMS is refreshed for abortTransaction', metadata, async function () {
        if (
          this.configuration.topologyType === 'ReplicaSetWithPrimary' &&
          semver.satisfies(this.configuration.version, '<=4.4')
        ) {
          this.skipReason = '4.4 replicaset fail point does not blockConnection for requested time';
          this.skip();
        }

        const commandsFailed = [];
        const commandsStarted = [];

        client = this.configuration
          .newClient({ timeoutMS: 150, monitorCommands: true })
          .on('commandStarted', e => commandsStarted.push(e.commandName))
          .on('commandFailed', e => commandsFailed.push(e.commandName));

        const coll = client.db('db').collection('coll');

        const session = client.startSession();

        const withTransactionError = await session
          .withTransaction(async session => {
            await coll.insertOne({ x: 1 }, { session });
          })
          .catch(error => error);

        try {
          expect(withTransactionError).to.be.instanceOf(MongoOperationTimeoutError);
          expect(commandsStarted, 'commands started').to.deep.equal(['insert', 'abortTransaction']);
          expect(commandsFailed, 'commands failed').to.deep.equal(['insert', 'abortTransaction']);
        } finally {
          await session.endSession();
        }
      });
    });
  });
});<|MERGE_RESOLUTION|>--- conflicted
+++ resolved
@@ -1,10 +1,7 @@
 /* Specification prose tests */
 
-<<<<<<< HEAD
 import { type ChildProcess, spawn } from 'node:child_process';
 
-=======
->>>>>>> 17a2fdec
 import { expect } from 'chai';
 import * as semver from 'semver';
 import * as sinon from 'sinon';
@@ -62,7 +59,6 @@
      */
   });
 
-<<<<<<< HEAD
   context.skip(
     '2. maxTimeMS is not set for commands sent to mongocryptd',
     { requires: { mongodb: '>=4.2' } },
@@ -105,19 +101,6 @@
     }
   );
 
-=======
-  context.skip('2. maxTimeMS is not set for commands sent to mongocryptd', () => {
-    /**
-     * This test MUST only be run against enterprise server versions 4.2 and higher.
-     *
-     * 1. Launch a mongocryptd process on 23000.
-     * 1. Create a MongoClient (referred to as `client`) using the URI `mongodb://localhost:23000/?timeoutMS=1000`.
-     * 1. Using `client`, execute the `{ ping: 1 }` command against the `admin` database.
-     * 1. Verify via command monitoring that the `ping` command sent did not contain a `maxTimeMS` field.
-     */
-  });
-
->>>>>>> 17a2fdec
   context.skip('3. ClientEncryption', () => {
     /**
      * Each test under this category MUST only be run against server versions 4.4 and higher. In these tests,
@@ -547,7 +530,6 @@
           () => null,
           e => e
         );
-<<<<<<< HEAD
 
         await clock.tickAsync(11);
         expect(await maybeError).to.be.instanceof(MongoServerSelectionError);
@@ -596,58 +578,6 @@
           e => e
         );
       const end = now();
-
-=======
-
-        await clock.tickAsync(11);
-        expect(await maybeError).to.be.instanceof(MongoServerSelectionError);
-      }).skipReason =
-        'TODO(NODE-6223): Auto connect performs extra server selection. Explicit connect throws on invalid host name';
-    });
-
-    it.skip("timeoutMS honored for server selection if it's lower than serverSelectionTimeoutMS", async function () {
-      /**
-       * 1. Create a MongoClient (referred to as `client`) with URI `mongodb://invalid/?timeoutMS=10&serverSelectionTimeoutMS=20`.
-       * 1. Using `client`, run the command `{ ping: 1 }` against the `admin` database.
-       *   - Expect this to fail with a server selection timeout error after no more than 15ms.
-       */
-      client = new MongoClient('mongodb://invalid/?timeoutMS=10&serverSelectionTimeoutMS=20');
-      const start = now();
-
-      const maybeError = await client
-        .db('test')
-        .admin()
-        .ping()
-        .then(
-          () => null,
-          e => e
-        );
-      const end = now();
-
-      expect(maybeError).to.be.instanceof(MongoOperationTimeoutError);
-      expect(end - start).to.be.lte(15);
-    }).skipReason =
-      'TODO(NODE-6223): Auto connect performs extra server selection. Explicit connect throws on invalid host name';
-
-    it.skip("serverSelectionTimeoutMS honored for server selection if it's lower than timeoutMS", async function () {
-      /**
-       * 1. Create a MongoClient (referred to as `client`) with URI `mongodb://invalid/?timeoutMS=20&serverSelectionTimeoutMS=10`.
-       * 1. Using `client`, run the command `{ ping: 1 }` against the `admin` database.
-       *   - Expect this to fail with a server selection timeout error after no more than 15ms.
-       */
-      client = new MongoClient('mongodb://invalid/?timeoutMS=20&serverSelectionTimeoutMS=10');
-      const start = now();
-      const maybeError = await client
-        .db('test')
-        .admin()
-        .ping()
-        .then(
-          () => null,
-          e => e
-        );
-      const end = now();
-
->>>>>>> 17a2fdec
       expect(maybeError).to.be.instanceof(MongoOperationTimeoutError);
       expect(end - start).to.be.lte(15);
     }).skipReason =
