/* Specification prose tests */

import { type ChildProcess, spawn } from 'node:child_process';

import { expect } from 'chai';
<<<<<<< HEAD
import * as os from 'os';
import * as path from 'path';
=======
>>>>>>> c3f31dae
import * as semver from 'semver';
import * as sinon from 'sinon';
import { Readable } from 'stream';
import { pipeline } from 'stream/promises';

import { type CommandStartedEvent } from '../../../mongodb';
import {
  type CommandSucceededEvent,
  GridFSBucket,
  MongoBulkWriteError,
  MongoClient,
  MongoOperationTimeoutError,
  MongoServerSelectionError,
  now,
  ObjectId,
  promiseWithResolvers,
  squashError
} from '../../mongodb';
import { type FailPoint, makeMultiBatchWrite } from '../../tools/utils';
import { filterForCommands } from '../shared';

// TODO(NODE-5824): Implement CSOT prose tests
describe('CSOT spec prose tests', function () {
  let internalClient: MongoClient;
  let client: MongoClient;

  beforeEach(async function () {
    internalClient = this.configuration.newClient();
  });

  afterEach(async function () {
    await internalClient?.close();
    await client?.close();
  });

  describe('1. Multi-batch writes', { requires: { topology: 'single', mongodb: '>=4.4' } }, () => {
    /**
     * This test MUST only run against standalones on server versions 4.4 and higher.
     * The `insertMany` call takes an exceedingly long time on replicasets and sharded
     * clusters. Drivers MAY adjust the timeouts used in this test to allow for differing
     * bulk encoding performance.
     *
     * 1. Using `internalClient`, drop the `db.coll` collection.
     * 1. Using `internalClient`, set the following fail point:
     * ```js
     *       {
     *           configureFailPoint: "failCommand",
     *           mode: {
     *               times: 2
     *           },
     *           data: {
     *               failCommands: ["insert"],
     *               blockConnection: true,
     *               blockTimeMS: 1010
     *           }
     *       }
     * ```
     * 1. Create a new MongoClient (referred to as `client`) with `timeoutMS=2000`.
     * 1. Using `client`, insert 50 1-megabyte documents in a single `insertMany` call.
     *   - Expect this to fail with a timeout error.
     * 1. Verify that two `insert` commands were executed against `db.coll` as part of the `insertMany` call.
     */

    const failpoint: FailPoint = {
      configureFailPoint: 'failCommand',
      mode: {
        times: 2
      },
      data: {
        failCommands: ['insert'],
        blockConnection: true,
        blockTimeMS: 1010
      }
    };

    beforeEach(async function () {
      await internalClient
        .db('db')
        .collection('bulkWriteTest')
        .drop()
        .catch(() => null);
      await internalClient.db('admin').command(failpoint);

      client = this.configuration.newClient({ timeoutMS: 2000, monitorCommands: true });
    });

    it('performs two inserts which fail to complete before 2000 ms', async () => {
      const inserts = [];
      client.on('commandStarted', ev => inserts.push(ev));

      const a = new Uint8Array(1000000 - 22);
      const oneMBDocs = Array.from({ length: 50 }, (_, _id) => ({ _id, a }));
      const error = await client
        .db('db')
        .collection<{ _id: number; a: Uint8Array }>('bulkWriteTest')
        .insertMany(oneMBDocs)
        .catch(error => error);

      expect(error).to.be.instanceOf(MongoBulkWriteError);
      expect(error.errorResponse).to.be.instanceOf(MongoOperationTimeoutError);
      expect(inserts.map(ev => ev.commandName)).to.deep.equal(['insert', 'insert']);
    });
  });

  context(
    '2. maxTimeMS is not set for commands sent to mongocryptd',
    { requires: { mongodb: '>=4.2' } },
    () => {
      /**
       * This test MUST only be run against enterprise server versions 4.2 and higher.
       *
       * 1. Launch a mongocryptd process on 23000.
       * 1. Create a MongoClient (referred to as `client`) using the URI `mongodb://localhost:23000/?timeoutMS=1000`.
       * 1. Using `client`, execute the `{ ping: 1 }` command against the `admin` database.
       * 1. Verify via command monitoring that the `ping` command sent did not contain a `maxTimeMS` field.
       */

      let client: MongoClient;
      const mongocryptdTestPort = '23000';
      let childProcess: ChildProcess;

      beforeEach(async function () {
<<<<<<< HEAD
        const pidFile = path.join(os.tmpdir(), new ObjectId().toHexString());
        childProcess = spawn(
          'mongocryptd',
          ['--port', mongocryptdTestPort, '--ipv6', '--pidfilepath', pidFile],
          {
            stdio: 'ignore',
            detached: true
          }
        );

        childProcess.on('error', error => console.warn(this.currentTest?.fullTitle(), error));
        client = new MongoClient(`mongodb://localhost:${mongocryptdTestPort}/?timeoutMS=1000`, {
          family: 6,
          monitorCommands: true,
          serverSelectionTimeoutMS: 2000
=======
        childProcess = spawn('mongocryptd', ['--port', mongocryptdTestPort, '--ipv6'], {
          stdio: 'ignore',
          detached: true
        });

        childProcess.on('error', error => console.warn(this.currentTest?.fullTitle(), error));
        client = new MongoClient(`mongodb://localhost:${mongocryptdTestPort}/?timeoutMS=1000`, {
          monitorCommands: true
>>>>>>> c3f31dae
        });
      });

      afterEach(async function () {
        await client.close();
        childProcess.kill('SIGKILL');
        sinon.restore();
      });

      it('maxTimeMS is not set', async function () {
        const commandStarted = [];
        client.on('commandStarted', ev => commandStarted.push(ev));
<<<<<<< HEAD
        await client.connect();
=======
>>>>>>> c3f31dae
        await client
          .db('admin')
          .command({ ping: 1 })
          .catch(e => squashError(e));
        expect(commandStarted).to.have.lengthOf(1);
        expect(commandStarted[0].command).to.not.have.property('maxTimeMS');
      });
    }
  );

  // TODO(NODE-6391): Add timeoutMS support to Explicit Encryption
  context.skip('3. ClientEncryption', () => {
    /**
     * Each test under this category MUST only be run against server versions 4.4 and higher. In these tests,
     * `LOCAL_MASTERKEY` refers to the following base64:
     * ```txt
     * Mng0NCt4ZHVUYUJCa1kxNkVyNUR1QURhZ2h2UzR2d2RrZzh0cFBwM3R6NmdWMDFBMUN3YkQ5aXRRMkhGRGdQV09wOGVNYUMxT2k3NjZKelhaQmRCZGJkTXVyZG9uSjFk
     * ```
     * For each test, perform the following setup:
     *
     * 1. Using `internalClient`, drop and create the `keyvault.datakeys` collection.
     * 1. Create a MongoClient (referred to as `keyVaultClient`) with `timeoutMS=10`.
     * 1. Create a `ClientEncryption` object that wraps `keyVaultClient` (referred to as `clientEncryption`). Configure this object with `keyVaultNamespace` set to `keyvault.datakeys` and the following KMS providers map:
     * ```js
     * { local: { key: <base64 decoding of LOCAL_MASTERKEY> } }
     * ```
     */
    context('createDataKey', () => {
      /**
       * 1. Using `internalClient`, set the following fail point:
       * ```js
       *       {
       *           configureFailPoint: "failCommand",
       *           mode: {
       *               times: 1
       *           },
       *           data: {
       *               failCommands: ["insert"],
       *               blockConnection: true,
       *               blockTimeMS: 15
       *           }
       *       }
       * ```
       * 1. Call `clientEncryption.createDataKey()` with the `local` KMS provider.
       *   - Expect this to fail with a timeout error.
       * 1. Verify that an `insert` command was executed against to `keyvault.datakeys` as part of the `createDataKey` call.
       */
    });

    context('encrypt', () => {
      /**
       * 1. Call `client_encryption.createDataKey()` with the `local` KMS provider.
       *    - Expect a BSON binary with subtype 4 to be returned, referred to as `datakeyId`.
       * 1. Using `internalClient`, set the following fail point:
       * ```js
       *        {
       *            configureFailPoint: "failCommand",
       *            mode: {
       *                times: 1
       *            },
       *            data: {
       *                failCommands: ["find"],
       *                blockConnection: true,
       *                blockTimeMS: 15
       *            }
       *        }
       * ```
       * 1. Call `clientEncryption.encrypt()` with the value `hello`, the algorithm `AEAD_AES_256_CBC_HMAC_SHA_512-Deterministic`, and the keyId `datakeyId`.
       *   - Expect this to fail with a timeout error.
       * 1. Verify that a `find` command was executed against the `keyvault.datakeys` collection as part of the `encrypt` call.
       */
    });

    context('decrypt', () => {
      /**
       * 1. Call `clientEncryption.createDataKey()` with the `local` KMS provider.
       *    - Expect this to return a BSON binary with subtype 4, referred to as `dataKeyId`.
       * 1. Call `clientEncryption.encrypt()` with the value `hello`, the algorithm `AEAD_AES_256_CBC_HMAC_SHA_512-Deterministic`, and the keyId `dataKeyId`.
       *    - Expect this to return a BSON binary with subtype 6, referred to as `encrypted`.
       * 1. Close and re-create the `keyVaultClient` and `clientEncryption` objects.
       * 1. Using `internalClient`, set the following fail point:
       * ```js
       *        {
       *            configureFailPoint: "failCommand",
       *            mode: {
       *                times: 1
       *            },
       *            data: {
       *                failCommands: ["find"],
       *                blockConnection: true,
       *                blockTimeMS: 15
       *            }
       *        }
       * ```
       * 1. Call `clientEncryption.decrypt()` with the value `encrypted`.
       *   - Expect this to fail with a timeout error.
       * 1. Verify that a `find` command was executed against the `keyvault.datakeys` collection as part of the `decrypt` call.
       */
    });
  });

  context.skip('4. Background Connection Pooling', () => {
    /**
     * The tests in this section MUST only be run if the server version is 4.4 or higher and the URI has authentication
     * fields (i.e. a username and password). Each test in this section requires drivers to create a MongoClient and then wait
     * for some CMAP events to be published. Drivers MUST wait for up to 10 seconds and fail the test if the specified events
     * are not published within that time.
     */

    context('timeoutMS used for handshake commands', () => {
      /**
       * 1. Using `internalClient`, set the following fail point:
       * ```js
       *       {
       *           configureFailPoint: "failCommand",
       *           mode: {
       *               times: 1
       *           },
       *           data: {
       *               failCommands: ["saslContinue"],
       *               blockConnection: true,
       *               blockTimeMS: 15,
       *               appName: "timeoutBackgroundPoolTest"
       *           }
       *       }
       * ```
       * 1. Create a MongoClient (referred to as `client`) configured with the following:
       *   - `minPoolSize` of 1
       *   - `timeoutMS` of 10
       *   - `appName` of `timeoutBackgroundPoolTest`
       *   - CMAP monitor configured to listen for `ConnectionCreatedEvent` and `ConnectionClosedEvent` events.
       * 1. Wait for a `ConnectionCreatedEvent` and a `ConnectionClosedEvent` to be published.

       */
    });

    context('timeoutMS is refreshed for each handshake command', () => {
      /**
       * 1. Using `internalClient`, set the following fail point:
       * ```js
       *        {
       *            configureFailPoint: "failCommand",
       *            mode: "alwaysOn",
       *            data: {
       *                failCommands: ["hello", "isMaster", "saslContinue"],
       *                blockConnection: true,
       *                blockTimeMS: 15,
       *                appName: "refreshTimeoutBackgroundPoolTest"
       *            }
       *        }
       * ```
       * 1. Create a MongoClient (referred to as `client`) configured with the following:
       *   - `minPoolSize` of 1
       *   - `timeoutMS` of 20
       *   - `appName` of `refreshTimeoutBackgroundPoolTest`
       *   - CMAP monitor configured to listen for `ConnectionCreatedEvent` and `ConnectionReady` events.
       * 1. Wait for a `ConnectionCreatedEvent` and a `ConnectionReady` to be published.
       */
    });
  });

  context('5. Blocking Iteration Methods', () => {
    const metadata = { requires: { mongodb: '>=4.4' } };
    /**
     * Tests in this section MUST only be run against server versions 4.4 and higher and only apply to drivers that have a
     * blocking method for cursor iteration that executes `getMore` commands in a loop until a document is available or an
     * error occurs.
     */
    const failpoint: FailPoint = {
      configureFailPoint: 'failCommand',
      mode: 'alwaysOn',
      data: {
        failCommands: ['getMore'],
        blockConnection: true,
        blockTimeMS: 90
      }
    };
    let internalClient: MongoClient;
    let client: MongoClient;
    let commandStarted: CommandStartedEvent[];
    let commandSucceeded: CommandSucceededEvent[];

    beforeEach(async function () {
      internalClient = this.configuration.newClient();
      await internalClient
        .db('db')
        .collection('coll')
        .drop()
        .catch(() => null);
      // Creating capped collection to be able to create tailable find cursor
      const coll = await internalClient
        .db('db')
        .createCollection('coll', { capped: true, size: 1_000_000 });
      await coll.insertOne({ x: 1 });
      await internalClient.db().admin().command(failpoint);

      client = this.configuration.newClient(undefined, {
        monitorCommands: true,
<<<<<<< HEAD
        timeoutMS: 100,
=======
        timeoutMS: 150,
>>>>>>> c3f31dae
        minPoolSize: 20
      });
      await client.connect();

      commandStarted = [];
      commandSucceeded = [];

      client.on('commandStarted', ev => commandStarted.push(ev));
      client.on('commandSucceeded', ev => commandSucceeded.push(ev));
    });

    afterEach(async function () {
      await internalClient
        .db()
        .admin()
        .command({ ...failpoint, mode: 'off' });
      await internalClient.close();
      await client.close();
    });

    context('Tailable cursors', () => {
      /**
       * 1. Using `internalClient`, drop the `db.coll` collection.
       * 1. Using `internalClient`, insert the document `{ x: 1 }` into `db.coll`.
       * 1. Using `internalClient`, set the following fail point:
       * ```js
       *        {
       *            configureFailPoint: "failCommand",
       *            mode: "alwaysOn",
       *            data: {
       *                failCommands: ["getMore"],
       *                blockConnection: true,
       *                blockTimeMS: 15
       *            }
       *        }
       * ```
       * 1. Create a new MongoClient (referred to as `client`) with `timeoutMS=20`.
       * 1. Using `client`, create a tailable cursor on `db.coll` with `cursorType=tailable`.
       *    - Expect this to succeed and return a cursor with a non-zero ID.
       * 1. Call either a blocking or non-blocking iteration method on the cursor.
       *    - Expect this to succeed and return the document `{ x: 1 }` without sending a `getMore` command.
       * 1. Call the blocking iteration method on the resulting cursor.
       *    - Expect this to fail with a timeout error.
       * 1. Verify that a `find` command and two `getMore` commands were executed against the `db.coll` collection during the test.
       */

      it('send correct number of finds and getMores', metadata, async function () {
        const cursor = client
          .db('db')
          .collection('coll')
          .find({}, { tailable: true })
          .project({ _id: 0 });
        const doc = await cursor.next();
        expect(doc).to.deep.equal({ x: 1 });
        // Check that there are no getMores sent
        expect(commandStarted.filter(e => e.command.getMore != null)).to.have.lengthOf(0);

        const maybeError = await cursor.next().then(
          () => null,
          e => e
        );

        expect(maybeError).to.be.instanceof(MongoOperationTimeoutError);
        // Expect 1 find
        expect(commandStarted.filter(e => e.command.find != null)).to.have.lengthOf(1);
        // Expect 2 getMore
        expect(commandStarted.filter(e => e.command.getMore != null)).to.have.lengthOf(2);
      });
    });

    context('Change Streams', () => {
      /**
       * 1. Using `internalClient`, drop the `db.coll` collection.
       * 1. Using `internalClient`, set the following fail point:
       * ```js
       *        {
       *            configureFailPoint: "failCommand",
       *            mode: "alwaysOn",
       *            data: {
       *                failCommands: ["getMore"],
       *                blockConnection: true,
       *                blockTimeMS: 15
       *            }
       *        }
       * ```
       * 1. Create a new MongoClient (referred to as `client`) with `timeoutMS=20`.
       * 1. Using `client`, use the `watch` helper to create a change stream against `db.coll`.
       *    - Expect this to succeed and return a change stream with a non-zero ID.
       * 1. Call the blocking iteration method on the resulting change stream.
       *    - Expect this to fail with a timeout error.
       * 1. Verify that an `aggregate` command and two `getMore` commands were executed against the `db.coll` collection during the test.
       */
      it.skip('sends correct number of aggregate and getMores', metadata, async function () {
        const changeStream = client
          .db('db')
          .collection('coll')
          .watch([], { timeoutMS: 20, maxAwaitTimeMS: 19 });
        const maybeError = await changeStream.next().then(
          () => null,
          e => e
        );

        expect(maybeError).to.be.instanceof(MongoOperationTimeoutError);
        const aggregates = commandStarted
          .filter(e => e.command.aggregate != null)
          .map(e => e.command);
        const getMores = commandStarted.filter(e => e.command.getMore != null).map(e => e.command);
        // Expect 1 aggregate
        expect(aggregates).to.have.lengthOf(1);
        // Expect 2 getMores
        expect(getMores).to.have.lengthOf(2);
      }).skipReason = 'TODO(NODE-6387)';
    });
  });

  context('6. GridFS - Upload', () => {
    const metadata: MongoDBMetadataUI = {
      requires: { mongodb: '>=4.4' }
    };
    let internalClient: MongoClient;
    let client: MongoClient;

    beforeEach(async function () {
      internalClient = this.configuration.newClient();
      await internalClient
        .db('db')
        .dropCollection('files')
        .catch(() => null);
      await internalClient
        .db('db')
        .dropCollection('chunks')
        .catch(() => null);

      client = this.configuration.newClient(undefined, { timeoutMS: 100 });
    });

    afterEach(async function () {
      if (internalClient) {
        await internalClient
          .db()
          .admin()
          .command({ configureFailPoint: 'failCommand', mode: 'off' });
        await internalClient.close();
      }
      if (client) {
        await client.close();
      }
    });
    /** Tests in this section MUST only be run against server versions 4.4 and higher. */

    it('uploads via openUploadStream can be timed out', metadata, async function () {
      /**
       * 1. Using `internalClient`, drop and re-create the `db.fs.files` and `db.fs.chunks` collections.
       * 1. Using `internalClient`, set the following fail point:
       * ```js
       *        {
       *            configureFailPoint: "failCommand",
       *            mode: { times: 1 },
       *            data: {
       *                failCommands: ["insert"],
       *                blockConnection: true,
       *                blockTimeMS: 15
       *            }
       *        }
       * ```
       * 1. Create a new MongoClient (referred to as `client`) with `timeoutMS=10`.
       * 1. Using `client`, create a GridFS bucket (referred to as `bucket`) that wraps the `db` database.
       * 1. Call `bucket.open_upload_stream()` with the filename `filename` to create an upload stream (referred to as `uploadStream`).
       *    - Expect this to succeed and return a non-null stream.
       * 1. Using `uploadStream`, upload a single `0x12` byte.
       * 1. Call `uploadStream.close()` to flush the stream and insert chunks.
       *    - Expect this to fail with a timeout error.
       */
      const failpoint: FailPoint = {
        configureFailPoint: 'failCommand',
        mode: { times: 1 },
        data: {
          failCommands: ['insert'],
          blockConnection: true,
          blockTimeMS: 150
        }
      };
      await internalClient.db().admin().command(failpoint);

      const bucket = new GridFSBucket(client.db('db'));
      const stream = bucket.openUploadStream('filename');
      const data = Buffer.from('13', 'hex');

      const fileStream = Readable.from(data);
      const maybeError = await pipeline(fileStream, stream).then(
        () => null,
        error => error
      );
      expect(maybeError).to.be.instanceof(MongoOperationTimeoutError);
    });

    it('Aborting an upload stream can be timed out', metadata, async function () {
      /**
       * This test only applies to drivers that provide an API to abort a GridFS upload stream.
       * 1. Using `internalClient`, drop and re-create the `db.fs.files` and `db.fs.chunks` collections.
       * 1. Using `internalClient`, set the following fail point:
       * ```js
       *        {
       *            configureFailPoint: "failCommand",
       *            mode: { times: 1 },
       *            data: {
       *                failCommands: ["delete"],
       *                blockConnection: true,
       *                blockTimeMS: 15
       *            }
       *        }
       * ```
       * 1. Create a new MongoClient (referred to as `client`) with `timeoutMS=10`.
       * 1. Using `client`, create a GridFS bucket (referred to as `bucket`) that wraps the `db` database with `chunkSizeBytes=2`.
       * 1. Call `bucket.open_upload_stream()` with the filename `filename` to create an upload stream (referred to as `uploadStream`).
       *   - Expect this to succeed and return a non-null stream.
       * 1. Using `uploadStream`, upload the bytes `[0x01, 0x02, 0x03, 0x04]`.
       * 1. Call `uploadStream.abort()`.
       *   - Expect this to fail with a timeout error.
       */
      const failpoint: FailPoint = {
        configureFailPoint: 'failCommand',
        mode: { times: 1 },
        data: {
          failCommands: ['delete'],
          blockConnection: true,
          blockTimeMS: 200
        }
      };

      await internalClient.db().admin().command(failpoint);
      const bucket = new GridFSBucket(client.db('db'), { chunkSizeBytes: 2 });
      const uploadStream = bucket.openUploadStream('filename', { timeoutMS: 300 });

      const data = Buffer.from('01020304', 'hex');

      const { promise: writePromise, resolve, reject } = promiseWithResolvers<void>();
      uploadStream.on('error', error => uploadStream.destroy(error));
      uploadStream.write(data, error => {
        if (error) reject(error);
        else resolve();
      });
      let maybeError = await writePromise.then(
        () => null,
        e => e
      );
      expect(maybeError).to.be.null;

      maybeError = await uploadStream.abort().then(
        () => null,
        error => error
      );
      expect(maybeError).to.be.instanceOf(MongoOperationTimeoutError);
      uploadStream.destroy();
    });
  });

  context('7. GridFS - Download', () => {
    let internalClient: MongoClient;
    let client: MongoClient;
    const metadata: MongoDBMetadataUI = {
      requires: { mongodb: '>=4.4' }
    };

    beforeEach(async function () {
      internalClient = this.configuration.newClient();
      await internalClient
        .db('db')
        .dropCollection('files')
        .catch(() => null);
      await internalClient
        .db('db')
        .dropCollection('chunks')
        .catch(() => null);

      const files = await internalClient.db('db').createCollection('files');

      await files.insertOne({
        _id: new ObjectId('000000000000000000000005'),
        length: 10,
        chunkSize: 4,
        uploadDate: new Date('1970-01-01T00:00:00.000Z'),
        md5: '57d83cd477bfb1ccd975ab33d827a92b',
        filename: 'length-10',
        contentType: 'application/octet-stream',
        aliases: [],
        metadata: {}
      });

      client = this.configuration.newClient(undefined, { timeoutMS: 100 });
    });

    afterEach(async function () {
      if (internalClient) {
        await internalClient
          .db()
          .admin()
          .command({ configureFailPoint: 'failCommand', mode: 'off' });
        await internalClient.close();
      }

      if (client) {
        await client.close();
      }
    });

    /**
     * This test MUST only be run against server versions 4.4 and higher.
     * 1. Using `internalClient`, drop and re-create the `db.fs.files` and `db.fs.chunks` collections.
     * 1. Using `internalClient`, insert the following document into the `db.fs.files` collection:
     * ```js
     *        {
     *           "_id": {
     *             "$oid": "000000000000000000000005"
     *           },
     *           "length": 10,
     *           "chunkSize": 4,
     *           "uploadDate": {
     *             "$date": "1970-01-01T00:00:00.000Z"
     *           },
     *           "md5": "57d83cd477bfb1ccd975ab33d827a92b",
     *           "filename": "length-10",
     *           "contentType": "application/octet-stream",
     *           "aliases": [],
     *           "metadata": {}
     *        }
     * ```
     * 1. Create a new MongoClient (referred to as `client`) with `timeoutMS=10`.
     * 1. Using `client`, create a GridFS bucket (referred to as `bucket`) that wraps the `db` database.
     * 1. Call `bucket.open_download_stream` with the id `{ "$oid": "000000000000000000000005" }` to create a download stream (referred to as `downloadStream`).
     *   - Expect this to succeed and return a non-null stream.
     * 1. Using `internalClient`, set the following fail point:
     * ```js
     *        {
     *            configureFailPoint: "failCommand",
     *            mode: { times: 1 },
     *            data: {
     *                failCommands: ["find"],
     *                blockConnection: true,
     *                blockTimeMS: 15
     *            }
     *        }
     * ```
     * 1. Read from the `downloadStream`.
     *   - Expect this to fail with a timeout error.
     * 1. Verify that two `find` commands were executed during the read: one against `db.fs.files` and another against `db.fs.chunks`.
     */
    it('download streams can be timed out', metadata, async function () {
      const bucket = new GridFSBucket(client.db('db'));
      const downloadStream = bucket.openDownloadStream(new ObjectId('000000000000000000000005'));

      const failpoint: FailPoint = {
        configureFailPoint: 'failCommand',
        mode: { times: 1 },
        data: {
          failCommands: ['find'],
          blockConnection: true,
          blockTimeMS: 150
        }
      };
      await internalClient.db().admin().command(failpoint);

      const maybeError = await downloadStream.toArray().then(
        () => null,
        e => e
      );
      expect(maybeError).to.be.instanceOf(MongoOperationTimeoutError);
    });
  });

  context('8. Server Selection', () => {
    context('using sinon timer', function () {
      let clock: sinon.SinonFakeTimers;

      beforeEach(function () {
        clock = sinon.useFakeTimers();
      });

      afterEach(function () {
        clock.restore();
      });

      it.skip('serverSelectionTimeoutMS honored if timeoutMS is not set', async function () {
        /**
         * 1. Create a MongoClient (referred to as `client`) with URI `mongodb://invalid/?serverSelectionTimeoutMS=10`.
         * 1. Using `client`, execute the command `{ ping: 1 }` against the `admin` database.
         *   - Expect this to fail with a server selection timeout error after no more than 15ms.
         */

        /** NOTE: This is the original implementation of this test, but it was flaky, so was
         * replaced by the current implementation using sinon fake timers
         * ```ts
         *  client = new MongoClient('mongodb://invalid/?serverSelectionTimeoutMS=10');
         *  const admin = client.db('test').admin();
         *  const start = performance.now();
         *  const maybeError = await admin.ping().then(
         *    () => null,
         *    e => e
         *  );
         *  const end = performance.now();
         *
         *  expect(maybeError).to.be.instanceof(MongoServerSelectionError);
         *  expect(end - start).to.be.lte(15)
         * ```
         */
        client = new MongoClient('mongodb://invalid/?serverSelectionTimeoutMS=10');
        const admin = client.db('test').admin();
        const maybeError = admin.ping().then(
          () => null,
          e => e
        );

        await clock.tickAsync(11);
        expect(await maybeError).to.be.instanceof(MongoServerSelectionError);
      }).skipReason =
        'TODO(NODE-6223): Auto connect performs extra server selection. Explicit connect throws on invalid host name';
    });

    it.skip("timeoutMS honored for server selection if it's lower than serverSelectionTimeoutMS", async function () {
      /**
       * 1. Create a MongoClient (referred to as `client`) with URI `mongodb://invalid/?timeoutMS=10&serverSelectionTimeoutMS=20`.
       * 1. Using `client`, run the command `{ ping: 1 }` against the `admin` database.
       *   - Expect this to fail with a server selection timeout error after no more than 15ms.
       */
      client = new MongoClient('mongodb://invalid/?timeoutMS=10&serverSelectionTimeoutMS=20');
      const start = now();

      const maybeError = await client
        .db('test')
        .admin()
        .ping()
        .then(
          () => null,
          e => e
        );
      const end = now();

      expect(maybeError).to.be.instanceof(MongoOperationTimeoutError);
      expect(end - start).to.be.lte(15);
    }).skipReason =
      'TODO(NODE-6223): Auto connect performs extra server selection. Explicit connect throws on invalid host name';

    it.skip("timeoutMS honored for server selection if it's lower than serverSelectionTimeoutMS", async function () {
      /**
       * 1. Create a MongoClient (referred to as `client`) with URI `mongodb://invalid/?timeoutMS=10&serverSelectionTimeoutMS=20`.
       * 1. Using `client`, run the command `{ ping: 1 }` against the `admin` database.
       *   - Expect this to fail with a server selection timeout error after no more than 15ms.
       */
      client = new MongoClient('mongodb://invalid/?timeoutMS=10&serverSelectionTimeoutMS=20');
      const start = now();

      const maybeError = await client
        .db('test')
        .admin()
        .ping()
        .then(
          () => null,
          e => e
        );
      const end = now();

      expect(maybeError).to.be.instanceof(MongoOperationTimeoutError);
      expect(end - start).to.be.lte(15);
    }).skipReason =
      'TODO(NODE-6223): Auto connect performs extra server selection. Explicit connect throws on invalid host name';

    it.skip("serverSelectionTimeoutMS honored for server selection if it's lower than timeoutMS", async function () {
      /**
       * 1. Create a MongoClient (referred to as `client`) with URI `mongodb://invalid/?timeoutMS=20&serverSelectionTimeoutMS=10`.
       * 1. Using `client`, run the command `{ ping: 1 }` against the `admin` database.
       *   - Expect this to fail with a server selection timeout error after no more than 15ms.
       */
      client = new MongoClient('mongodb://invalid/?timeoutMS=20&serverSelectionTimeoutMS=10');
      const start = now();
      const maybeError = await client
        .db('test')
        .admin()
        .ping()
        .then(
          () => null,
          e => e
        );
      const end = now();

      expect(maybeError).to.be.instanceof(MongoOperationTimeoutError);
      expect(end - start).to.be.lte(15);
    }).skipReason =
      'TODO(NODE-6223): Auto connect performs extra server selection. Explicit connect throws on invalid host name';

    it.skip('serverSelectionTimeoutMS honored for server selection if timeoutMS=0', async function () {
      /**
       * 1. Create a MongoClient (referred to as `client`) with URI `mongodb://invalid/?timeoutMS=0&serverSelectionTimeoutMS=10`.
       * 1. Using `client`, run the command `{ ping: 1 }` against the `admin` database.
       *   - Expect this to fail with a server selection timeout error after no more than 15ms.
       */
      client = new MongoClient('mongodb://invalid/?timeoutMS=0&serverSelectionTimeoutMS=10');
      const start = now();
      const maybeError = await client
        .db('test')
        .admin()
        .ping()
        .then(
          () => null,
          e => e
        );
      const end = now();

      expect(maybeError).to.be.instanceof(MongoOperationTimeoutError);
      expect(end - start).to.be.lte(15);
    }).skipReason =
      'TODO(NODE-6223): Auto connect performs extra server selection. Explicit connect throws on invalid host name';

    it.skip("timeoutMS honored for connection handshake commands if it's lower than serverSelectionTimeoutMS", async function () {
      /**
       * This test MUST only be run if the server version is 4.4 or higher and the URI has authentication fields (i.e. a
       * username and password).
       * 1. Using `internalClient`, set the following fail point:
       * ```js
       *        {
       *            configureFailPoint: failCommand,
       *            mode: { times: 1 },
       *            data: {
       *                failCommands: ["saslContinue"],
       *                blockConnection: true,
       *                blockTimeMS: 15
       *            }
       *        }
       * ```
       * 1. Create a new MongoClient (referred to as `client`) with `timeoutMS=10` and `serverSelectionTimeoutMS=20`.
       * 1. Using `client`, insert the document `{ x: 1 }` into collection `db.coll`.
       *   - Expect this to fail with a timeout error after no more than 15ms.
       */
      await internalClient
        .db('db')
        .admin()
        .command({
          configureFailPoint: 'failCommand',
          mode: { times: 1 },
          data: {
            failCommands: ['saslContinue'],
            blockConnection: true,
            blockTimeMS: 15
          }
        });

      client = this.configuration.newClient({
        serverSelectionTimeoutMS: 20,
        timeoutMS: 10
      });
      const start = now();
      const maybeError = await client
        .db('db')
        .collection('coll')
        .insertOne({ x: 1 })
        .then(
          () => null,
          e => e
        );
      const end = now();
      expect(maybeError).to.be.instanceof(MongoOperationTimeoutError);
      expect(end - start).to.be.lte(15);
    }).skipReason =
      'TODO(DRIVERS-2347): Requires this ticket to be implemented before we can assert on connection CSOT behaviour';

    it.skip("serverSelectionTimeoutMS honored for connection handshake commands if it's lower than timeoutMS", async function () {
      /**
       * This test MUST only be run if the server version is 4.4 or higher and the URI has authentication fields (i.e. a
       * username and password).
       * 1. Using `internalClient`, set the following fail point:
       * ```js
       *        {
       *            configureFailPoint: failCommand,
       *            mode: { times: 1 },
       *            data: {
       *                failCommands: ["saslContinue"],
       *                blockConnection: true,
       *                blockTimeMS: 15
       *            }
       *        }
       * ```
       * 1. Create a new MongoClient (referred to as `client`) with `timeoutMS=20` and `serverSelectionTimeoutMS=10`.
       * 1. Using `client`, insert the document `{ x: 1 }` into collection `db.coll`.
       *   - Expect this to fail with a timeout error after no more than 15ms.
       */
      await internalClient
        .db('db')
        .admin()
        .command({
          configureFailPoint: 'failCommand',
          mode: { times: 1 },
          data: {
            failCommands: ['saslContinue'],
            blockConnection: true,
            blockTimeMS: 15
          }
        });

      client = this.configuration.newClient({
        serverSelectionTimeoutMS: 10,
        timeoutMS: 20
      });
      const start = now();
      const maybeError = await client
        .db('db')
        .collection('coll')
        .insertOne({ x: 1 })
        .then(
          () => null,
          e => e
        );
      const end = now();
      expect(maybeError).to.be.instanceof(MongoOperationTimeoutError);
      expect(end - start).to.be.lte(15);
    }).skipReason =
      'TODO(DRIVERS-2347): Requires this ticket to be implemented before we can assert on connection CSOT behaviour';
  });

  describe('9. endSession', () => {
    const metadata: MongoDBMetadataUI = {
      requires: { mongodb: '>=4.4', topology: ['replicaset', 'sharded'] }
    };
    /**
     * This test MUST only be run against replica sets and sharded clusters with server version 4.4 or higher. It MUST be
     * run three times: once with the timeout specified via the MongoClient `timeoutMS` option, once with the timeout
     * specified via the ClientSession `defaultTimeoutMS` option, and once more with the timeout specified via the
     * `timeoutMS` option for the `endSession` operation. In all cases, the timeout MUST be set to 10 milliseconds.
     *
     * 1. Using `internalClient`, drop the `db.coll` collection.
     * 1. Using `internalClient`, set the following fail point:
     * ```js
     * {
     *     configureFailPoint: failCommand,
     *     mode: { times: 1 },
     *     data: {
     *         failCommands: ["abortTransaction"],
     *         blockConnection: true,
     *         blockTimeMS: 15
     *     }
     * }
     * ```
     * 1. Create a new MongoClient (referred to as `client`) and an explicit ClientSession derived from that MongoClient (referred to as `session`).
     * 1. Execute the following code:
     * ```ts
     *   coll = client.database("db").collection("coll")
     *   session.start_transaction()
     *   coll.insert_one({x: 1}, session=session)
     * ```
     * 1. Using `session`, execute `session.end_session`
     *    - Expect this to fail with a timeout error after no more than 15ms.
     */
    const failpoint: FailPoint = {
      configureFailPoint: 'failCommand',
      mode: { times: 1 },
      data: {
        failCommands: ['abortTransaction'],
        blockConnection: true,
        blockTimeMS: 200
      }
    };

    beforeEach(async function () {
      const internalClient = this.configuration.newClient();
      // End in-progress transactions otherwise "drop" will hang
      await internalClient.db('admin').command({ killAllSessions: [] });
      await internalClient
        .db('endSession_db')
        .collection('endSession_coll')
        .drop()
        .catch(() => null);
      await internalClient.db('endSession_db').createCollection('endSession_coll');
      await internalClient.db('admin').command(failpoint);
      await internalClient.close();
    });

    let client: MongoClient;

    afterEach(async function () {
      const internalClient = this.configuration.newClient();
      await internalClient.db('admin').command({ ...failpoint, mode: 'off' });
      await internalClient.close();
      await client?.close();
    });

    describe('when timeoutMS is provided to the client', () => {
      it('throws a timeout error from endSession', metadata, async function () {
        client = this.configuration.newClient({ timeoutMS: 150, monitorCommands: true });
        const coll = client.db('endSession_db').collection('endSession_coll');
        const session = client.startSession();
        session.startTransaction();
        await coll.insertOne({ x: 1 }, { session });
        const start = performance.now();
        const error = await session.endSession().catch(error => error);
        const end = performance.now();
        expect(end - start).to.be.within(100, 170);
        expect(error).to.be.instanceOf(MongoOperationTimeoutError);
      });
    });

    describe('when defaultTimeoutMS is provided to startSession', () => {
      it('throws a timeout error from endSession', metadata, async function () {
        client = this.configuration.newClient();
        const coll = client.db('endSession_db').collection('endSession_coll');
        const session = client.startSession({ defaultTimeoutMS: 150 });
        session.startTransaction();
        await coll.insertOne({ x: 1 }, { session });
        const start = performance.now();
        const error = await session.endSession().catch(error => error);
        const end = performance.now();
        expect(end - start).to.be.within(100, 170);
        expect(error).to.be.instanceOf(MongoOperationTimeoutError);
      });
    });

    describe('when timeoutMS is provided to endSession', () => {
      it('throws a timeout error from endSession', metadata, async function () {
        client = this.configuration.newClient();
        const coll = client.db('endSession_db').collection('endSession_coll');
        const session = client.startSession();
        session.startTransaction();
        await coll.insertOne({ x: 1 }, { session });
        const start = performance.now();
        const error = await session.endSession({ timeoutMS: 150 }).catch(error => error);
        const end = performance.now();
        expect(end - start).to.be.within(100, 170);
        expect(error).to.be.instanceOf(MongoOperationTimeoutError);
      });
    });
  });

  describe('10. Convenient Transactions', () => {
    /** Tests in this section MUST only run against replica sets and sharded clusters with server versions 4.4 or higher. */
    const metadata: MongoDBMetadataUI = {
      requires: { topology: ['replicaset', 'sharded'], mongodb: '>=4.4' }
    };

    describe('when an operation fails inside withTransaction callback', () => {
      /**
       * 1. Using `internalClient`, drop the `db.coll` collection.
       * 1. Using `internalClient`, set the following fail point:
       * ```js
       * {
       *     configureFailPoint: failCommand,
       *     mode: { times: 2 },
       *     data: {
       *         failCommands: ["insert", "abortTransaction"],
       *         blockConnection: true,
       *         blockTimeMS: 200
       *     }
       * }
       * ```
       * 1. Create a new MongoClient (referred to as `client`) configured with `timeoutMS=10` and an explicit ClientSession derived from that MongoClient (referred to as `session`).
       * 1. Using `session`, execute a `withTransaction` operation with the following callback:
       * ```js
       * function callback() {
       *   coll = client.database("db").collection("coll")
       *   coll.insert_one({ _id: 1 }, session=session)
       * }
       * ```
       * 1. Expect the previous `withTransaction` call to fail with a timeout error.
       * 1. Verify that the following events were published during the `withTransaction` call:
       *   1. `command_started` and `command_failed` events for an `insert` command.
       *   1. `command_started` and `command_failed` events for an `abortTransaction` command.
       */

      const failpoint: FailPoint = {
        configureFailPoint: 'failCommand',
        mode: { times: 2 },
        data: {
          failCommands: ['insert', 'abortTransaction'],
          blockConnection: true,
          blockTimeMS: 200
        }
      };

      beforeEach(async function () {
        if (!semver.satisfies(this.configuration.version, '>=4.4')) {
          this.skipReason = 'Requires server version 4.4+';
          this.skip();
        }
        const internalClient = this.configuration.newClient();
        await internalClient
          .db('db')
          .collection('coll')
          .drop()
          .catch(() => null);
        await internalClient.db('admin').command(failpoint);
        await internalClient.close();
      });

      let client: MongoClient;

      afterEach(async function () {
        if (semver.satisfies(this.configuration.version, '>=4.4')) {
          const internalClient = this.configuration.newClient();
          await internalClient
            .db('admin')
            .command({ configureFailPoint: 'failCommand', mode: 'off' });
          await internalClient.close();
        }
        await client?.close();
      });

      it('timeoutMS is refreshed for abortTransaction', metadata, async function () {
        if (
          this.configuration.topologyType === 'ReplicaSetWithPrimary' &&
          semver.satisfies(this.configuration.version, '<=4.4')
        ) {
          this.skipReason = '4.4 replicaset fail point does not blockConnection for requested time';
          this.skip();
        }

        const commandsFailed = [];
        const commandsStarted = [];

        client = this.configuration
          .newClient({ timeoutMS: 150, monitorCommands: true })
          .on('commandStarted', e => commandsStarted.push(e.commandName))
          .on('commandFailed', e => commandsFailed.push(e.commandName));

        const coll = client.db('db').collection('coll');

        const session = client.startSession();

        const withTransactionError = await session
          .withTransaction(async session => {
            await coll.insertOne({ x: 1 }, { session });
          })
          .catch(error => error);

        try {
          expect(withTransactionError).to.be.instanceOf(MongoOperationTimeoutError);
          expect(commandsStarted, 'commands started').to.deep.equal(['insert', 'abortTransaction']);
          expect(commandsFailed, 'commands failed').to.deep.equal(['insert', 'abortTransaction']);
        } finally {
          await session.endSession();
        }
      });
    });
  });

  describe(
    '11. Multi-batch bulkWrites',
    { requires: { mongodb: '>=8.0', serverless: 'forbid', topology: 'single' } },
    function () {
      /**
       * ### 11. Multi-batch bulkWrites
       *
       * This test MUST only run against server versions 8.0+. This test must be skipped on Atlas Serverless.
       *
       * 1. Using `internalClient`, drop the `db.coll` collection.
       *
       * 2. Using `internalClient`, set the following fail point:
       *
       * @example
       * ```javascript
       *    {
       *        configureFailPoint: "failCommand",
       *        mode: {
       *            times: 2
       *        },
       *        data: {
       *            failCommands: ["bulkWrite"],
       *            blockConnection: true,
       *            blockTimeMS: 1010
       *        }
       *    }
       * ```
       *
       * 3. Using `internalClient`, perform a `hello` command and record the `maxBsonObjectSize` and `maxMessageSizeBytes` values
       *    in the response.
       *
       * 4. Create a new MongoClient (referred to as `client`) with `timeoutMS=2000`.
       *
       * 5. Create a list of write models (referred to as `models`) with the following write model repeated
       *    (`maxMessageSizeBytes / maxBsonObjectSize + 1`) times:
       *
       * @example
       * ```json
       *    InsertOne {
       *       "namespace": "db.coll",
       *       "document": { "a": "b".repeat(maxBsonObjectSize - 500) }
       *    }
       * ```
       *
       * 6. Call `bulkWrite` on `client` with `models`.
       *
       *    - Expect this to fail with a timeout error.
       *
       * 7. Verify that two `bulkWrite` commands were executed as part of the `MongoClient.bulkWrite` call.
       */
      const failpoint: FailPoint = {
        configureFailPoint: 'failCommand',
        mode: {
          times: 2
        },
        data: {
          failCommands: ['bulkWrite'],
          blockConnection: true,
          blockTimeMS: 1010
        }
      };

      beforeEach(async function () {
        await internalClient
          .db('db')
          .collection('coll')
          .drop()
          .catch(() => null);
        await internalClient.db('admin').command(failpoint);

        client = this.configuration.newClient({ timeoutMS: 2000, monitorCommands: true });
      });

      it('performs two bulkWrites which fail to complete before 2000 ms', async function () {
        const writes = [];
        client.on('commandStarted', filterForCommands('bulkWrite', writes));

        const models = await makeMultiBatchWrite(this.configuration);

        const error = await client.bulkWrite(models).catch(error => error);

        expect(error, error.stack).to.be.instanceOf(MongoOperationTimeoutError);
        expect(writes).to.have.lengthOf(2);
      });
    }
  );
});<|MERGE_RESOLUTION|>--- conflicted
+++ resolved
@@ -3,11 +3,8 @@
 import { type ChildProcess, spawn } from 'node:child_process';
 
 import { expect } from 'chai';
-<<<<<<< HEAD
 import * as os from 'os';
 import * as path from 'path';
-=======
->>>>>>> c3f31dae
 import * as semver from 'semver';
 import * as sinon from 'sinon';
 import { Readable } from 'stream';
@@ -130,7 +127,6 @@
       let childProcess: ChildProcess;
 
       beforeEach(async function () {
-<<<<<<< HEAD
         const pidFile = path.join(os.tmpdir(), new ObjectId().toHexString());
         childProcess = spawn(
           'mongocryptd',
@@ -146,16 +142,6 @@
           family: 6,
           monitorCommands: true,
           serverSelectionTimeoutMS: 2000
-=======
-        childProcess = spawn('mongocryptd', ['--port', mongocryptdTestPort, '--ipv6'], {
-          stdio: 'ignore',
-          detached: true
-        });
-
-        childProcess.on('error', error => console.warn(this.currentTest?.fullTitle(), error));
-        client = new MongoClient(`mongodb://localhost:${mongocryptdTestPort}/?timeoutMS=1000`, {
-          monitorCommands: true
->>>>>>> c3f31dae
         });
       });
 
@@ -168,10 +154,6 @@
       it('maxTimeMS is not set', async function () {
         const commandStarted = [];
         client.on('commandStarted', ev => commandStarted.push(ev));
-<<<<<<< HEAD
-        await client.connect();
-=======
->>>>>>> c3f31dae
         await client
           .db('admin')
           .command({ ping: 1 })
@@ -370,11 +352,7 @@
 
       client = this.configuration.newClient(undefined, {
         monitorCommands: true,
-<<<<<<< HEAD
-        timeoutMS: 100,
-=======
         timeoutMS: 150,
->>>>>>> c3f31dae
         minPoolSize: 20
       });
       await client.connect();
