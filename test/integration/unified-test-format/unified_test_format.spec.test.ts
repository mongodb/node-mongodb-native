--- conflicted
+++ resolved
@@ -18,18 +18,13 @@
 
   // TODO(NODE-2034): Will be implemented as part of NODE-2034
   'Client side error in command starting transaction',
-<<<<<<< HEAD
-  'A successful find event with a getmore and the server kills the cursor' // NODE-3308,
-].concat(process.env.AUTH === 'auth' ? FAILING_TESTS_AUTH_ENABLED : []);
-=======
 
   // TODO(NODE-3951): investigate why this is failing while the legacy version is passing
   'Dirty explicit session is discarded',
 
   // TODO(NODE-3308):
   'A successful find event with a getmore and the server kills the cursor'
-];
->>>>>>> 640ef59f
+].concat(process.env.AUTH === 'auth' ? FAILING_TESTS_AUTH_ENABLED : []);
 
 describe('Unified test format runner', function unifiedTestRunner() {
   // Valid tests that should pass
