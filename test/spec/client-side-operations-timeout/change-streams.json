--- conflicted
+++ resolved
@@ -251,25 +251,17 @@
                   "getMore"
                 ],
                 "blockConnection": true,
-<<<<<<< HEAD
-                "blockTimeMS":270 
-=======
                 "blockTimeMS": 150
->>>>>>> 3ed4a149
-              }
-            }
-          }
-        },
-        {
-          "name": "createChangeStream",
-          "object": "collection",
-          "arguments": {
-            "pipeline": [],
-<<<<<<< HEAD
-            "timeoutMS": 500,
-=======
+              }
+            }
+          }
+        },
+        {
+          "name": "createChangeStream",
+          "object": "collection",
+          "arguments": {
+            "pipeline": [],
             "timeoutMS": 200,
->>>>>>> 3ed4a149
             "batchSize": 2,
             "maxAwaitTimeMS": 1
           },
