--- conflicted
+++ resolved
@@ -469,8 +469,6 @@
           ]
         }
       ]
-<<<<<<< HEAD
-=======
     },
     {
       "description": "InsertOne succeeds after connection failure",
@@ -862,7 +860,6 @@
           ]
         }
       ]
->>>>>>> 357ca086
     }
   ]
 }