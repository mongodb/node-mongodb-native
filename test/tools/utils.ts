import * as child_process from 'node:child_process';
import { on, once } from 'node:events';
import * as fs from 'node:fs/promises';
import * as path from 'node:path';

import { EJSON } from 'bson';
import * as BSON from 'bson';
import { expect } from 'chai';
import { Readable } from 'stream';
import { setTimeout } from 'timers';
import { inspect, promisify } from 'util';

import {
  type AnyClientBulkWriteModel,
  type Document,
  type HostAddress,
  MongoClient,
  now,
  OP_MSG,
  Topology,
  type TopologyOptions
} from '../mongodb';
import { type TestConfiguration } from './runner/config';
import { runUnifiedSuite } from './unified-spec-runner/runner';
import {
  type CollectionData,
  type EntityDescription,
  type ExpectedEventsForClient,
  type OperationDescription,
  type RunOnRequirement,
  type Test,
  type UnifiedSuite
} from './unified-spec-runner/schema';

export function ensureCalledWith(stub: any, args: any[]) {
  args.forEach((m: any) => expect(stub).to.have.been.calledWith(m));
}

export class EventCollector {
  private _events: Record<string, any[]>;
  private _timeout: number;
  constructor(
    obj: { on: (arg0: any, arg1: (event: any) => number) => void },
    events: any[],
    options?: { timeout: number }
  ) {
    this._events = Object.create(null);
    this._timeout = options ? options.timeout : 5000;

    events.forEach((eventName: string | number) => {
      this._events[eventName] = [];
      obj.on(eventName, (event: any) => this._events[eventName].push(event));
    });
  }

  waitForEvent(eventName: string, callback: (error?: Error, events?: any[]) => void): void;
  waitForEvent(
    eventName: string,
    count: number,
    callback: (error?: Error, events?: any[]) => void
  ): void;
  waitForEvent(
    eventName: string,
    count: number | ((error?: Error, events?: any[]) => void),
    callback?: (error?: Error, events?: any[]) => void
  ): void {
    if (typeof count === 'function') {
      callback = count;
      count = 1;
    }

    this.waitForEventImpl(this, Date.now(), eventName, count, callback);
  }

  reset(eventName: string) {
    if (eventName == null) {
      Object.keys(this._events).forEach(eventName => {
        this._events[eventName] = [];
      });

      return;
    }

    if (this._events[eventName] == null) {
      throw new TypeError(`invalid event name "${eventName}" specified for reset`);
    }

    this._events[eventName] = [];
  }

  waitForEventImpl(
    collector: this,
    start: number,
    eventName: string | number,
    count: number,
    callback: (error?: Error, events?: any[]) => void
  ) {
    const events = collector._events[eventName];
    if (events.length >= count) {
      return callback(undefined, events);
    }

    if (Date.now() - start >= collector._timeout) {
      return callback(new Error(`timed out waiting for event "${eventName}"`));
    }

    setTimeout(() => this.waitForEventImpl(collector, start, eventName, count, callback), 10);
  }
}

export function getEncryptExtraOptions(): {
  cryptSharedLibPath?: string;
} {
  if (
    typeof process.env.CRYPT_SHARED_LIB_PATH === 'string' &&
    process.env.CRYPT_SHARED_LIB_PATH.length > 0
  ) {
    return { cryptSharedLibPath: process.env.CRYPT_SHARED_LIB_PATH };
  }
  return {};
}

export function getSymbolFrom(target: any, symbolName: any, assertExists = true) {
  const symbol = Object.getOwnPropertySymbols(target).filter(
    s => s.toString() === `Symbol(${symbolName})`
  )[0];

  if (assertExists && !symbol) {
    throw new Error(`Did not find Symbol(${symbolName}) on ${target}`);
  }

  return symbol;
}

export function getEnvironmentalOptions() {
  const options = {};
  if (process.env.MONGODB_API_VERSION) {
    Object.assign(options, {
      serverApi: { version: process.env.MONGODB_API_VERSION }
    });
  }
  if (process.env.SERVERLESS) {
    Object.assign(options, {
      auth: {
        username: process.env.SERVERLESS_ATLAS_USER,
        password: process.env.SERVERLESS_ATLAS_PASSWORD
      },
      tls: true,
      compressors: 'snappy,zlib'
    });
  }
  return options;
}

export function shouldRunServerlessTest(testRequirement: any, isServerless: any) {
  if (!testRequirement) return true;
  switch (testRequirement) {
    case 'forbid':
      // return true if the configuration is NOT serverless
      return !isServerless;
    case 'allow':
      // always return true
      return true;
    case 'require':
      // only return true if the configuration is serverless
      return isServerless;
    default:
      throw new Error(`Invalid serverless filter: ${testRequirement}`);
  }
}

/**
 * Use as a template string tag to stringify objects in the template string
 * Attempts to use EJSON (to make type information obvious)
 * falls back to util.inspect if there's an error (circular reference)
 */
export function ejson(strings: TemplateStringsArray, ...values: any[]) {
  const stringParts = [strings[0]];
  for (const [idx, value] of values.entries()) {
    if (typeof value === 'object') {
      let stringifiedObject: string;
      try {
        stringifiedObject = EJSON.stringify(value, { relaxed: false });
      } catch {
        stringifiedObject = inspect(value, {
          depth: Infinity,
          showHidden: true,
          compact: true
        });
      }
      stringParts.push(stringifiedObject);
    } else {
      stringParts.push(String(value));
    }
    stringParts.push(strings[idx + 1]);
  }

  return stringParts.join('');
}

/**
 * Run an async function after some set timeout
 * @param fn - function to run
 * @param ms - timeout in MS
 */
export const runLater = (fn: () => Promise<void>, ms: number) => {
  return new Promise<void>((resolve, reject) => {
    setTimeout(() => fn().then(resolve).catch(reject), ms);
  });
};

export const sleep = promisify(setTimeout);

/**
 * If you are using sinon fake timers, it can end up blocking queued IO from running
 * awaiting a nextTick call will allow the event loop to process Networking/FS callbacks
 */
export const processTick = () => new Promise(resolve => process.nextTick(resolve));

export function getIndicesOfAuthInUrl(connectionString: string | string[]) {
  const doubleSlashIndex = connectionString.indexOf('//');
  const atIndex = connectionString.indexOf('@');

  if (doubleSlashIndex === -1 || atIndex === -1) {
    return null;
  }

  return {
    start: doubleSlashIndex + 2,
    end: atIndex
  };
}

export function removeAuthFromConnectionString(connectionString: string) {
  const indices = getIndicesOfAuthInUrl(connectionString);
  if (!indices) {
    return connectionString;
  }

  const { start, end } = indices;

  if (start === -1 || end === -1) {
    return connectionString;
  }

  return connectionString.slice(0, start) + connectionString.slice(end + 1);
}

export function extractAuthFromConnectionString(connectionString: string | any[]) {
  const indices = getIndicesOfAuthInUrl(connectionString);
  if (!indices) {
    return null;
  }

  return connectionString.slice(indices.start, indices.end);
}

export interface FailPoint {
  configureFailPoint: 'failCommand' | 'failGetMoreAfterCursorCheckout';
  mode: { activationProbability: number } | { times: number } | 'alwaysOn' | 'off';
  data: {
    failCommands: string[];
    errorCode?: number;
    closeConnection?: boolean;
    blockConnection?: boolean;
    blockTimeMS?: number;
    writeConcernError?: { code: number; errmsg?: string; errorLabels?: string[] };
    threadName?: string;
    failInternalCommands?: boolean;
    errorLabels?: string[];
    appName?: string;
  };
}

export class TestBuilder {
  private _description: string;
  private runOnRequirements: RunOnRequirement[] = [];
  private _skipReason?: string;
  private _operations: OperationDescription[] = [];
  private _expectEvents?: ExpectedEventsForClient[] = [];
  private _outcome?: CollectionData[] = [];

  static it(title: string) {
    return new TestBuilder(title);
  }

  constructor(description: string) {
    this._description = description;
  }

  operation(operation: OperationDescription): this {
    this._operations.push({
      object: 'collection0',
      arguments: {},
      ...operation
    });
    return this;
  }

  runOnRequirement(requirement: RunOnRequirement): this {
    this.runOnRequirements.push(requirement);
    return this;
  }

  expectEvents(event: ExpectedEventsForClient): this {
    this._expectEvents.push(event);
    return this;
  }

  toJSON(): Test {
    const test: Test = {
      description: this._description,
      runOnRequirements: this.runOnRequirements,
      operations: this._operations,
      expectEvents: this._expectEvents,
      outcome: this._outcome
    };

    if (this._skipReason != null) {
      test.skipReason = this._skipReason;
    }

    return test;
  }
}

export function bufferToStream(buffer) {
  const stream = new Readable();
  if (Array.isArray(buffer)) {
    buffer.forEach(b => stream.push(b));
  } else {
    stream.push(buffer);
  }

  stream.push(null);
  return stream;
}

export function generateOpMsgBuffer(document: Document): Buffer {
  const header = Buffer.alloc(4 * 4 + 4);

  const typeBuffer = Buffer.alloc(1);
  typeBuffer[0] = 0;

  const docBuffer = BSON.serialize(document);

  const totalLength = header.length + typeBuffer.length + docBuffer.length;

  header.writeInt32LE(totalLength, 0);
  header.writeInt32LE(0, 4);
  header.writeInt32LE(0, 8);
  header.writeInt32LE(OP_MSG, 12);
  header.writeUInt32LE(0, 16);
  return Buffer.concat([header, typeBuffer, docBuffer]);
}

export class UnifiedTestSuiteBuilder {
  private _description = 'Default Description';
  private _schemaVersion = '1.0';
  private _createEntities: EntityDescription[];
  private _runOnRequirement: RunOnRequirement[] = [];
  private _initialData: CollectionData[] = [];
  private _tests: Test[] = [];

  static describe(title: string) {
    return new UnifiedTestSuiteBuilder(title);
  }

  /**
   * Establish common defaults
   * - id and name = client0, listens for commandStartedEvent
   * - id and name = database0
   * - id and name = collection0
   */
  static get defaultEntities(): EntityDescription[] {
    return [
      {
        client: {
          id: 'client0',
          useMultipleMongoses: true,
          observeEvents: ['commandStartedEvent']
        }
      },
      {
        database: {
          id: 'database0',
          client: 'client0',
          databaseName: 'database0'
        }
      },
      {
        collection: {
          id: 'collection0',
          database: 'database0',
          collectionName: 'collection0'
        }
      }
    ];
  }

  constructor(description: string) {
    this._description = description;
    this._createEntities = [];
  }

  description(description: string): this {
    this._description = description;
    return this;
  }

  test(test: Test): this;
  test(test: Test[]): this;
  test(test: Test | Test[]): this {
    if (Array.isArray(test)) {
      this._tests.push(...test);
    } else {
      this._tests.push(test);
    }
    return this;
  }

  createEntities(entity: EntityDescription): this;
  createEntities(entity: EntityDescription[]): this;
  createEntities(entity: EntityDescription | EntityDescription[]): this {
    if (Array.isArray(entity)) {
      this._createEntities.push(...entity);
    } else {
      this._createEntities.push(entity);
    }
    return this;
  }

  initialData(data: CollectionData): this;
  initialData(data: CollectionData[]): this;
  initialData(data: CollectionData | CollectionData[]): this {
    if (Array.isArray(data)) {
      this._initialData.push(...data);
    } else {
      this._initialData.push(data);
    }
    return this;
  }

  runOnRequirement(requirement: RunOnRequirement): this;
  runOnRequirement(requirement: RunOnRequirement[]): this;
  runOnRequirement(requirement: RunOnRequirement | RunOnRequirement[]): this {
    Array.isArray(requirement)
      ? this._runOnRequirement.push(...requirement)
      : this._runOnRequirement.push(requirement);
    return this;
  }

  schemaVersion(version: string): this {
    this._schemaVersion = version;
    return this;
  }

  toJSON(): UnifiedSuite {
    return {
      description: this._description,
      schemaVersion: this._schemaVersion,
      runOnRequirements: this._runOnRequirement,
      createEntities: this._createEntities,
      initialData: this._initialData,
      tests: this._tests
    };
  }

  run(): void {
    return runUnifiedSuite([this.toJSON()]);
  }

  toMocha() {
    return describe(this._description, () => runUnifiedSuite([this.toJSON()]));
  }

  clone(): UnifiedSuite {
    return JSON.parse(JSON.stringify(this));
  }
}

export const alphabetically = (a: any, b: any) => {
  const res = `${a}`.localeCompare(`${b}`, 'en-US', {
    usage: 'sort',
    numeric: true,
    ignorePunctuation: false
  });
  return res < 0 ? -1 : res > 0 ? 1 : 0;
};

export const sorted = <T>(iterable: Iterable<T>, how: (a: T, b: T) => 0 | 1 | -1) => {
  if (typeof how !== 'function') {
    throw new TypeError('must provide a "how" function to sorted');
  }
  const items = Array.from(iterable);
  items.sort(how);
  return items;
};

/**
 * This helper method is necessary as the changes in NODE-4720 required the Topology constructor to
 * accept a client with access to a logger. This helper serves to keep old tests working with minimal
 * changes*/
export function topologyWithPlaceholderClient(
  seeds: string | string[] | HostAddress | HostAddress[],
  options: Partial<TopologyOptions>
): Topology {
  return new Topology(
    new MongoClient('mongodb://iLoveJavaScript'),
    seeds,
    options as TopologyOptions
  );
}

export async function itInNodeProcess(
  title: string,
  fn: (d: { expect: typeof import('chai').expect; mongodb: typeof import('../mongodb') }) => void
) {
  it(title, async () => {
    const script = `
      import { expect } from 'chai';
      import * as mongodb from './test/mongodb';
      const run = ${fn};
      run({ expect, mongodb }).then(
        () => {
          process.exitCode = 0;
        },
        error => {
          console.error(error)
          process.exitCode = 1;
        }
      );\n`;

    const scriptName = `./testing_${title.split(/\s/).join('_')}_script.cts`;
    const cwd = path.resolve(__dirname, '..', '..');
    const tsNode = path.resolve(__dirname, '..', '..', 'node_modules', '.bin', 'ts-node');
    try {
      await fs.writeFile(scriptName, script, { encoding: 'utf8' });
      const scriptInstance = child_process.fork(scriptName, {
        signal: AbortSignal.timeout(50_000),
        cwd,
        stdio: 'pipe',
        execArgv: [tsNode]
      });

      scriptInstance.stdout?.setEncoding('utf8');
      scriptInstance.stderr?.setEncoding('utf8');

      let stdout = '';
      scriptInstance.stdout?.addListener('data', data => {
        stdout += data;
      });

      let stderr = '';
      scriptInstance.stderr?.addListener('data', (data: string) => {
        stderr += data;
      });

      // do not fail the test if the debugger is running
      stderr = stderr
        .split('\n')
        .filter(line => !line.startsWith('Debugger') && !line.startsWith('For help'))
        .join('\n');

      const [exitCode] = await once(scriptInstance, 'close');

      if (stderr.length) console.log(stderr);
      expect({ exitCode, stdout, stderr }).to.deep.equal({ exitCode: 0, stdout: '', stderr: '' });
    } finally {
      await fs.unlink(scriptName);
    }
  });
}

/**
 * Connects the client and waits until `client` has emitted `count` connectionCreated events.
 *
 * **This will hang if the client does not have a maxPoolSizeSet!**
 *
 * This is useful when you want to ensure that the client has pools that are full of connections.
 *
 * This does not guarantee that all pools that the client has are completely full unless
 * count = number of servers to which the client is connected * maxPoolSize.  But it can
 * serve as a way to ensure that some connections have been established and are in the pools.
 */
export async function waitUntilPoolsFilled(
  client: MongoClient,
  signal: AbortSignal,
  count: number = client.s.options.maxPoolSize
): Promise<void> {
  let connectionCount = 0;

  async function wait$() {
    for await (const _event of on(client, 'connectionCreated', { signal })) {
      connectionCount++;
      if (connectionCount >= count) {
        break;
      }
    }
  }

  await Promise.all([wait$(), client.connect()]);
}

<<<<<<< HEAD
export async function configureFailPoint(configuration: TestConfiguration, failPoint: FailPoint) {
  const utilClient = configuration.newClient();
=======
export async function configureFailPoint(
  configuration: TestConfiguration,
  failPoint: FailPoint,
  uri = configuration.url()
) {
  const utilClient = configuration.newClient(uri);
>>>>>>> c3f31dae
  await utilClient.connect();

  try {
    await utilClient.db('admin').command(failPoint);
  } finally {
    await utilClient.close();
  }
}

<<<<<<< HEAD
export async function clearFailPoint(configuration: TestConfiguration) {
  const utilClient = configuration.newClient();
=======
export async function clearFailPoint(configuration: TestConfiguration, url = configuration.url()) {
  const utilClient = configuration.newClient(url);
>>>>>>> c3f31dae
  await utilClient.connect();

  try {
    await utilClient.db('admin').command(<FailPoint>{
      configureFailPoint: 'failCommand',
      mode: 'off'
    });
  } finally {
    await utilClient.close();
  }
}

export async function makeMultiBatchWrite(
  configuration: TestConfiguration
): Promise<AnyClientBulkWriteModel[]> {
  const { maxBsonObjectSize, maxMessageSizeBytes } = await configuration.hello();

  const length = maxMessageSizeBytes / maxBsonObjectSize + 1;
  const models = Array.from({ length }, () => ({
    namespace: 'db.coll',
    name: 'insertOne' as const,
    document: { a: 'b'.repeat(maxBsonObjectSize - 500) }
  }));

  return models;
}

export async function makeMultiResponseBatchModelArray(
  configuration: TestConfiguration
): Promise<AnyClientBulkWriteModel[]> {
  const { maxBsonObjectSize } = await configuration.hello();
  const namespace = `foo.${new BSON.ObjectId().toHexString()}`;
  const models: AnyClientBulkWriteModel[] = [
    {
      name: 'updateOne',
      namespace,
      update: { $set: { age: 1 } },
      upsert: true,
      filter: { _id: 'a'.repeat(maxBsonObjectSize / 2) }
    },
    {
      name: 'updateOne',
      namespace,
      update: { $set: { age: 1 } },
      upsert: true,
      filter: { _id: 'b'.repeat(maxBsonObjectSize / 2) }
    }
  ];

  return models;
<<<<<<< HEAD
=======
}

/**
 * A utility to measure the duration of an async function.  This is intended to be used for CSOT
 * testing, where we expect to timeout within a certain threshold and want to measure the duration
 * of that operation.
 */
export async function measureDuration<T>(f: () => Promise<T>): Promise<{
  duration: number;
  result: T | Error;
}> {
  const start = now();
  const result = await f().catch(e => e);
  const end = now();
  return {
    duration: end - start,
    result
  };
>>>>>>> c3f31dae
}<|MERGE_RESOLUTION|>--- conflicted
+++ resolved
@@ -602,17 +602,12 @@
   await Promise.all([wait$(), client.connect()]);
 }
 
-<<<<<<< HEAD
-export async function configureFailPoint(configuration: TestConfiguration, failPoint: FailPoint) {
-  const utilClient = configuration.newClient();
-=======
 export async function configureFailPoint(
   configuration: TestConfiguration,
   failPoint: FailPoint,
   uri = configuration.url()
 ) {
   const utilClient = configuration.newClient(uri);
->>>>>>> c3f31dae
   await utilClient.connect();
 
   try {
@@ -622,13 +617,8 @@
   }
 }
 
-<<<<<<< HEAD
-export async function clearFailPoint(configuration: TestConfiguration) {
-  const utilClient = configuration.newClient();
-=======
 export async function clearFailPoint(configuration: TestConfiguration, url = configuration.url()) {
   const utilClient = configuration.newClient(url);
->>>>>>> c3f31dae
   await utilClient.connect();
 
   try {
@@ -679,8 +669,6 @@
   ];
 
   return models;
-<<<<<<< HEAD
-=======
 }
 
 /**
@@ -699,5 +687,4 @@
     duration: end - start,
     result
   };
->>>>>>> c3f31dae
 }