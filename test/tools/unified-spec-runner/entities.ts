--- conflicted
+++ resolved
@@ -192,12 +192,8 @@
       monitorCommands: true,
       [Symbol.for('@@mdb.skipPingOnConnect')]: true,
       [Symbol.for('@@mdb.enableMongoLogger')]: true,
-<<<<<<< HEAD
       [Symbol.for('@@mdb.internalLoggerConfig')]: componentSeverities,
-=======
-      [Symbol.for('@@mdb.internalMongoLoggerConfig')]: componentSeverities,
       // @ts-expect-error TODO(NODE-4849): Remove this once we have support for mongodbLogPath
->>>>>>> b12922aa
       mongodbLogPath: logCollector,
       ...getEnvironmentalOptions(),
       ...(description.serverApi ? { serverApi: description.serverApi } : {})
