--- conflicted
+++ resolved
@@ -590,17 +590,13 @@
           new EntityEventRegistry(client, entity.client, map).register();
           await client.connect();
         } catch (error) {
-<<<<<<< HEAD
           console.error('failed to connect entity', entity);
-=======
-          console.error(ejson`failed to connect entity ${entity}`);
           // In the case where multiple clients are defined in the test and any one of them failed
           // to connect, but others did succeed, we need to ensure all open clients are closed.
           const clients = map.mapOf('client');
           for (const clientEntry of clients.values()) {
             await clientEntry.close();
           }
->>>>>>> b26c3280
           throw error;
         }
         map.set(entity.client.id, client);
