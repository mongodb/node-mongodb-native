--- conflicted
+++ resolved
@@ -100,12 +100,8 @@
   shardedReplicaset: 'sharded-replicaset',
   loadBalanced: 'load-balanced'
 } as const);
-<<<<<<< HEAD
 
 export type TopologyId = typeof TopologyType[keyof typeof TopologyType];
-=======
-export type TopologyId = (typeof TopologyType)[keyof typeof TopologyType];
->>>>>>> 76497224
 export interface RunOnRequirement {
   serverless?: 'forbid' | 'allow' | 'require';
   auth?: boolean;
