--- conflicted
+++ resolved
@@ -138,21 +138,7 @@
           shouldRun && (await topologySatisfies(this.currentTest.ctx, requirement, utilClient));
       }
 
-<<<<<<< HEAD
-function shouldRunSpecTest(configuration, requires, spec, filter) {
-  if (requires.authEnabled) {
-    if (process.env.AUTH !== 'auth') {
-      return false;
-    }
-
-    // 'TODO: NODE-3891 - fix tests broken when AUTH enabled'
-    // Some tests are failing when setting a failCommand when auth is enabled.
-    if (spec.failPoint.configureFailPoint === 'failCommand') {
-      return false;
-    }
-  }
-=======
-      const spec = this.currentTest.spec;
+      const { spec } = this.currentTest;
 
       if (
         shouldRun &&
@@ -164,7 +150,23 @@
           'TODO(NODE-2994): Connection storms work will add new events to connection pool';
         shouldRun = false;
       }
->>>>>>> 323bb8d7
+
+      // check auth requirements
+      for (const requirement of allRequirements) {
+        const { auth } = requirement;
+        if (auth) {
+          if (process.env.AUTH !== 'auth') {
+            shouldRun = false;
+          }
+
+          // 'TODO: NODE-3891 - fix tests broken when AUTH enabled'
+          // Some tests are failing when setting a failCommand when auth is enabled.
+          if (spec.failPoint.configureFailPoint === 'failCommand') {
+            shouldRun = false;
+            this.currentTest.skipReason = 'TODO: NODE-3891 - fix tests broken when AUTH enabled';
+          }
+        }
+      }
 
       if (shouldRun && spec.skipReason) {
         this.currentTest.skipReason = spec.skipReason;
