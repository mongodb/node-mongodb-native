--- conflicted
+++ resolved
@@ -7,10 +7,14 @@
 	, FileFilter = require('integra').FileFilter
   , f = require('util').format;
 
+var smokePlugin = require('./smoke_plugin.js');
+var argv = require('optimist')
+    .usage('Usage: $0 -r [smoke report file]')
+    .argv;
+
 /**
  * Standalone MongoDB Configuration
  */
-<<<<<<< HEAD
 var createConfiguration = function(options) {  
   options = options || {};
 
@@ -131,210 +135,6 @@
   		writeConcern: function() { return clone(writeConcern) },
       writeConcernMax: function() { return clone(writeConcernMax) }
   	}
-=======
-var f = require('util').format;
-var smokePlugin = require('./smoke_plugin.js');
-var argv = require('optimist')
-    .usage('Usage: $0 -r [smoke report file]')
-    .argv;
-
-var StandaloneConfiguration = function(context) {
-	var mongo = require('../lib/mongodb');
-	var Db = mongo.Db;
-	var Server = mongo.Server;
-	var ServerManager = require('../test/tools/server_manager').ServerManager;
-  var database = "integration_tests";
-  var url = "mongodb://%slocalhost:27017/" + database;
-  var manager = new ServerManager({
-  	journal:false
-  });  
-
-	return {		
-		start: function(callback) {
-      manager.start(true, function(err) {
-        if(err) throw err;
-        callback();
-      });
-		},
-
-		shutdown: function(callback) {
-      manager.killAll(function(err) {
-        callback();
-      });        
-		},
-
-		restart: function(callback) {
-			manager.stop(3, function() {
-				manager.start(false, callback);
-			})
-		},
-
-		setup: function(callback) {
-			callback();
-		},
-
-		teardown: function(callback) {
-			callback();
-		},
-
-		newDbInstance: function(dbOptions, serverOptions) {
-			var port = serverOptions && serverOptions.port || 27017;
-			var host = serverOptions && serverOptions.host || "localhost";
-			if(dbOptions.w == null
-					&& dbOptions.fsync == null
-					&& dbOptions.wtimeout == null
-					&& dbOptions.j == null) dbOptions.w = 1;
-			// Return a new db instance
-			return new Db(database, new Server(host, port, serverOptions), dbOptions);
-		},
-
-		newDbInstanceWithDomainSocket: function(dbOptions, serverOptions) {
-			var host = serverOptions && serverOptions.host || "/tmp/mongodb-27017.sock";
-
-			// If we explicitly testing undefined port behavior
-			if(serverOptions && serverOptions.port == 'undefined') {
-				return new Db('integration_tests', new Server(host, undefined, serverOptions), dbOptions);
-			}
-
-			// Normal socket connection
-      return new Db('integration_tests', new Server(host, serverOptions), dbOptions);
-		},
-
-		url: function(username, password) {
-			var auth = "";
-
-			if(username && password) {
-				auth = f("%s:%s@", username, password);
-			}
-
-			return f(url, auth);
-		},
-
-		// Additional parameters needed
-		require: mongo,
-		database: database,
-		nativeParser: true,
-		port: 27017,
-		host: 'localhost',
-		writeConcern: function() { return {w: 1} }
-	}
-}
-
-var ReplicasetConfiguration = function(context) {
-	var mongo = require('../lib/mongodb');
-	var Db = mongo.Db;
-	var Server = mongo.Server;
-	var ReplSet = mongo.ReplSet;
-	var ReplicaSetManager = require('../test/tools/replica_set_manager').ReplicaSetManager;
-  var database = "integration_tests";
-  var url = "mongodb://%slocalhost:30000/" + database;
-  var startPort = 30000;
-
-  // Replicaset settings
-  var replicasetOptions = { 
-      retries:120, secondary_count:2
-    , passive_count:0, arbiter_count:1
-    , start_port: startPort
-    , tags:[{"dc1":"ny"}, {"dc1":"ny"}, {"dc2":"sf"}]
-  }
-
-  // Set up replicaset manager
-  var manager = new ReplicaSetManager(replicasetOptions);
-  var replSet = null;
-
-	return {		
-		start: function(callback) {
-      manager.startSet(true, function(err) {
-        if(err) throw err;
-        callback();
-      });
-		},
-
-		shutdown: function(callback) {
-      manager.killSetServers(function(err) {
-        callback();
-      });
-		},
-
-		restart: function(callback) {
-			var self = this;
-
-      manager.killSetServers(function(err) {
-        self.start(callback);
-      });
-		},
-
-		setup: function(callback) {
-			callback();
-		},
-
-		teardown: function(callback) {
-			callback();
-		},
-
-		newDbInstance: function(dbOptions, serverOptions) {
-			if(dbOptions.w == null
-					&& dbOptions.fsync == null
-					&& dbOptions.wtimeout == null
-					&& dbOptions.j == null) dbOptions.w = 1;
-			serverOptions = serverOptions || {};
-			var port = serverOptions.port || startPort;
-			var host = serverOptions.host || "localhost";
-
-			// Return the db
-      return new Db('integration_tests'
-      	, new ReplSet([new Server(host, port, serverOptions)]
-      	, {poolSize:1}), dbOptions);      
-		},
-
-		newDbInstanceWithDomainSocket: function(dbOptions, serverOptions) {
-			return new Db('integration_tests'
-				, new ReplSet([new Server(host, serverOptions)]
-				, {poolSize:1}), dbOptions);      
-		},
-
-		url: function(username, password) {
-			var auth = "";
-
-			if(username && password) {
-				auth = f("%s:%s@", username, password);
-			}
-
-			return f(url, auth);
-		},
-
-		// Additional parameters needed
-		require: mongo,
-		database: database,
-		nativeParser: true,
-		port: startPort,
-		host: 'localhost',
-		// writeConcern: function() { return {w: 'majority', wtimeout: 10000} }
-		// writeConcern: function() { return {w: 'majority', wtimeout: 10000} }
-		writeConcern: function() { return {w: 1} }
-	}
-}
-
-var ShardingConfiguration = function(context) {
-	var mongo = require('../lib/mongodb');
-	var Db = mongo.Db;
-	var Server = mongo.Server;
-	var Mongos = mongo.Mongos;
-	var ShardedManager = require('../test/tools/sharded_manager').ShardedManager;
-  var database = "integration_tests";
-  var replStartPort = 30000;
-  var mongosStartPort = 50000;
-  var url = "mongodb://%slocalhost:" + mongosStartPort + "/" + database;
-
-  // Replicaset settings
-  var options = { 
-  		numberOfReplicaSets: 1
-  	,	numberOfMongosServers: 1
-  	, replPortRangeSet: replStartPort
-  	, mongosRangeSet: mongosStartPort
-  	, db: database
-  	, collection: 'test_distinct_queries'
->>>>>>> 495eb247
   }
 
   return Configuration;
