/**
 * A whole lot of different wayt to execute the group command
 *
 * @_class collection
 * @_function group
 */
exports.shouldCorrectlyExecuteGroupFunction = {
  metadata: {},
  
  // The actual test we wish to run
  test: function(configuration, test) {
    var Code = configuration.require.Code;
    var db = configuration.newDbInstance(configuration.writeConcern(), {poolSize:1});

    // DOC_LINE var db = new Db('test', new Server('locahost', 27017));
    // DOC_START
    // Establish connection to db
    db.open(function(err, db) {

      // Create a test collection
      db.createCollection('test_group', function(err, collection) {

        // Peform a simple group by on an empty collection
        collection.group([], {}, {"count":0}, "function (obj, prev) { prev.count++; }", function(err, results) {
          test.deepEqual([], results);

          // Trigger some inserts on the collection
          collection.insert([{'a':2}, {'b':5}, {'a':1}], configuration.writeConcern(), function(err, ids) {

            // Perform a group count
            collection.group([], {}, {"count":0}, "function (obj, prev) { prev.count++; }", function(err, results) {
              test.equal(3, results[0].count);

              // Pefrom a group count using the eval method
              collection.group([], {}, {"count":0}, "function (obj, prev) { prev.count++; }", false, function(err, results) {
                test.equal(3, results[0].count);

                // Group with a conditional
                collection.group([], {'a':{'$gt':1}}, {"count":0}, "function (obj, prev) { prev.count++; }", function(err, results) {
                  // Results
                  test.equal(1, results[0].count);

                  // Group with a conditional using the EVAL method
                  collection.group([], {'a':{'$gt':1}}, {"count":0}, "function (obj, prev) { prev.count++; }" , false, function(err, results) {
                    // Results
                    test.equal(1, results[0].count);

                    // Insert some more test data
                    collection.insert([{'a':2}, {'b':3}], configuration.writeConcern(), function(err, ids) {

                      // Do a Group by field a
                      collection.group(['a'], {}, {"count":0}, "function (obj, prev) { prev.count++; }", function(err, results) {
                        // Results
                        test.equal(2, results[0].a);
                        test.equal(2, results[0].count);
                        test.equal(null, results[1].a);
                        test.equal(2, results[1].count);
                        test.equal(1, results[2].a);
                        test.equal(1, results[2].count);

                        // Do a Group by field a
                        collection.group({'a':true}, {}, {"count":0}, function (obj, prev) { prev.count++; }, true, function(err, results) {
                          // Results
                          test.equal(2, results[0].a);
                          test.equal(2, results[0].count);
                          test.equal(null, results[1].a);
                          test.equal(2, results[1].count);
                          test.equal(1, results[2].a);
                          test.equal(1, results[2].count);

                          // Correctly handle illegal function
                          collection.group([], {}, {}, "5 ++ 5", function(err, results) {
                            test.ok(err.message != null);

                            // Use a function to select the keys used to group by
                            var keyf = function(doc) { return {a: doc.a}; };
                            collection.group(keyf, {a: {$gt: 0}}, {"count": 0, "value": 0}, function(obj, prev) { prev.count++; prev.value += obj.a; }, true, function(err, results) {
                              // Results
                              results.sort(function(a, b) { return b.count - a.count; });
                              test.equal(2, results[0].count);
                              test.equal(2, results[0].a);
                              test.equal(4, results[0].value);
                              test.equal(1, results[1].count);
                              test.equal(1, results[1].a);
                              test.equal(1, results[1].value);

                              // Use a Code object to select the keys used to group by
                              var keyf = new Code(function(doc) { return {a: doc.a}; });
                              collection.group(keyf, {a: {$gt: 0}}, {"count": 0, "value": 0}, function(obj, prev) { prev.count++; prev.value += obj.a; }, true, function(err, results) {
                                // Results
                                results.sort(function(a, b) { return b.count - a.count; });
                                test.equal(2, results[0].count);
                                test.equal(2, results[0].a);
                                test.equal(4, results[0].value);
                                test.equal(1, results[1].count);
                                test.equal(1, results[1].a);
                                test.equal(1, results[1].value);

                                // Correctly handle illegal function when using the EVAL method
                                collection.group([], {}, {}, "5 ++ 5", false, function(err, results) {
                                  test.ok(err.message != null);

                                  db.close();
                                  test.done();
                                });
                              });
                            });
                          });
                        });
                      });
                    });
                  });
                });
              });
            });
          });
        });
      });
    });
    // DOC_END
  }
}

/**
* @ignore
*/
exports.shouldCorrectlyExecuteGroupFunctionWithFinalizeFunction = {
  metadata: {},
  
  // The actual test we wish to run
  test: function(configuration, test) {
    var db = configuration.newDbInstance(configuration.writeConcern(), {poolSize:1});
    db.open(function(err, db) {
      db.createCollection('test_group2', function(err, collection) {
        collection.group([], {}, {"count":0}, "function (obj, prev) { prev.count++; }", true, function(err, results) {
          test.deepEqual([], results);

          // Trigger some inserts
          collection.insert([{'a':2}, {'b':5, 'a':0}, {'a':1}, {'c':2, 'a':0}], configuration.writeConcern(), function(err, ids) {
            collection.group([], {}, {count: 0, running_average: 0}
              , function (doc, out) {
                  out.count++;
                  out.running_average += doc.a;
                }
              , function(out) {
                  out.average = out.running_average / out.count;
                }, true, function(err, results) {
                  test.equal(3, results[0].running_average)
                  test.equal(0.75, results[0].average)
                  db.close();
                  test.done();
            });
          });
        });
      });
    });
  }
}

/**
 * A simple map reduce example
 *
 * @_class collection
 * @_function mapReduce
 */
exports.shouldPerformSimpleMapReduceFunctions = {
  metadata: {},
  
  // The actual test we wish to run
  test: function(configuration, test) {
    var db = configuration.newDbInstance(configuration.writeConcern(), {poolSize:1});

    // DOC_LINE var db = new Db('test', new Server('locahost', 27017));
    // DOC_START
    // Establish connection to db
    db.open(function(err, db) {

      // Create a test collection
      db.createCollection('test_map_reduce_functions', function(err, collection) {

        // Insert some documents to perform map reduce over
        collection.insert([{'user_id':1}, {'user_id':2}], configuration.writeConcern(), function(err, r) {

          // Map function
          var map = function() { emit(this.user_id, 1); };
          // Reduce function
          var reduce = function(k,vals) { return 1; };

          // Peform the map reduce
          collection.mapReduce(map, reduce, {out: {replace : 'tempCollection', readPreference : 'secondary'}}, function(err, collection) {
            // Mapreduce returns the temporary collection with the results
            collection.findOne({'_id':1}, function(err, result) {
              test.equal(1, result.value);

              collection.findOne({'_id':2}, function(err, result) {
                test.equal(1, result.value);

                db.close();
                test.done();
              });
            });
          });
        });
      });
    });
    // DOC_END
  }
}

/**
 * A simple map reduce example using the inline output type on MongoDB > 1.7.6 returning the statistics
 *
 * @_class collection
 * @_function mapReduce
 */
exports.shouldPerformMapReduceFunctionInline = {
  metadata: {
    requires: {mongodb: ">1.7.6"}
  },
  
  // The actual test we wish to run
  test: function(configuration, test) {
    var db = configuration.newDbInstance(configuration.writeConcern(), {poolSize:1});

    // DOC_LINE var db = new Db('test', new Server('locahost', 27017));
    // DOC_START
    // Establish connection to db
    db.open(function(err, db) {

      // Create a test collection
      db.createCollection('test_map_reduce_functions_inline', function(err, collection) {

        // Insert some test documents
        collection.insert([{'user_id':1}, {'user_id':2}], configuration.writeConcern(), function(err, r) {

          // Map function
          var map = function() { emit(this.user_id, 1); };
          // Reduce function
          var reduce = function(k,vals) { return 1; };

          // Execute map reduce and return results inline
          collection.mapReduce(map, reduce, {out : {inline: 1}, verbose:true}, function(err, results, stats) {
            test.equal(2, results.length);
            test.ok(stats != null);

            collection.mapReduce(map, reduce, {out : {replace: 'mapreduce_integration_test'}, verbose:true}, function(err, results, stats) {
              test.ok(stats != null);
              db.close();
              test.done();
            });
          });
        });
      });
    });
    // DOC_END
  }
}

/**
* Mapreduce different test with a provided scope containing a javascript function.
*
* @_class collection
* @_function mapReduce
*/
exports.shouldPerformMapReduceInContext = {
  metadata: {},
  
  // The actual test we wish to run
  test: function(configuration, test) {
    var Code = configuration.require.Code;
    var db = configuration.newDbInstance(configuration.writeConcern(), {poolSize:1});

    // DOC_LINE var db = new Db('test', new Server('locahost', 27017));
    // DOC_START
    // Establish connection to db
    db.open(function(err, db) {

      // Create a test collection
      db.createCollection('test_map_reduce_functions_scope', function(err, collection) {

        // Insert some test documents
        collection.insert([{'user_id':1, 'timestamp':new Date()}
          , {'user_id':2, 'timestamp':new Date()}], configuration.writeConcern(), function(err, r) {

          // Map function
          var map = function(){
              emit(fn(this.timestamp.getYear()), 1);
          }

          // Reduce function
          var reduce = function(k, v){
              count = 0;
              for(i = 0; i < v.length; i++) {
                  count += v[i];
              }
              return count;
          }

          // Javascript function available in the map reduce scope
          var t = function(val){ return val+1; }

          // Execute the map reduce with the custom scope
          var o = {};
          o.scope =  { fn: new Code(t.toString()) }
          o.out = { replace: 'replacethiscollection' }

          collection.mapReduce(map, reduce, o, function(err, outCollection) {
            test.equal(null, err);

            // Find all entries in the map-reduce collection
            outCollection.find().toArray(function(err, results) {
              test.equal(null, err);
              test.equal(2, results[0].value)

              // mapReduce with scope containing plain function
              var o = {};
              o.scope =  { fn: t }
              o.out = { replace: 'replacethiscollection' }

              collection.mapReduce(map, reduce, o, function(err, outCollection) {
                test.equal(null, err);

                // Find all entries in the map-reduce collection
                outCollection.find().toArray(function(err, results) {
                  test.equal(2, results[0].value)
                  db.close();
                  test.done();
                });
              });
            });
          });
        });
      });
    });
    // DOC_END
  }
}

/**
 * Mapreduce different test with a provided scope containing javascript objects with functions.
 *
 * @_class collection
 * @_function mapReduce
 */
exports.shouldPerformMapReduceInContextObjects = {
  metadata: {},
  
  // The actual test we wish to run
  test: function(configuration, test) {
    var Code = configuration.require.Code;
    var db = configuration.newDbInstance(configuration.writeConcern(), {poolSize:1});

    // DOC_LINE var db = new Db('test', new Server('locahost', 27017));
    // DOC_START
    // Establish connection to db
    db.open(function(err, db) {

      // Create a test collection
      db.createCollection('test_map_reduce_functions_scope_objects', function(err, collection) {

        // Insert some test documents
        collection.insert([{'user_id':1, 'timestamp':new Date()}
          , {'user_id':2, 'timestamp':new Date()}], configuration.writeConcern(), function(err, r) {

          // Map function
          var map = function(){
            emit(obj.fn(this.timestamp.getYear()), 1);
          }

          // Reduce function
          var reduce = function(k, v){
            count = 0;
            for(i = 0; i < v.length; i++) {
              count += v[i];
            }
            return count;
          }

          // Javascript function available in the map reduce scope
          var t = function(val){ return val+1; }

          // Execute the map reduce with the custom scope containing objects
          var o = {};
          o.scope =  { obj: {fn: new Code(t.toString())} }
          o.out = { replace: 'replacethiscollection' }

          collection.mapReduce(map, reduce, o, function(err, outCollection) {
            test.equal(null, err);

            // Find all entries in the map-reduce collection
            outCollection.find().toArray(function(err, results) {
              test.equal(null, err);
              test.equal(2, results[0].value)

              // mapReduce with scope containing plain function
              var o = {};
              o.scope =  { obj: {fn: t} }
              o.out = { replace: 'replacethiscollection' }

              collection.mapReduce(map, reduce, o, function(err, outCollection) {
                test.equal(null, err);

                // Find all entries in the map-reduce collection
                outCollection.find().toArray(function(err, results) {
                  test.equal(2, results[0].value)
                  db.close();
                  test.done();
                });
              });
            });
          });
        });
      });
    });
    // DOC_END
  }
}

/**
* Mapreduce tests
* @ignore
*/
exports.shouldPerformMapReduceWithStringFunctions = {
  metadata: {},
  
  // The actual test we wish to run
  test: function(configuration, test) {
    var db = configuration.newDbInstance(configuration.writeConcern(), {poolSize:1});
    db.open(function(err, db) {
      db.createCollection('test_map_reduce', function(err, collection) {
        collection.insert([{'user_id':1}, {'user_id':2}], configuration.writeConcern(), function(err, r) {
          // String functions
          var map = "function() { emit(this.user_id, 1); }";
          var reduce = "function(k,vals) { return 1; }";

          collection.mapReduce(map, reduce, {out: {replace : 'tempCollection'}}, function(err, collection) {
            collection.findOne({'_id':1}, function(err, result) {
              test.equal(1, result.value);
            });

            collection.findOne({'_id':2}, function(err, result) {
              test.equal(1, result.value);
              db.close();
              test.done();
            });
          });
        });
      });
    });
  }
}

/**
* Mapreduce tests
* @ignore
*/
exports.shouldForceMapReduceError = {
  metadata: {
    requires: {mongodb: ">1.7.6"}
  },
  
  // The actual test we wish to run
  test: function(configuration, test) {
    var db = configuration.newDbInstance(configuration.writeConcern(), {poolSize:1});
    db.open(function(err, db) {
      db.createCollection('test_map_reduce', function(err, collection) {
        collection.insert([{'user_id':1}, {'user_id':2}], configuration.writeConcern(), function(err, r) {
          // String functions
          var map = "function() { emiddft(this.user_id, 1); }";
          var reduce = "function(k,vals) { return 1; }";

          collection.mapReduce(map, reduce, {out: {inline : 1}}, function(err, collection) {
            test.ok(err != null);
            db.close();
            test.done();
          });
        });
      });
    });
  }
}

/**
* @ignore
*/
exports.shouldPerformMapReduceWithParametersBeingFunctions = {
  metadata: {},
  
  // The actual test we wish to run
  test: function(configuration, test) {
    var db = configuration.newDbInstance(configuration.writeConcern(), {poolSize:1});
    db.open(function(err, db) {
      db.createCollection('test_map_reduce_with_functions_as_arguments', function(err, collection) {
        collection.insert([{'user_id':1}, {'user_id':2}], configuration.writeConcern(), function(err, r) {
          // String functions
          var map = function() { emit(this.user_id, 1); };
          var reduce = function(k,vals) { return 1; };

          collection.mapReduce(map, reduce, {out: {replace : 'tempCollection'}}, function(err, collection) {
            collection.findOne({'_id':1}, function(err, result) {
              test.equal(1, result.value);
            });

            collection.findOne({'_id':2}, function(err, result) {
              test.equal(1, result.value);
              db.close();
              test.done();
            });
          });
        });
      });
    });
  }
}

/**
* @ignore
*/
exports.shouldPerformMapReduceWithCodeObjects = {
  metadata: {},
  
  // The actual test we wish to run
  test: function(configuration, test) {
    var Code = configuration.require.Code;
    
    var db = configuration.newDbInstance(configuration.writeConcern(), {poolSize:1});
    db.open(function(err, db) {
      db.createCollection('test_map_reduce_with_code_objects', function(err, collection) {
        collection.insert([{'user_id':1}, {'user_id':2}], configuration.writeConcern(), function(err, r) {
          // String functions
          var map = new Code("function() { emit(this.user_id, 1); }");
          var reduce = new Code("function(k,vals) { return 1; }");

          collection.mapReduce(map, reduce, {out: {replace : 'tempCollection'}}, function(err, collection) {
            collection.findOne({'_id':1}, function(err, result) {
              test.equal(1, result.value);
            });

            collection.findOne({'_id':2}, function(err, result) {
              test.equal(1, result.value);
              db.close();
              test.done();
            });
          });
        });
      });
    });
  }
}

/**
* @ignore
*/
exports.shouldPerformMapReduceWithOptions = {
  metadata: {},
  
  // The actual test we wish to run
  test: function(configuration, test) {
    var Code = configuration.require.Code;

    var db = configuration.newDbInstance(configuration.writeConcern(), {poolSize:1});
    db.open(function(err, db) {
      db.createCollection('test_map_reduce_with_options', function(err, collection) {
        collection.insert([{'user_id':1}, {'user_id':2}, {'user_id':3}], configuration.writeConcern(), function(err, r) {
          // String functions
          var map = new Code("function() { emit(this.user_id, 1); }");
          var reduce = new Code("function(k,vals) { return 1; }");

          collection.mapReduce(map, reduce, {out: {replace : 'tempCollection'}, 'query': {'user_id':{'$gt':1}}}, function(err, collection) {
            collection.count(function(err, count) {
              test.equal(2, count);

              collection.findOne({'_id':2}, function(err, result) {
                test.equal(1, result.value);
              });

              collection.findOne({'_id':3}, function(err, result) {
                test.equal(1, result.value);
                db.close();
                test.done();
              });
            });
          });
        });
      });
    });
  }
}

/**
* @ignore
*/
exports.shouldHandleMapReduceErrors = {
  metadata: {},
  
  // The actual test we wish to run
  test: function(configuration, test) {
    var Code = configuration.require.Code;

    var db = configuration.newDbInstance(configuration.writeConcern(), {poolSize:1});
    db.open(function(err, db) {
      db.createCollection('test_map_reduce_error', function(err, collection) {
        collection.insert([{'user_id':1}, {'user_id':2}, {'user_id':3}], configuration.writeConcern(), function(err, r) {
          // String functions
          var map = new Code("function() { throw 'error'; }");
          var reduce = new Code("function(k,vals) { throw 'error'; }");

          collection.mapReduce(map, reduce, {out : {inline: 1}, 'query': {'user_id':{'$gt':1}}}, function(err, r) {
            test.ok(err != null);
            db.close();
            test.done();
          });
        });
      });
    });
  }
}

/**
* @ignore
*/
exports.shouldSaveDataToDifferentDbFromMapreduce = {
  metadata: {},
  
  // The actual test we wish to run
  test: function(configuration, test) {
    var db = configuration.newDbInstance(configuration.writeConcern(), {poolSize:1});

    // Establish connection to db
    db.open(function(err, db) {

      // Create a test collection
      db.createCollection('test_map_reduce_functions', function(err, collection) {

        // Insert some documents to perform map reduce over
        collection.insert([{'user_id':1}, {'user_id':2}], configuration.writeConcern(), function(err, r) {

          // Map function
          var map = function() { emit(this.user_id, 1); };
          // Reduce function
          var reduce = function(k,vals) { return 1; };

          // Peform the map reduce
          collection.mapReduce(map, reduce, {out: {replace : 'tempCollection', db: "outputCollectionDb"}}, function(err, collection) {

            // Mapreduce returns the temporary collection with the results
            collection.findOne({'_id':1}, function(err, result) {
              test.equal(1, result.value);

              collection.findOne({'_id':2}, function(err, result) {
                test.equal(1, result.value);

                db.close();
                test.done();
              });
            });
          });
        });
      });
    });
  }
}

/**
* @ignore
*/
exports.shouldCorrectlyReturnNestedKeys = {
  metadata: {},
  
  // The actual test we wish to run
  test: function(configuration, test) {
    var db = configuration.newDbInstance(configuration.writeConcern(), {poolSize:1});
    db.open(function(err, db) {
      var start = new Date().setTime(new Date().getTime() - 10000);
      var end = new Date().setTime(new Date().getTime() + 10000);

      var keys =  {
         "data.lastname": true
      };

      var condition = {
       "data.date": {
             $gte: start,
             $lte: end
         }
      };

      condition = {}

      var initial = {
         count : 0
      };

      var reduce = function(doc, output) {
        output.count++;
      }

      // Execute the group
      db.createCollection('data', function(err, collection) {
        collection.insert({
            data: {
              lastname:'smith',
              date:new Date()
            }
          }, configuration.writeConcern(), function(err, result) {

          // Execute the group
          collection.group(keys, condition, initial, reduce, true, function(err, r) {
            test.equal(1, r[0].count)
            test.equal('smith', r[0]['data.lastname']);
            db.close();
            test.done();
          });
        });
      });
    });
<<<<<<< HEAD
  }
}
=======
  });
}

/**
* Mapreduce tests
* @ignore
*/
exports.shouldPerformMapReduceWithScopeContainingFunction = function(configuration, test) {
  var util = {
    times_one_hundred: function(x) {return x * 100;}
  }
  var db = configuration.newDbInstance({w:1}, {poolSize:1});
  db.open(function(err, db) {
    db.createCollection('test_map_reduce', function(err, collection) {
      collection.insert([{'user_id':1}, {'user_id':2}], {w:1}, function(err, r) {
        // String functions
        var map = "function() { emit(this.user_id, util.times_one_hundred(this.user_id)); }";
        var reduce = "function(k,vals) { return vals[0]; }";

        // Before MapReduce
        test.equal(200, util.times_one_hundred(2));

        collection.mapReduce(map, reduce, {scope: {util: util}, out: {replace : 'tempCollection'}}, function(err, collection) {

          // After MapReduce
          test.equal(200, util.times_one_hundred(2));

          collection.findOne({'_id':2}, function(err, result) {

            // During MapReduce
            test.equal(200, result.value);

            db.close();
            test.done();
          });
        });
      });
    });
  });
}
>>>>>>> 355310b8
<|MERGE_RESOLUTION|>--- conflicted
+++ resolved
@@ -714,48 +714,48 @@
         });
       });
     });
-<<<<<<< HEAD
-  }
-}
-=======
-  });
+  }
 }
 
 /**
 * Mapreduce tests
 * @ignore
 */
-exports.shouldPerformMapReduceWithScopeContainingFunction = function(configuration, test) {
-  var util = {
-    times_one_hundred: function(x) {return x * 100;}
-  }
-  var db = configuration.newDbInstance({w:1}, {poolSize:1});
-  db.open(function(err, db) {
-    db.createCollection('test_map_reduce', function(err, collection) {
-      collection.insert([{'user_id':1}, {'user_id':2}], {w:1}, function(err, r) {
-        // String functions
-        var map = "function() { emit(this.user_id, util.times_one_hundred(this.user_id)); }";
-        var reduce = "function(k,vals) { return vals[0]; }";
-
-        // Before MapReduce
-        test.equal(200, util.times_one_hundred(2));
-
-        collection.mapReduce(map, reduce, {scope: {util: util}, out: {replace : 'tempCollection'}}, function(err, collection) {
-
-          // After MapReduce
+exports.shouldPerformMapReduceWithScopeContainingFunction = {
+  metadata: {},
+  
+  // The actual test we wish to run
+  test: function(configuration, test) {
+    var util = {
+      times_one_hundred: function(x) {return x * 100;}
+    }
+    var db = configuration.newDbInstance({w:1}, {poolSize:1});
+    db.open(function(err, db) {
+      db.createCollection('test_map_reduce', function(err, collection) {
+        collection.insert([{'user_id':1}, {'user_id':2}], {w:1}, function(err, r) {
+          // String functions
+          var map = "function() { emit(this.user_id, util.times_one_hundred(this.user_id)); }";
+          var reduce = "function(k,vals) { return vals[0]; }";
+
+          // Before MapReduce
           test.equal(200, util.times_one_hundred(2));
 
-          collection.findOne({'_id':2}, function(err, result) {
-
-            // During MapReduce
-            test.equal(200, result.value);
-
-            db.close();
-            test.done();
-          });
-        });
-      });
-    });
-  });
-}
->>>>>>> 355310b8
+          collection.mapReduce(map, reduce, {scope: {util: util}, out: {replace : 'tempCollection'}}, function(err, collection) {
+
+            // After MapReduce
+            test.equal(200, util.times_one_hundred(2));
+
+            collection.findOne({'_id':2}, function(err, result) {
+
+              // During MapReduce
+              test.equal(200, result.value);
+
+              db.close();
+              test.done();
+            });
+          });
+        });
+      });
+    });
+  }
+}