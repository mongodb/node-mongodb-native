--- conflicted
+++ resolved
@@ -1237,7 +1237,6 @@
  * @_class db
  * @_function ensureIndex
  */
-<<<<<<< HEAD
 exports.shouldCreateComplexEnsureIndex = {
   metadata: {},
   
@@ -1249,34 +1248,15 @@
     // DOC_START
     // Establish connection to db
     db.open(function(err, db) {
-=======
-exports.shouldCreateComplexEnsureIndexDb = function(configuration, test) {
-  var db = configuration.newDbInstance({w:0}, {poolSize:1, auto_reconnect:false});
-
-  // DOC_LINE var db = new Db('test', new Server('locahost', 27017));
-  // DOC_START
-  // Establish connection to db
-  db.open(function(err, db) {
-
-    // Create a collection we want to drop later
-    db.createCollection('more_complex_ensure_index_db_test', function(err, collection) {
-      test.equal(null, err);
->>>>>>> 355310b8
 
       // Create a collection we want to drop later
       db.createCollection('more_complex_ensure_index_test', function(err, collection) {
         test.equal(null, err);
 
-<<<<<<< HEAD
         // Insert a bunch of documents for the index
         collection.insert([{a:1, b:1}, {a:1, b:1}
           , {a:2, b:2}, {a:3, b:3}, {a:4, b:4}], configuration.writeConcern(), function(err, result) {
           test.equal(null, err);
-=======
-        // Create an index on the a field
-        db.ensureIndex('more_complex_ensure_index_db_test', {a:1, b:1}
-          , {unique:true, background:true, dropDups:true, w:1}, function(err, indexName) {
->>>>>>> 355310b8
 
           // Create an index on the a field
           db.ensureIndex('more_complex_ensure_index_test', {a:1, b:1}
