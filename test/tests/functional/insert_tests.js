var Step = require('step')
  , Script = require('vm');

/**
 * Module for parsing an ISO 8601 formatted string into a Date object.
 * @ignore
 */
var ISODate = function (string) {
  var match;

  if (typeof string.getTime === "function")
    return string;
  else if (match = string.match(/^(\d{4})(-(\d{2})(-(\d{2})(T(\d{2}):(\d{2})(:(\d{2})(\.(\d+))?)?(Z|((\+|-)(\d{2}):(\d{2}))))?)?)?$/)) {
    var date = new Date();
    date.setUTCFullYear(Number(match[1]));
    date.setUTCMonth(Number(match[3]) - 1 || 0);
    date.setUTCDate(Number(match[5]) || 0);
    date.setUTCHours(Number(match[7]) || 0);
    date.setUTCMinutes(Number(match[8]) || 0);
    date.setUTCSeconds(Number(match[10]) || 0);
    date.setUTCMilliseconds(Number("." + match[12]) * 1000 || 0);

    if (match[13] && match[13] !== "Z") {
      var h = Number(match[16]) || 0,
          m = Number(match[17]) || 0;

      h *= 3600000;
      m *= 60000;

      var offset = h + m;
      if (match[15] == "+")
        offset = -offset;

      new Date(date.valueOf() + offset);
    }

    return date;
  } else
    throw new Error("Invalid ISO 8601 date given.", __filename);
};

/**
 * A simple document insert example, not using safe mode to ensure document persistance on MongoDB
 *
 * @_class collection
 * @_function insert
 * @ignore
 */
exports.shouldCorrectlyPerformASimpleSingleDocumentInsertNoCallbackNoSafe = {
  metadata: {},
  
  // The actual test we wish to run
  test: function(configuration, test) {
    var db = configuration.newDbInstance({w:0}, {poolSize:1});
    // DOC_LINE var db = new Db('test', new Server('locahost', 27017));
    // DOC_START
    // Fetch a collection to insert document into
    db.open(function(err, db) {
      var collection = db.collection("simple_document_insert_collection_no_safe");
      // Insert a single document
      collection.insert({hello:'world_no_safe'});

      // Wait for a second before finishing up, to ensure we have written the item to disk
      setTimeout(function() {

        // Fetch the document
        collection.findOne({hello:'world_no_safe'}, function(err, item) {
          test.equal(null, err);
          test.equal('world_no_safe', item.hello);
          db.close();
          test.done();
        })
      }, 100);
    });
    // DOC_END
  }
}

/**
 * A batch document insert example, using safe mode to ensure document persistance on MongoDB
 *
 * @_class collection
 * @_function insert
 * @ignore
 */
exports.shouldCorrectlyPerformABatchDocumentInsertSafe = {
  metadata: {},
  
  // The actual test we wish to run
  test: function(configuration, test) {
    var db = configuration.newDbInstance(configuration.writeConcern(), {poolSize:1});
    // DOC_LINE var db = new Db('test', new Server('locahost', 27017));
    // DOC_START
    db.open(function(err, db) {
      // Fetch a collection to insert document into
      var collection = db.collection("batch_document_insert_collection_safe");
      // Insert a single document
      collection.insert([{hello:'world_safe1'}
        , {hello:'world_safe2'}], configuration.writeConcern(), function(err, result) {
        test.equal(null, err);

        // Fetch the document
        collection.findOne({hello:'world_safe2'}, function(err, item) {
          test.equal(null, err);
          test.equal('world_safe2', item.hello);
          db.close();
          test.done();
        })
      });
    });
    // DOC_END
  }
}

/**
 * Example of inserting a document containing functions
 *
 * @_class collection
 * @_function insert
 * @ignore
 */
exports.shouldCorrectlyPerformASimpleDocumentInsertWithFunctionSafe = {
  metadata: {},
  
  // The actual test we wish to run
  test: function(configuration, test) {
    var db = configuration.newDbInstance(configuration.writeConcern(), {poolSize:1});
    // DOC_LINE var db = new Db('test', new Server('locahost', 27017));
    // DOC_START
    db.open(function(err, db) {
      // Fetch a collection to insert document into
      var collection = db.collection("simple_document_insert_with_function_safe");
      // Insert a single document
      collection.insert({hello:'world'
        , func:function() {}}, {w:1, serializeFunctions:true}, function(err, result) {
        test.equal(null, err);

        // Fetch the document
        collection.findOne({hello:'world'}, function(err, item) {
          test.equal(null, err);
          test.ok("function() {}", item.code);
          db.close();
          test.done();
        })
      });
    });
    // DOC_END
  }
}

/**
 * Example of using keepGoing to allow batch insert to complete even when there are illegal documents in the batch
 *
 * @_class collection
 * @_function insert
 * @ignore
 */
exports["Should correctly execute insert with keepGoing option on mongod >= 1.9.1"] = {
  metadata: {
    requires: {mongodb: ">1.9.1"}
  },
  
  // The actual test we wish to run
  test: function(configuration, test) {
    var db = configuration.newDbInstance(configuration.writeConcern(), {poolSize:1});

    // DOC_LINE var db = new Db('test', new Server('locahost', 27017));
    // DOC_START
    // Only run the rest of the code if we have a mongodb server with version >= 1.9.1
    db.open(function(err, db) {

      // Create a collection
      var collection = db.collection('keepGoingExample');
      var w = configuration.writeConcern();
      w.unique = true;

      // Add an unique index to title to force errors in the batch insert
      collection.ensureIndex({title:1}, w, function(err, indexName) {

        // Insert some intial data into the collection
        collection.insert([{name:"Jim"}
          , {name:"Sarah", title:"Princess"}], configuration.writeConcern(), function(err, result) {

          var w = configuration.writeConcern();
          w.keepGoing = true;
          // Force keep going flag, ignoring unique index issue
          collection.insert([{name:"Jim"}
            , {name:"Sarah", title:"Princess"}
            , {name:'Gump', title:"Gump"}], w, function(err, result) {

            // Count the number of documents left (should not include the duplicates)
            collection.count(function(err, count) {
              test.equal(3, count);
              test.done();
            })
          });
        });
      });
    });
    // DOC_END
  }
}

/**
 * @ignore
 */
exports.shouldForceMongoDbServerToAssignId = {
  metadata: {},
  
  // The actual test we wish to run
  test: function(configuration, test) {
    var db = configuration.newDbInstance(configuration.writeConcern(), {poolSize:1});
    db.open(function(err, db) {
      var collection = db.collection('test_insert2');

      Step(
        function inserts() {
          var group = this.group();

          for(var i = 1; i < 1000; i++) {
            collection.insert({c:i}, configuration.writeConcern(), group());
          }
        },

        function done(err, result) {
          collection.insert({a:2}, configuration.writeConcern(), function(err, r) {
            collection.insert({a:3}, configuration.writeConcern(), function(err, r) {
              collection.count(function(err, count) {
                test.equal(1001, count);
                // Locate all the entries using find
                collection.find().toArray(function(err, results) {
                  test.equal(1001, results.length);
                  test.ok(results[0] != null);

                  // Let's close the db
                  db.close();
                  test.done();
                });
              });
            });
          });
        });
    });
  }
}

/**
 * @ignore
 */
exports.shouldCorrectlyPerformSingleInsert = {
  metadata: {},
  
  // The actual test we wish to run
  test: function(configuration, test) {
    var db = configuration.newDbInstance(configuration.writeConcern(), {poolSize:1});
    db.open(function(err, db) {
      var collection = db.collection('shouldCorrectlyPerformSingleInsert');
      collection.insert({a:1}, configuration.writeConcern(), function(err, result) {
        collection.findOne(function(err, item) {
          test.equal(1, item.a);
          db.close();
          test.done();
        });
      });
    });
  }
}

/**
 * @ignore
 */
exports.shouldCorrectlyPerformBasicInsert = {
  metadata: {},
  
  // The actual test we wish to run
  test: function(configuration, test) {
    var db = configuration.newDbInstance(configuration.writeConcern(), {poolSize:1});
    db.open(function(err, db) {
      var collection = db.collection('test_insert');

      Step(
        function inserts() {
          var group = this.group();

          for(var i = 1; i < 1000; i++) {
            collection.insert({c:i}, configuration.writeConcern(), group());
          }
        },

        function done(err, result) {
          collection.insert({a:2}, configuration.writeConcern(), function(err, r) {
            collection.insert({a:3}, configuration.writeConcern(), function(err, r) {
              collection.count(function(err, count) {
                test.equal(1001, count);
                // Locate all the entries using find
                collection.find().toArray(function(err, results) {
                  test.equal(1001, results.length);
                  test.ok(results[0] != null);

                  // Let's close the db
                  db.close();
                  test.done();
                });
              });
            });
          });
        })
    });
  }
}

/**
 * @ignore
 */
exports.shouldCorrectlyHandleMultipleDocumentInsert = {
  metadata: {},
  
  // The actual test we wish to run
  test: function(configuration, test) {
    var ObjectID = configuration.require.ObjectID;
    var db = configuration.newDbInstance(configuration.writeConcern(), {poolSize:1});
    db.open(function(err, db) {
      var collection = db.collection('test_multiple_insert');
      var docs = [{a:1}, {a:2}];

      collection.insert(docs, configuration.writeConcern(), function(err, ids) {
        ids.forEach(function(doc) {
          test.ok(((doc['_id']) instanceof ObjectID || Object.prototype.toString.call(doc['_id']) === '[object ObjectID]'));
        });

        // Let's ensure we have both documents
        collection.find().toArray(function(err, docs) {
          test.equal(2, docs.length);
          var results = [];
          // Check that we have all the results we want
          docs.forEach(function(doc) {
            if(doc.a == 1 || doc.a == 2) results.push(1);
          });
          test.equal(2, results.length);
          // Let's close the db
          db.close();
          test.done();
        });
      });
    });
  }
}

/**
 * @ignore
 */
exports.shouldCorrectlyExecuteSaveInsertUpdate = {
  metadata: {},
  
  // The actual test we wish to run
  test: function(configuration, test) {
    var db = configuration.newDbInstance(configuration.writeConcern(), {poolSize:1});
    db.open(function(err, db) {
      var collection = db.collection('shouldCorrectlyExecuteSaveInsertUpdate');

      collection.save({ email : 'save' }, configuration.writeConcern(), function() {
        collection.insert({ email : 'insert' }, configuration.writeConcern(), function() {
          collection.update(
            { email : 'update' },
            { email : 'update' },
            { upsert: true, w:1},

            function() {
              collection.find().toArray(function(e, a) {
                test.equal(3, a.length)
                db.close();
                test.done();
              });
            }
          );
        });
      });
    });
  }
}

/**
 * @ignore
 */
exports.shouldCorrectlyInsertAndRetrieveLargeIntegratedArrayDocument = {
  metadata: {},
  
  // The actual test we wish to run
  test: function(configuration, test) {
    var db = configuration.newDbInstance(configuration.writeConcern(), {poolSize:1});
    db.open(function(err, db) {
      var collection = db.collection('test_should_deserialize_large_integrated_array');

      var doc = {'a':0,
        'b':['tmp1', 'tmp2', 'tmp3', 'tmp4', 'tmp5', 'tmp6', 'tmp7', 'tmp8', 'tmp9', 'tmp10', 'tmp11', 'tmp12', 'tmp13', 'tmp14', 'tmp15', 'tmp16']
      };
      // Insert the collection
      collection.insert(doc, configuration.writeConcern(), function(err, r) {
        // Fetch and check the collection
        collection.findOne({'a': 0}, function(err, result) {
          test.deepEqual(doc.a, result.a);
          test.deepEqual(doc.b, result.b);
          db.close();
          test.done();
        });
      });
    });
  }
}

/**
 * @ignore
 */
exports.shouldCorrectlyInsertAndRetrieveDocumentWithAllTypes = {
  metadata: {},
  
  // The actual test we wish to run
  test: function(configuration, test) {
    var ObjectID = configuration.require.ObjectID
      , Binary = configuration.require.Binary
      , Code = configuration.require.Code
      , DBRef = configuration.require.DBRef;

    var db = configuration.newDbInstance(configuration.writeConcern(), {poolSize:1});
    db.open(function(err, db) {
      var collection = db.collection('test_all_serialization_types');

      var date = new Date();
      var oid = new ObjectID();
      var string = 'binstring'
      var bin = new Binary()
      for(var index = 0; index < string.length; index++) {
        bin.put(string.charAt(index))
      }

      var motherOfAllDocuments = {
        'string': 'hello',
        'array': [1,2,3],
        'hash': {'a':1, 'b':2},
        'date': date,
        'oid': oid,
        'binary': bin,
        'int': 42,
        'float': 33.3333,
        'regexp': /regexp/,
        'boolean': true,
        'long': date.getTime(),
        'where': new Code('this.a > i', {i:1}),
        'dbref': new DBRef('namespace', oid, 'integration_tests_')
      }

      collection.insert(motherOfAllDocuments, configuration.writeConcern(), function(err, docs) {
        collection.findOne(function(err, doc) {
          // Assert correct deserialization of the values
          test.equal(motherOfAllDocuments.string, doc.string);
          test.deepEqual(motherOfAllDocuments.array, doc.array);
          test.equal(motherOfAllDocuments.hash.a, doc.hash.a);
          test.equal(motherOfAllDocuments.hash.b, doc.hash.b);
          test.equal(date.getTime(), doc.long);
          test.equal(date.toString(), doc.date.toString());
          test.equal(date.getTime(), doc.date.getTime());
          test.equal(motherOfAllDocuments.oid.toHexString(), doc.oid.toHexString());
          test.equal(motherOfAllDocuments.binary.value(), doc.binary.value());

          test.equal(motherOfAllDocuments.int, doc.int);
          test.equal(motherOfAllDocuments.long, doc.long);
          test.equal(motherOfAllDocuments.float, doc.float);
          test.equal(motherOfAllDocuments.regexp.toString(), doc.regexp.toString());
          test.equal(motherOfAllDocuments.boolean, doc.boolean);
          test.equal(motherOfAllDocuments.where.code, doc.where.code);
          test.equal(motherOfAllDocuments.where.scope['i'], doc.where.scope.i);

          test.equal(motherOfAllDocuments.dbref.namespace, doc.dbref.namespace);
          test.equal(motherOfAllDocuments.dbref.oid.toHexString(), doc.dbref.oid.toHexString());
          test.equal(motherOfAllDocuments.dbref.db, doc.dbref.db);
          db.close();
          test.done();
        })
      });
    });
  }
}

/**
 * @ignore
 */
exports.shouldCorrectlyInsertAndUpdateDocumentWithNewScriptContext = {
  metadata: {},
  
  // The actual test we wish to run
  test: function(configuration, test) {
    var db = configuration.newDbInstance(configuration.writeConcern(), {poolSize:1});
    db.open(function(err, db) {
      var collection = db.collection('test_all_serialization_types');

      //convience curried handler for functions of type 'a -> (err, result)
      function getResult(callback){
        return function(error, result) {
          test.ok(error == null);
          return callback(result);
        }
      };

      db.collection('users', getResult(function(user_collection){
        user_collection.remove({}, configuration.writeConcern(), function(err, result) {
          //first, create a user object
          var newUser = { name : 'Test Account', settings : {} };
          user_collection.insert([newUser], configuration.writeConcern(), getResult(function(users){
              var user = users[0];

              var scriptCode = "settings.block = []; settings.block.push('test');";
              var context = { settings : { thisOneWorks : "somestring" } };

              Script.runInNewContext(scriptCode, context, "testScript");

              //now create update command and issue it
              var updateCommand = { $set : context };

              user_collection.update({_id : user._id}, updateCommand, configuration.writeConcern(),
                getResult(function(updateCommand) {
                  // Fetch the object and check that the changes are persisted
                  user_collection.findOne({_id : user._id}, function(err, doc) {
                    test.ok(err == null);
                    test.equal("Test Account", doc.name);
                    test.equal("somestring", doc.settings.thisOneWorks);
                    test.equal("test", doc.settings.block[0]);
                    db.close();
                    test.done();
                  });
                })
              );
          }));
        });
      }));
    });
  }
}

/**
 * @ignore
 */
exports.shouldCorrectlySerializeDocumentWithAllTypesInNewContext = {
  metadata: {},
  
  // The actual test we wish to run
  test: function(configuration, test) {
    var ObjectID = configuration.require.ObjectID
      , Binary = configuration.require.Binary
      , Code = configuration.require.Code
      , DBRef = configuration.require.DBRef;

    var db = configuration.newDbInstance(configuration.writeConcern(), {poolSize:1});
    db.open(function(err, db) {
      var collection = db.collection('test_all_serialization_types_new_context');

      var date = new Date();
      var scriptCode =
        "var string = 'binstring'\n" +
        "var bin = new mongo.Binary()\n" +
        "for(var index = 0; index < string.length; index++) {\n" +
        "  bin.put(string.charAt(index))\n" +
        "}\n" +
        "motherOfAllDocuments['string'] = 'hello';" +
        "motherOfAllDocuments['array'] = [1,2,3];" +
        "motherOfAllDocuments['hash'] = {'a':1, 'b':2};" +
        "motherOfAllDocuments['date'] = date;" +
        "motherOfAllDocuments['oid'] = new mongo.ObjectID();" +
        "motherOfAllDocuments['binary'] = bin;" +
        "motherOfAllDocuments['int'] = 42;" +
        "motherOfAllDocuments['float'] = 33.3333;" +
        "motherOfAllDocuments['regexp'] = /regexp/;" +
        "motherOfAllDocuments['boolean'] = true;" +
        "motherOfAllDocuments['long'] = motherOfAllDocuments['date'].getTime();" +
        "motherOfAllDocuments['where'] = new mongo.Code('this.a > i', {i:1});" +
        "motherOfAllDocuments['dbref'] = new mongo.DBRef('namespace', motherOfAllDocuments['oid'], 'integration_tests_');";

      var context = {
        motherOfAllDocuments : {},
        mongo:{
          ObjectID:ObjectID,
          Binary:Binary,
          Code:Code,
          DBRef:DBRef
        },
        date:date};

      // Execute function in context
      Script.runInNewContext(scriptCode, context, "testScript");
      // sys.puts(sys.inspect(context.motherOfAllDocuments))
      var motherOfAllDocuments = context.motherOfAllDocuments;

      collection.insert(context.motherOfAllDocuments, configuration.writeConcern(), function(err, docs) {
        collection.findOne(function(err, doc) {
          // Assert correct deserialization of the values
          test.equal(motherOfAllDocuments.string, doc.string);
          test.deepEqual(motherOfAllDocuments.array, doc.array);
          test.equal(motherOfAllDocuments.hash.a, doc.hash.a);
          test.equal(motherOfAllDocuments.hash.b, doc.hash.b);
          test.equal(date.getTime(), doc.long);
          test.equal(date.toString(), doc.date.toString());
          test.equal(date.getTime(), doc.date.getTime());
          test.equal(motherOfAllDocuments.oid.toHexString(), doc.oid.toHexString());
          test.equal(motherOfAllDocuments.binary.value(), doc.binary.value());

          test.equal(motherOfAllDocuments.int, doc.int);
          test.equal(motherOfAllDocuments.long, doc.long);
          test.equal(motherOfAllDocuments.float, doc.float);
          test.equal(motherOfAllDocuments.regexp.toString(), doc.regexp.toString());
          test.equal(motherOfAllDocuments.boolean, doc.boolean);
          test.equal(motherOfAllDocuments.where.code, doc.where.code);
          test.equal(motherOfAllDocuments.where.scope['i'], doc.where.scope.i);
          test.equal(motherOfAllDocuments.dbref.namespace, doc.dbref.namespace);
          test.equal(motherOfAllDocuments.dbref.oid.toHexString(), doc.dbref.oid.toHexString());
          test.equal(motherOfAllDocuments.dbref.db, doc.dbref.db);
          db.close();
          test.done();
        });
      });
    });
  }
}

/**
 * @ignore
 */
exports.shouldCorrectlyDoToJsonForLongValue = {
  metadata: {},
  
  // The actual test we wish to run
  test: function(configuration, test) {
    var Long = configuration.require.Long;

    var db = configuration.newDbInstance(configuration.writeConcern(), {poolSize:1});
    db.open(function(err, db) {
      var collection = db.collection('test_to_json_for_long');

      collection.insert([{value: Long.fromNumber(32222432)}], configuration.writeConcern(), function(err, ids) {
        collection.findOne({}, function(err, item) {
          test.equal(32222432, item.value);
          db.close();
          test.done();
        });
      });
    });
  }
}

/**
 * @ignore
 */
exports.shouldCorrectlyInsertAndUpdateWithNoCallback = {
  metadata: {},
  
  // The actual test we wish to run
  test: function(configuration, test) {
    var db = configuration.newDbInstance({w:0}, {poolSize:1});
    db.open(function(err, db) {
      var collection = db.collection('test_insert_and_update_no_callback');

      // Insert the update
      collection.insert({i:1})
      // Update the record
      collection.update({i:1}, {"$set":{i:2}})

      // Make sure we leave enough time for mongodb to record the data
      setTimeout(function() {
        // Locate document
        collection.findOne({}, function(err, item) {
          test.equal(2, item.i)
          db.close();
          test.done();
        });
      }, 100);
    });
  }
}

/**
 * @ignore
 */
exports.shouldInsertAndQueryTimestamp = {
  metadata: {},
  
  // The actual test we wish to run
  test: function(configuration, test) {
    var Timestamp = configuration.require.Timestamp
      , Long = configuration.require.Long;

    var db = configuration.newDbInstance(configuration.writeConcern(), {poolSize:1});
    db.open(function(err, db) {
      var collection = db.collection('test_insert_and_query_timestamp');

      // Insert the update
      collection.insert({i:Timestamp.fromNumber(100), j:Long.fromNumber(200)}, configuration.writeConcern(), function(err, r) {
        // Locate document
        collection.findOne({}, function(err, item) {
          test.ok(item.i instanceof Timestamp);
          test.equal(100, item.i);
          test.equal(200, item.j);
          db.close();
          test.done();
        });
      });
    });
  }
}

/**
 * @ignore
 */
exports.shouldCorrectlyInsertAndQueryUndefined = {
  metadata: {},
  
  // The actual test we wish to run
  test: function(configuration, test) {
    var db = configuration.newDbInstance(configuration.writeConcern(), {poolSize:1});
    db.open(function(err, db) {
      var collection = db.collection('test_insert_and_query_undefined');

      // Insert the update
      collection.insert({i:undefined}, configuration.writeConcern(), function(err, r) {
        // Locate document
        collection.findOne({}, function(err, item) {
          test.equal(null, item.i)

          db.close();
          test.done();
        });
      });
    });
  }
}

/**
 * @ignore
 */
exports.shouldCorrectlySerializeDBRefToJSON = {
  metadata: {},
  
  // The actual test we wish to run
  test: function(configuration, test) {
    var DBRef = configuration.require.DBRef
      , ObjectID = configuration.require.ObjectID;

    var dbref = new DBRef("foo", ObjectID.createFromHexString("fc24a04d4560531f00000000"), null);
    JSON.stringify(dbref);
    test.done();
  }
}

/**
 * @ignore
 */
exports.shouldCorrectlyPerformSafeInsert = {
  metadata: {},
  
  // The actual test we wish to run
  test: function(configuration, test) {
    var fixtures = [{
        name: "empty", array: [], bool: false, dict: {}, float: 0.0, string: ""
      }, {
        name: "not empty", array: [1], bool: true, dict: {x: "y"}, float: 1.0, string: "something"
      }, {
        name: "simple nested", array: [1, [2, [3]]], bool: true, dict: {x: "y", array: [1,2,3,4], dict: {x: "y", array: [1,2,3,4]}}, float: 1.5, string: "something simply nested"
      }];


    var db = configuration.newDbInstance(configuration.writeConcern(), {poolSize:1});
    db.open(function(err, db) {
      var collection = db.collection('test_safe_insert');

      Step(
        function inserts() {
          var group = this.group();

          for(var i = 0; i < fixtures.length; i++) {
            collection.insert(fixtures[i], configuration.writeConcern(), group());
          }
        },

        function done() {
          var cursor = collection.find({}, {});
          var counter = 0;

          cursor.each(function(err, doc) {
            if(doc == null) {
              test.equal(3, counter);

              collection.count(function(err, count) {
                test.equal(3, count);

                collection.find().toArray(function(err, docs) {
                  test.equal(3, docs.length)
                  db.close();
                  test.done();
                });
              });
            } else {
              counter = counter + 1;
            }
          });
        }
      );
    });
  }
}

/**
 * @ignore
 */
exports.shouldThrowErrorIfSerializingFunction = {
  metadata: {},
  
  // The actual test we wish to run
  test: function(configuration, test) {
    var db = configuration.newDbInstance(configuration.writeConcern(), {poolSize:1});
    db.open(function(err, db) {
      var collection = db.collection('test_should_throw_error_if_serializing_function');

      var func = function() { return 1};
      // Insert the update
      collection.insert({i:1, z:func }, {w:1, serializeFunctions:true}, function(err, result) {
        collection.findOne({_id:result[0]._id}, function(err, object) {
          test.equal(func.toString(), object.z.code);
          test.equal(1, object.i);
          db.close();
          test.done();
        });
      });
    });
  }
}

/**
 * @ignore
 */
exports.shouldCorrectlyInsertDocumentWithUUID = {
  metadata: {},
  
  // The actual test we wish to run
  test: function(configuration, test) {
    var Binary = configuration.require.Binary;

    var db = configuration.newDbInstance(configuration.writeConcern(), {poolSize:1});
    db.open(function(err, db) {
      var collection = db.collection('insert_doc_with_uuid');

      collection.insert({_id : "12345678123456781234567812345678", field: '1'}, configuration.writeConcern(), function(err, result) {
        test.equal(null, err);

        collection.find({_id : "12345678123456781234567812345678"}).toArray(function(err, items) {
          test.equal(null, err);
          test.equal(items[0]._id, "12345678123456781234567812345678")
          test.equal(items[0].field, '1')

          // Generate a binary id
          var binaryUUID = new Binary('00000078123456781234567812345678', Binary.SUBTYPE_UUID);

          collection.insert({_id : binaryUUID, field: '2'}, configuration.writeConcern(), function(err, result) {
            collection.find({_id : binaryUUID}).toArray(function(err, items) {
              test.equal(null, err);
              test.equal(items[0].field, '2')
              db.close();
              test.done();
            });
          });
        });
      });
    });
  }
}

/**
 * @ignore
 */
exports.shouldCorrectlyCallCallbackWithDbDriverInStrictMode = {
  metadata: {},
  
  // The actual test we wish to run
  test: function(configuration, test) {
    var db = configuration.newDbInstance(configuration.writeConcern(), {poolSize:1});
    db.open(function(err, db) {
      var collection = db.collection('test_insert_and_update_no_callback_strict');

      collection.insert({_id : "12345678123456781234567812345678", field: '1'}, configuration.writeConcern(), function(err, result) {
        test.equal(null, err);

        collection.update({ '_id': "12345678123456781234567812345678" }, { '$set': { 'field': 0 }}, configuration.writeConcern(), function(err, numberOfUpdates) {
          test.equal(null, err);
          test.equal(1, numberOfUpdates);
          db.close();
          test.done();
        });
      });
    });
  }
}

/**
 * @ignore
 */
exports.shouldCorrectlyInsertDBRefWithDbNotDefined = {
  metadata: {},
  
  // The actual test we wish to run
  test: function(configuration, test) {
    var DBRef = configuration.require.DBRef
      , ObjectID = configuration.require.ObjectID;

    var db = configuration.newDbInstance(configuration.writeConcern(), {poolSize:1});
    db.open(function(err, db) {
      var collection = db.collection('shouldCorrectlyInsertDBRefWithDbNotDefined');

      var doc = {_id: new ObjectID()};
      var doc2 = {_id: new ObjectID()};
      var doc3 = {_id: new ObjectID()};
      
      collection.insert(doc, configuration.writeConcern(), function(err, result) {
        // Create object with dbref
        doc2.ref = new DBRef('shouldCorrectlyInsertDBRefWithDbNotDefined', doc._id);
        doc3.ref = new DBRef('shouldCorrectlyInsertDBRefWithDbNotDefined', doc._id, configuration.db_name);

        collection.insert([doc2, doc3], configuration.writeConcern(), function(err, result) {
          
          // Get all items
          collection.find().toArray(function(err, items) {
            test.equal("shouldCorrectlyInsertDBRefWithDbNotDefined", items[1].ref.namespace);
            test.equal(doc._id.toString(), items[1].ref.oid.toString());
            test.equal(null, items[1].ref.db);

            test.equal("shouldCorrectlyInsertDBRefWithDbNotDefined", items[2].ref.namespace);
            test.equal(doc._id.toString(), items[2].ref.oid.toString());
            test.equal(configuration.db_name, items[2].ref.db);

            db.close();
            test.done();
          });
        });
      });
    });
  }
}

/**
 * @ignore
 */
exports.shouldCorrectlyInsertUpdateRemoveWithNoOptions = {
  metadata: {},
  
  // The actual test we wish to run
  test: function(configuration, test) {
    var db = configuration.newDbInstance(configuration.writeConcern(), {poolSize:1});
    db.open(function(err, db) {
      var collection = db.collection('shouldCorrectlyInsertUpdateRemoveWithNoOptions');

      collection.insert({a:1}, configuration.writeConcern(), function(err, result) {
        test.equal(null, err);

        collection.update({a:1}, {a:2}, configuration.writeConcern(), function(err, result) {
          test.equal(null, err);

          collection.remove({a:2}, configuration.writeConcern(), function(err, result) {
            test.equal(null, err);

            collection.count(function(err, count) {
              test.equal(0, count);
              db.close();
              test.done();
            })
          });
        });
      });
    });
  }
}

/**
 * @ignore
 */
exports.shouldCorrectlyExecuteMultipleFetches = {
  metadata: {},
  
  // The actual test we wish to run
  test: function(configuration, test) {
    // Search parameter
    var to = 'ralph'
    var db = configuration.newDbInstance(configuration.writeConcern(), {poolSize:1});
    db.open(function(err, db) {
      var collection = db.collection('shouldCorrectlyExecuteMultipleFetches');
      // Execute query
      collection.insert({addresses:{localPart:'ralph'}}, configuration.writeConcern(), function(err, result) {
        // Let's find our user
        collection.findOne({"addresses.localPart" : to}, function( err, doc ) {
          test.equal(null, err);
          test.equal(to, doc.addresses.localPart);
          db.close();
          test.done();
        });
      });
    });
  }
}

/**
 * @ignore
 */
exports.shouldCorrectlyFailWhenNoObjectToUpdate = {
  metadata: {},
  
  // The actual test we wish to run
  test: function(configuration, test) {
    var ObjectID = configuration.require.ObjectID;

    var db = configuration.newDbInstance(configuration.writeConcern(), {poolSize:1});
    db.open(function(err, db) {
      var collection = db.collection('shouldCorrectlyFailWhenNoObjectToUpdate');

      collection.update({_id : new ObjectID()}, { email : 'update' }, configuration.writeConcern(),
        function(err, result) {
          test.equal(0, result);
          db.close();
          test.done();
        }
      );
    });
  }
}

/**
 * @ignore
 */
exports['Should correctly insert object and retrieve it when containing array and IsoDate'] = {
  metadata: {},
  
  // The actual test we wish to run
  test: function(configuration, test) {
    var ObjectID = configuration.require.ObjectID;

    var doc = {
     "_id" : new ObjectID("4e886e687ff7ef5e00000162"),
     "str" : "foreign",
     "type" : 2,
     "timestamp" : ISODate("2011-10-02T14:00:08.383Z"),
     "links" : [
       "http://www.reddit.com/r/worldnews/comments/kybm0/uk_home_secretary_calls_for_the_scrapping_of_the/"
     ]
    }

    var db = configuration.newDbInstance(configuration.writeConcern(), {poolSize:1});
    db.open(function(err, db) {
      var collection = db.collection('Should_correctly_insert_object_and_retrieve_it_when_containing_array_and_IsoDate');

      collection.insert(doc, configuration.writeConcern(), function(err, result) {
        test.ok(err == null);

        collection.findOne(function(err, item) {
          test.ok(err == null);
          test.deepEqual(doc, item);
          db.close();
          test.done();
        });
      });
    });
  }
}

/**
 * @ignore
 */
exports['Should correctly insert object with timestamps'] = {
  metadata: {},
  
  // The actual test we wish to run
  test: function(configuration, test) {
    var ObjectID = configuration.require.ObjectID
      , Timestamp = configuration.require.Timestamp;

    var doc = {
     "_id" : new ObjectID("4e886e687ff7ef5e00000162"),
     "str" : "foreign",
     "type" : 2,
     "timestamp" : new Timestamp(10000),
     "links" : [
       "http://www.reddit.com/r/worldnews/comments/kybm0/uk_home_secretary_calls_for_the_scrapping_of_the/"
     ],
     "timestamp2" : new Timestamp(33333),
    }

    var db = configuration.newDbInstance(configuration.writeConcern(), {poolSize:1});
    db.open(function(err, db) {
      var collection = db.collection('Should_correctly_insert_object_with_timestamps');

      collection.insert(doc, configuration.writeConcern(), function(err, result) {
        test.ok(err == null);

        collection.findOne(function(err, item) {
          test.ok(err == null);
          test.deepEqual(doc, item);
          db.close();
          test.done();
        });
      });
    });
  }
}

/**
 * @ignore
 */
exports['Should fail on insert due to key starting with $'] = {
  metadata: {},
  
  // The actual test we wish to run
  test: function(configuration, test) {
    var ObjectID = configuration.require.ObjectID;

    var doc = {
     "_id" : new ObjectID("4e886e687ff7ef5e00000162"),
     "$key" : "foreign",
    }

    var db = configuration.newDbInstance(configuration.writeConcern(), {poolSize:1});
    db.open(function(err, db) {
      var collection = db.collection('Should_fail_on_insert_due_to_key_starting_with');
      collection.insert(doc, configuration.writeConcern(), function(err, result) {
        test.ok(err != null);
        db.close();
        test.done();
      });
    });
  }
}

/**
 * @ignore
 */
exports['Should Correctly allow for control of serialization of functions on command level'] = {
  metadata: {},
  
  // The actual test we wish to run
  test: function(configuration, test) {
    var Code = configuration.require.Code;

    var doc = {
      str : "String",
      func : function() {}
    }

    var db = configuration.newDbInstance(configuration.writeConcern(), {poolSize:1});
    db.open(function(err, db) {
      var collection = db.collection('Should_Correctly_allow_for_control_of_serialization_of_functions_on_command_level');
      collection.insert(doc, configuration.writeConcern(), function(err, result) {

        collection.update({str:"String"}, {$set:{c:1, d:function(){}}}, {w:1, serializeFunctions:false}, function(err, result) {
          test.equal(1, result);

          collection.findOne({str:"String"}, function(err, item) {
            test.equal(null, item.d);

            // Execute a safe insert with replication to two servers
            collection.findAndModify({str:"String"}, [['a', 1]], {'$set':{'f':function() {}}}, {new:true, safe: true, serializeFunctions:true}, function(err, result) {
              test.ok(result.f instanceof Code)
              db.close();
              test.done();
            })
          })
        })
      });
    });
  }
}

/**
 * @ignore
 */
exports['Should Correctly allow for control of serialization of functions on collection level'] = {
  metadata: {},
  
  // The actual test we wish to run
  test: function(configuration, test) {
    var Code = configuration.require.Code;

    var doc = {
      str : "String",
      func : function() {}
    }

    var db = configuration.newDbInstance(configuration.writeConcern(), {poolSize:1});
    db.open(function(err, db) {
      var collection = db.collection('Should_Correctly_allow_for_control_of_serialization_of_functions_on_collection_level', {serializeFunctions:true});
      collection.insert(doc, configuration.writeConcern(), function(err, result) {
        test.equal(null, err);
        
        collection.findOne({str : "String"}, function(err, item) {
          test.ok(item.func instanceof Code);
          db.close();
          test.done();
        });
      });
    });
  }
}

/**
 * @ignore
 */
exports['Should Correctly allow for using a Date object as _id'] = {
  metadata: {},
  
  // The actual test we wish to run
  test: function(configuration, test) {
    var doc = {
      _id : new Date(),
      str : 'hello'
    }

    var db = configuration.newDbInstance(configuration.writeConcern(), {poolSize:1});
    db.open(function(err, db) {
      var collection = db.collection('Should_Correctly_allow_for_using_a_Date_object_as__id');
      collection.insert(doc, configuration.writeConcern(), function(err, result) {
        test.equal(null, err);

        collection.findOne({str : "hello"}, function(err, item) {
          test.ok(item._id instanceof Date);
          db.close();
          test.done();
        });
      });
    });
  }
}

/**
 * @ignore
 */
exports['Should Correctly fail to update returning 0 results'] = {
  metadata: {},
  
  // The actual test we wish to run
  test: function(configuration, test) {
    var db = configuration.newDbInstance(configuration.writeConcern(), {poolSize:1});
    db.open(function(err, db) {
      var collection = db.collection('Should_Correctly_fail_to_update_returning_0_results');
      collection.update({a:1}, {$set: {a:1}}, configuration.writeConcern(), function(err, numberOfUpdated) {
        test.equal(0, numberOfUpdated);
        db.close();
        test.done();
      });
    });
  }
}

/**
 * @ignore
 */
exports['Should Correctly update two fields including a sub field'] = {
  metadata: {},
  
  // The actual test we wish to run
  test: function(configuration, test) {
    var ObjectID = configuration.require.ObjectID;

    var doc = {
      _id: new ObjectID(),
      Prop1: 'p1',
      Prop2: 'p2',
      More: {
        Sub1: 's1',
        Sub2: 's2',
        Sub3: 's3'
      }
    }

    var db = configuration.newDbInstance(configuration.writeConcern(), {poolSize:1});
    db.open(function(err, db) {
      var collection = db.collection('Should_Correctly_update_two_fields_including_a_sub_field');
      collection.insert(doc, configuration.writeConcern(), function(err, result) {
        test.equal(null, err);

        // Update two fields
        collection.update({_id:doc._id}, {$set:{Prop1:'p1_2', 'More.Sub2':'s2_2'}}, configuration.writeConcern(), function(err, numberOfUpdatedDocs) {
          test.equal(null, err);
          test.equal(1, numberOfUpdatedDocs);

          collection.findOne({_id:doc._id}, function(err, item) {
            test.equal(null, err);
            test.equal('p1_2', item.Prop1);
            test.equal('s2_2', item.More.Sub2);
            db.close();
            test.done();
          })
        });
      });
    });
  }
}

/**
 * @ignore
 */
exports['Should correctly fail due to duplicate key for _id'] = {
  metadata: {},
  
  // The actual test we wish to run
  test: function(configuration, test) {
    var db = configuration.newDbInstance(configuration.writeConcern(), {poolSize:1});
    db.open(function(err, db) {
      var collection = db.collection('Should_Correctly_update_two_fields_including_a_sub_field_2');
      collection.insert({_id:1}, configuration.writeConcern(), function(err, result) {
        test.equal(null, err);

        // Update two fields
        collection.insert({_id:1}, configuration.writeConcern(), function(err, result) {
          test.ok(err != null);
          db.close();
          test.done();
        });
      });
    });
  }
}

/**
 * @ignore
 */
exports.shouldCorrectlyInsertDocWithCustomId = {
  metadata: {},
  
  // The actual test we wish to run
  test: function(configuration, test) {
    var db = configuration.newDbInstance(configuration.writeConcern(), {poolSize:1});
    db.open(function(err, db) {
      var collection = db.collection('shouldCorrectlyInsertDocWithCustomId');
      // Insert the update
      collection.insert({_id:0, test:'hello'}, configuration.writeConcern(), function(err, result) {
        test.equal(null, err);

        collection.findOne({_id:0}, function(err, item) {
          test.equal(0, item._id);
          test.equal('hello', item.test);
          db.close();
          test.done();
        });
      });
    });
  }
}

/**
 * @ignore
 */
exports.shouldFailDueToInsertBeingBiggerThanMaxDocumentSizeAllowed = {
  metadata: {},
  
  // The actual test we wish to run
  test: function(configuration, test) {
    var Binary = configuration.require.Binary;

    var db = configuration.newDbInstance(configuration.writeConcern(), {poolSize:1});
    db.open(function(err, db) {
      var collection = db.collection('shouldFailDueToInsertBeingBiggerThanMaxDocumentSizeAllowed');
      var binary = new Binary(new Buffer(db.serverConfig.checkoutWriter().maxBsonSize + 100));

      collection.insert({doc:binary}, configuration.writeConcern(), function(err, result) {
        test.ok(err != null);
        test.equal(null, result);
        db.close();
        test.done();
      });
    });
  }
}

<<<<<<< HEAD
/**
 * @ignore
 */
exports.shouldFailDueToMessageBeingBiggerThanMaxMessageSize = {
  metadata: {},
  
  // The actual test we wish to run
  test: function(configuration, test) {
    var Binary = configuration.require.Binary;

    var db = configuration.newDbInstance(configuration.writeConcern(), {disableDriverBSONSizeCheck:true})
    db.open(function(err, db) {
      var binary = new Binary(new Buffer(db.serverConfig.checkoutWriter().maxBsonSize));
      var collection = db.collection('shouldFailDueToInsertBeingBiggerThanMaxDocumentSizeAllowed');

      collection.insert([{doc:binary}, {doc:binary}, {doc:binary}, {doc:binary}], configuration.writeConcern(), function(err, result) {
        test.ok(err != null);
        test.ok(err.message.match('Command exceeds maximum')
          || err.message.indexOf('exceeds maximum') != -1)

        db.close();
        test.done();
      });    
    })
  }
}
=======
// TODO TODO TODO TODO TODO TODO TODO TODO TODO TODO TODO TODO 
// TODO TODO TODO TODO TODO TODO TODO TODO TODO TODO TODO TODO 
// TODO TODO TODO TODO TODO TODO TODO TODO TODO TODO TODO TODO 

// /**
//  * @ignore
//  */
// exports.shouldFailDueToMessageBeingBiggerThanMaxMessageSize = function(configuration, test) {
//   var Binary = configuration.getMongoPackage().Binary;

//   var db = configuration.newDbInstance({w:1}, {disableDriverBSONSizeCheck:true})
//   db.open(function(err, db) {
//     var binary = new Binary(new Buffer(db.serverConfig.checkoutWriter().maxBsonSize));
//     var collection = db.collection('shouldFailDueToInsertBeingBiggerThanMaxDocumentSizeAllowed');

//     collection.insert([{doc:binary}, {doc:binary}, {doc:binary}, {doc:binary}], {w:1}, function(err, result) {
//       test.ok(err != null);
//       test.ok(err.message.match('Command exceeds maximum'))

//       db.close();
//       test.done();
//     });    
//   })
// }
>>>>>>> a412bbd6

/**
 * @ignore
 */
exports.shouldCorrectlyPerformUpsertAgainstNewDocumentAndExistingOne = {
  metadata: {},
  
  // The actual test we wish to run
  test: function(configuration, test) {
    var db = configuration.newDbInstance(configuration.writeConcern(), {poolSize:1});
    db.open(function(err, db) {
      var collection = db.collection('shouldCorrectlyPerformUpsertAgainstNewDocumentAndExistingOne');

      // Upsert a new doc
      collection.update({a:1}, {a:1}, {upsert:true, w:1}, function(err, result, status) {
        test.equal(1, result);
        test.equal(false, status.updatedExisting);
        test.equal(1, status.n);
        test.ok(status.upserted != null);

        // Upsert an existing doc
        collection.update({a:1}, {a:1}, {upsert:true, w:1}, function(err, result, status) {
          test.equal(1, result);
          test.equal(true, status.updatedExisting);
          test.equal(1, status.n);
          db.close();
          test.done();
        });
      });
    });
  }
}

/**
 * @ignore
 */
exports.shouldCorrectlyPerformLargeTextInsert = {
  metadata: {},
  
  // The actual test we wish to run
  test: function(configuration, test) {
    var db = configuration.newDbInstance(configuration.writeConcern(), {poolSize:1});
    db.open(function(err, db) {
      var collection = db.collection('shouldCorrectlyPerformLargeTextInsert');

      // Create large string, insert and then retrive
      var string = "";
      // Create large text field
      for(var i = 0; i < 50000; i++) {
        string = string + "a";
      }

      collection.insert({a:1, string:string}, configuration.writeConcern(), function(err, result) {
        test.equal(null, err);

        collection.findOne({a:1}, function(err, doc) {
          test.equal(null, err);
          test.equal(50000, doc.string.length);
          db.close();
          test.done();
        });
      });
    });
  }
}

/**
 * @ignore
 */
exports.shouldCorrectlyPerformInsertOfObjectsUsingToBSON = {
  metadata: {},
  
  // The actual test we wish to run
  test: function(configuration, test) {
    var db = configuration.newDbInstance(configuration.writeConcern(), {poolSize:1});
    db.open(function(err, db) {
      var collection = db.collection('shouldCorrectlyPerformInsertOfObjectsUsingToBSON');

      // Create document with toBSON method
      var doc = {a:1, b:1};
      doc.toBSON = function() { return {c:this.a}};

      collection.insert(doc, configuration.writeConcern(), function(err, result) {
        test.equal(null, err);

        collection.findOne({c:1}, function(err, doc) {
          test.equal(null, err);
          test.deepEqual(1, doc.c);
          db.close();
          test.done();
        });
      });
    });
  }
}

/**
 * @ignore
 */
exports.shouldAttempToForceBsonSize = {
  metadata: {
    requires: {
      topology: 'single'
    }
  },
  
  // The actual test we wish to run
  test: function(configuration, test) {
    var Binary = configuration.require.Binary;

    var db = configuration.newDbInstance(configuration.writeConcern(), {poolSize:1, disableDriverBSONSizeCheck:true});
    // Establish connection to db
    db.open(function(err, db) {
      db.createCollection('shouldAttempToForceBsonSize', function(err, collection) {
        // var doc = {a:1, b:new Binary(new Buffer(16777216)/5)}
        var doc = [
          {a:1, b:new Binary(new Buffer(16777216/3))},
          {a:1, b:new Binary(new Buffer(16777216/3))},
          {a:1, b:new Binary(new Buffer(16777216/3))},
        ]

        collection.insert(doc, configuration.writeConcern(), function(err, result) {
          test.equal(null, err);

          collection.findOne({a:1}, function(err, doc) {
            test.equal(null, err);
            test.deepEqual(1, doc.a);

            db.close();
            test.done();
          });
        });
      });
    })
  }
}

/**
 * @ignore
 */
exports.shouldCorrectlyUseCustomObjectToUpdateDocument = {
  metadata: {},
  
  // The actual test we wish to run
  test: function(configuration, test) {
    var db = configuration.newDbInstance(configuration.writeConcern(), {poolSize:1});
    db.open(function(err, db) {
      var collection = db.collection('shouldCorrectlyUseCustomObjectToUpdateDocument');

      collection.insert({a:{b:{c:1}}}, configuration.writeConcern(), function(err, result) {
        test.equal(null, err);

        // Dynamically build query
        var query = {};
        query['a'] = {};
        query.a['b'] = {};
        query.a.b['c'] = 1;

        // Update document
        collection.update(query, {$set: {'a.b.d':1}}, configuration.writeConcern(), function(err, numberUpdated) {
          test.equal(null, err);
          test.equal(1, numberUpdated);

          db.close();
          test.done();
        });
      });
    });
  }
}

/**
 * @ignore
 */
exports.shouldExecuteInsertWithNoCallbackAndWriteConcern = {
  metadata: {},
  
  // The actual test we wish to run
  test: function(configuration, test) {
    var db = configuration.newDbInstance({w:0}, {poolSize:1});
    db.open(function(err, db) {
      var collection = db.collection('shouldExecuteInsertWithNoCallbackAndWriteConcern');
      collection.insert({a:{b:{c:1}}});
      db.close();
      test.done();
    });
  }
}

/**
 * @ignore
 */
exports.executesCallbackOnceWithOveriddenDefaultDbWriteConcern = {
  metadata: {},
  
  // The actual test we wish to run
  test: function(configuration, test) {
    function cb (err) {
      cb.called++;
      test.equal(1, cb.called);
    }
    cb.called = 0;

    var db = configuration.newDbInstance(configuration.writeConcern(), {poolSize:1});
    db.open(function(err, db) {
      var collection = db.collection('gh-completely');
      collection.insert({ a: 1 }, { w: 0 }, cb);
      
      setTimeout(function(){
        db.close();
        test.done();
      }, 100)
    });
  }
}

/**
 * @ignore
 */
exports.executesCallbackOnceWithOveriddenDefaultDbWriteConcernWithUpdate = {
  metadata: {},
  
  // The actual test we wish to run
  test: function(configuration, test) {
    function cb (err) {
      test.equal(null, err);
      cb.called++;
      test.equal(1, cb.called);
    }
    cb.called = 0;

    var db = configuration.newDbInstance(configuration.writeConcern(), {poolSize:1});
    db.open(function(err, db) {
      var collection = db.collection('gh-completely');
      collection.update({ a: 1 }, {a:2}, { upsert:true, w: 0 }, cb);
      
      setTimeout(function(){
        db.close();
        test.done();
      }, 100)
    });
  }
}

/**
 * @ignore
 */
exports.executesCallbackOnceWithOveriddenDefaultDbWriteConcernWithRemove = {
  metadata: {},
  
  // The actual test we wish to run
  test: function(configuration, test) {
    function cb (err) {
      test.equal(null, err);
      cb.called++;
      test.equal(1, cb.called);
    }
    cb.called = 0;

    var db = configuration.newDbInstance(configuration.writeConcern(), {poolSize:1});
    db.open(function(err, db) {
      var collection = db.collection('gh-completely');
      collection.remove({ a: 1 }, { w: 0 }, cb);
      
      setTimeout(function(){
        db.close();
        test.done();
      }, 100);
    });
  }
}

/**
 * @ignore
 */
exports.handleBSONTypeInsertsCorrectly = {
  metadata: {},
  
  // The actual test we wish to run
  test: function(configuration, test) {
    var ObjectID = configuration.require.ObjectID
      , Symbol = configuration.require.Symbol
      , Double = configuration.require.Double
      , Binary = configuration.require.Binary
      , MinKey = configuration.require.MinKey
      , MaxKey = configuration.require.MaxKey
      , Code = configuration.require.Code;

    var db = configuration.newDbInstance(configuration.writeConcern(), {poolSize:1, native_parser: false});
    db.open(function(err, db) {
      var collection = db.collection('bson_types_insert');

      var document = {
          "symbol": new Symbol("abcdefghijkl")
        , "objid": new ObjectID("abcdefghijkl")
        , "double": new Double(1)
        , "binary": new Binary(new Buffer("hello world"))
        , "minkey": new MinKey()
        , "maxkey": new MaxKey()
        , "code": new Code("function () {}", {a: 55})
      }

      collection.insert(document, configuration.writeConcern(), function(err, result) {
        test.equal(null, err);

        collection.findOne({"symbol": new Symbol("abcdefghijkl")}, function(err, doc) {
          test.equal(null, err);
          test.equal("abcdefghijkl", doc.symbol.toString());

          collection.findOne({"objid": new ObjectID("abcdefghijkl")}, function(err, doc) {            
            test.equal(null, err);
            test.equal("6162636465666768696a6b6c", doc.objid.toString());

            collection.findOne({"double": new Double(1)}, function(err, doc) {            
              test.equal(null, err);
              test.equal(1, doc.double);

              collection.findOne({"binary": new Binary(new Buffer("hello world"))}, function(err, doc) {            
                test.equal(null, err);
                test.equal("hello world", doc.binary.toString());

                collection.findOne({"minkey": new MinKey()}, function(err, doc) {            
                  test.equal(null, err);
                  test.ok(doc.minkey._bsontype == 'MinKey');

                  collection.findOne({"maxkey": new MaxKey()}, function(err, doc) {            
                    test.equal(null, err);
                    test.ok(doc.maxkey._bsontype == 'MaxKey');

                    collection.findOne({"code": new Code("function () {}", {a: 77})}, function(err, doc) {            
                      test.equal(null, err);
                      test.ok(doc != null);
                      db.close();
                      test.done();
                    });
                  });
                });
              });
            });
          });
        });
      });
    });
  }
}

/**
 * @ignore
 */
exports.mixedTimestampAndDateQuery = {
  metadata: {},
  
  // The actual test we wish to run
  test: function(configuration, test) {
    var Timestamp = configuration.require.Timestamp;

    var db = configuration.newDbInstance(configuration.writeConcern(), {poolSize:1});
    db.open(function(err, db) {
      var collection = db.collection('timestamp_date');

      var d = new Date();
      var documents = [
          { "x": new Timestamp(1, 2) }
        , { "x": d }];

      collection.insert(documents, configuration.writeConcern(), function(err, result) {
        test.equal(null, err);

        collection.findOne({"x": new Timestamp(1, 2)}, function(err, doc) {
          test.equal(null, err);
          test.ok(doc != null);

          collection.findOne({"x": d}, function(err, doc) {            
            test.equal(null, err);
            test.ok(doc != null);
            db.close();
            test.done();
          });
        });
      });
    });
  }
}

/**
 * @ignore
 */
exports.positiveAndNegativeInfinity = {
  metadata: {},
  
  // The actual test we wish to run
  test: function(configuration, test) {
    var db = configuration.newDbInstance(configuration.writeConcern(), {poolSize:1});
    db.open(function(err, db) {
      var collection = db.collection('negative_pos');
      var d = new Date();

      var document = {
          pos: Number.POSITIVE_INFINITY
        , neg: Number.NEGATIVE_INFINITY
      }

      collection.insert(document, configuration.writeConcern(), function(err, result) {
        test.equal(null, err);

        collection.findOne({}, function(err, doc) {
          test.equal(null, err);
          test.equal(Number.POSITIVE_INFINITY, doc.pos);
          test.equal(Number.NEGATIVE_INFINITY, doc.neg);
          db.close();
          test.done();
        });
      });
    });
  }
}

exports.shouldCorrectlyInsertSimpleRegExpDocument = {
  metadata: {},
  
  // The actual test we wish to run
  test: function(configuration, test) {
    var regexp = /foobar/i;

    var db = configuration.newDbInstance(configuration.writeConcern(), {poolSize:1});
    db.open(function(err, db) {
      db.createCollection('test_regex', function(err, collection) {
        collection.insert({'b':regexp}, configuration.writeConcern(), function(err, ids) {
          collection.find({}, {'fields': ['b']}).toArray(function(err, items) {
            test.equal(("" + regexp), ("" + items[0].b));
            // Let's close the db
            db.close();
            test.done();
          });
        });
      });
    });
  }
}

exports.shouldCorrectlyInsertSimpleUTF8Regexp = {
  metadata: {},
  
  // The actual test we wish to run
  test: function(configuration, test) {
    var regexp = /foobaré/;

    var db = configuration.newDbInstance(configuration.writeConcern(), {poolSize:1});
    db.open(function(err, db) {
      var collection = db.collection('shouldCorrectlyInsertSimpleUTF8Regexp');

      collection.insert({'b':regexp}, configuration.writeConcern(), function(err, ids) {
        test.equal(null, err)

        collection.find({}, {'fields': ['b']}).toArray(function(err, items) {
          test.equal(null, err)
          test.equal(("" + regexp), ("" + items[0].b));
          // Let's close the db
          db.close();
          test.done();
        });
      });
    });
  }
}

exports.shouldCorrectlyThrowDueToIllegalCollectionName = {
  metadata: {},
  
  // The actual test we wish to run
  test: function(configuration, test) {
    var db = configuration.newDbInstance(configuration.writeConcern(), {poolSize:1});
    db.open(function(err, db) {
      var k = new Buffer(15);
      for (var i = 0; i < 15; i++)
        k[i] = 0;

      k.write("hello");
      k[6] = 0x06;
      k.write("world", 10);

      try {
        var collection = db.collection(k.toString());
        test.fail(false);
      } catch (err) {
      }

      var collection = db.collection('test');
      collection.collectionName = k.toString();
      collection.insert({'b':1}, configuration.writeConcern(), function(err, ids) {
        test.ok(err != null);
        db.close();
        test.done();
      });
    });
  }
}

exports.shouldCorrectlyThrowOnToLargeAnInsert = {
  metadata: {},
  
  // The actual test we wish to run
  test: function(configuration, test) {
    var Binary = configuration.require.Binary;

    var docs = [];
    for(var i = 0; i < 30000; i++) {
      docs.push({b: new Binary(new Buffer(1024*2))})
    }

    var db = configuration.newDbInstance(configuration.writeConcern(), {disableDriverBSONSizeCheck:false, native_parser:true})
    db.open(function(err, db) {
      // Attempt to insert
      db.collection('shouldCorrectlyThrowOnToLargeAnInsert', configuration.writeConcern()).insert(docs, function(err, result) {
        test.ok(err != null);
        test.ok(err.message.indexOf("Document exceeds maximum allowed bson size") != -1);
        db.close();

        db = configuration.newDbInstance(configuration.writeConcern(), {disableDriverBSONSizeCheck:true, native_parser:true})
        db.open(function(err, db) {
          // Attempt to insert
          db.collection('shouldCorrectlyThrowOnToLargeAnInsert', configuration.writeConcern()).insert(docs, function(err, result) {
            test.ok(err != null);
            test.ok(err.message.indexOf("Command exceeds maximum message size of") != -1
                || err.message.indexOf("exceeds maximum") != -1);
            db.close();
            test.done();
          });
        });
      });
    });
  }
}

<<<<<<< HEAD
exports.shouldCorrectlyHonorPromoteLongFalseNativeBSON = {
  metadata: {},
  
  // The actual test we wish to run
  test: function(configuration, test) {
    var Long = configuration.require.Long;

    var db = configuration.newDbInstance({w:1, promoteLongs:false}, {native_parser:true})
    db.open(function(err, db) {
      db.collection('shouldCorrectlyHonorPromoteLong').insert({
            doc: Long.fromNumber(10)
          , array: [[Long.fromNumber(10)]]
        }, function(err, doc) {
          test.equal(null, err);

          db.collection('shouldCorrectlyHonorPromoteLong').findOne(function(err, doc) {      test.equal(null, err);
            test.equal(null, err);
            test.ok(doc.doc.subtract != null);
            test.ok(doc.array[0][0].subtract != null);
            db.close();
            test.done();
          });
      });
    });
  }
}

exports.shouldCorrectlyHonorPromoteLongTrueNativeBSON = {
  metadata: {},
  
  // The actual test we wish to run
  test: function(configuration, test) {
    var Long = configuration.require.Long;

    var db = configuration.newDbInstance(configuration.writeConcern(), {native_parser:true})
    db.open(function(err, db) {
      db.collection('shouldCorrectlyHonorPromoteLongTrueNativeBSON').insert({
            doc: Long.fromNumber(10)
          , array: [[Long.fromNumber(10)]]
        }, function(err, doc) {
          test.equal(null, err);

          db.collection('shouldCorrectlyHonorPromoteLongTrueNativeBSON').findOne(function(err, doc) {      test.equal(null, err);
            test.equal(null, err);
            test.ok('number', typeof doc.doc);
            test.ok('number', typeof doc.array[0][0])
            db.close();
            test.done();
          });
      });
    });
  }
}
=======
// TODO TODO TODO TODO TODO TODO TODO TODO TODO TODO TODO TODO 
// TODO TODO TODO TODO TODO TODO TODO TODO TODO TODO TODO TODO 
// TODO TODO TODO TODO TODO TODO TODO TODO TODO TODO TODO TODO 

// exports.shouldCorrectlyThrowOnToLargeAnInsert = function(configuration, test) {
//   var Binary = configuration.getMongoPackage().Binary;

//   var docs = [];
//   for(var i = 0; i < 30000; i++) {
//     docs.push({b: new Binary(new Buffer(1024*2))})
//   }

//   var db = configuration.newDbInstance({w:1}, {disableDriverBSONSizeCheck:false, native_parser:true})
//   db.open(function(err, db) {
//     // Attempt to insert
//     db.collection('shouldCorrectlyThrowOnToLargeAnInsert', {w:1}).insert(docs, function(err, result) {
//       test.ok(err != null);
//       test.ok(err.message.indexOf("Document exceeds maximum allowed bson size") != -1);
//       db.close();

//       db = configuration.newDbInstance({w:1}, {disableDriverBSONSizeCheck:true, native_parser:true})
//       db.open(function(err, db) {
//         // Attempt to insert
//         db.collection('shouldCorrectlyThrowOnToLargeAnInsert', {w:1}).insert(docs, function(err, result) {
//           test.ok(err != null);
//           test.ok(err.message.indexOf("Command exceeds maximum message size of") != -1);

//           db.close();
//           test.done();
//         });
//       });
//     });
//   });
// }
>>>>>>> a412bbd6

exports.shouldCorrectlyHonorPromoteLongFalseJSBSON = {
  metadata: {},
  
  // The actual test we wish to run
  test: function(configuration, test) {
    var Long = configuration.require.Long;

    var db = configuration.newDbInstance({w:1, promoteLongs:false}, {native_parser:false})
    db.open(function(err, db) {
      db.collection('shouldCorrectlyHonorPromoteLongFalseJSBSON').insert({
            doc: Long.fromNumber(10)
          , array: [[Long.fromNumber(10)]]
        }, function(err, doc) {
          test.equal(null, err);

          db.collection('shouldCorrectlyHonorPromoteLongFalseJSBSON').findOne(function(err, doc) {      test.equal(null, err);
            test.equal(null, err);
            test.ok(doc.doc.subtract != null);
            test.ok(doc.array[0][0].subtract != null);
            db.close();
            test.done();
          });
        });
    });
  }
}

exports.shouldCorrectlyHonorPromoteLongTrueJSBSON = {
  metadata: {},
  
  // The actual test we wish to run
  test: function(configuration, test) {
    var Long = configuration.require.Long;

    var db = configuration.newDbInstance(configuration.writeConcern(), {native_parser:false})
    db.open(function(err, db) {
      db.collection('shouldCorrectlyHonorPromoteLongTrueJSBSON').insert({
            doc: Long.fromNumber(10)
          , array: [[Long.fromNumber(10)]]
        }, function(err, doc) {
          test.equal(null, err);

          db.collection('shouldCorrectlyHonorPromoteLongTrueJSBSON').findOne(function(err, doc) {      test.equal(null, err);
            test.equal(null, err);
            test.ok('number', typeof doc.doc);
            test.ok('number', typeof doc.array[0][0])
            db.close();
            test.done();
          });
        });
    });
  }
}

exports.shouldCorrectlyOverrideCheckKeysJS = {
  metadata: {},
  
  // The actual test we wish to run
  test: function(configuration, test) {
    var Long = configuration.require.Long;

    var db = configuration.newDbInstance(configuration.writeConcern(), {native_parser:false})
    db.open(function(err, db) {
      db.collection('shouldCorrectlyOverrideCheckKeysJS').insert({
            doc: Long.fromNumber(10)
          , o: {'$set': [[Long.fromNumber(10)]]}
        }, function(err, doc) {
          test.ok(err != null);

          db.collection('shouldCorrectlyOverrideCheckKeysJS').insert({
                doc: Long.fromNumber(10)
              , o: {'$set': 'a'}
            }, {checkKeys:false}, function(err, doc) {
              test.equal(null, err);

              db.collection('shouldCorrectlyOverrideCheckKeysJS').findOne(function(err, doc) {
                test.equal(null, err);
                test.equal('a', doc.o['$set']);

                db.close();
                test.done();
              });
          });
        });
    });
  }
}

exports.shouldCorrectlyOverrideCheckKeysNative = {
  metadata: {},
  
  // The actual test we wish to run
  test: function(configuration, test) {
    var Long = configuration.require.Long;
    var db = configuration.newDbInstance(configuration.writeConcern(), {native_parser:true})
    db.open(function(err, db) {
      db.collection('shouldCorrectlyOverrideCheckKeysNative').insert({
            doc: Long.fromNumber(10)
          , o: {'$set': [[Long.fromNumber(10)]]}
        }, function(err, doc) {
          test.ok(err != null);

          db.collection('shouldCorrectlyOverrideCheckKeysNative').insert({
                doc: Long.fromNumber(10)
              , o: {'$set': 'a'}
            }, {checkKeys:false}, function(err, doc) {
              test.equal(null, err);

              db.collection('shouldCorrectlyOverrideCheckKeysNative').findOne(function(err, doc) {
                test.equal(null, err);
                test.equal('a', doc.o['$set']);

                db.close();
                test.done();
              });
          });
        });
    });
  }
}

exports.shouldCorrectlyOverrideCheckKeysJS = {
  metadata: {},
  
  // The actual test we wish to run
  test: function(configuration, test) {
    var Long = configuration.require.Long;

    var db = configuration.newDbInstance(configuration.writeConcern(), {native_parser:false})
    db.open(function(err, db) {
      db.collection('shouldCorrectlyOverrideCheckKeysJS').insert({
            doc: Long.fromNumber(10)
          , o: {'$set': [[Long.fromNumber(10)]]}
        }, function(err, doc) {
          test.ok(err != null);

          db.collection('shouldCorrectlyOverrideCheckKeysJS').insert({
                doc: Long.fromNumber(10)
              , o: {'$set': 'a'}
            }, {checkKeys:false}, function(err, doc) {
              test.equal(null, err);

              db.collection('shouldCorrectlyOverrideCheckKeysJS').findOne(function(err, doc) {
                test.equal(null, err);
                test.equal('a', doc.o['$set']);

                db.close();
                test.done();
              });
          });
        });
    });
  }
}

exports.shouldCorrectlyOverrideCheckKeysNativeOnUpdate = {
  metadata: {},
  
  // The actual test we wish to run
  test: function(configuration, test) {
    var Long = configuration.require.Long;

    var db = configuration.newDbInstance(configuration.writeConcern(), {native_parser:true})
    db.open(function(err, db) {
      db.collection('shouldCorrectlyOverrideCheckKeysNativeOnUpdate').update({
          ps: {op: {'$set': 1}}
        }, {'$set': {b: 1}}, {checkKeys:true}, function(err, doc) {
          test.ok(err != null);

          db.collection('shouldCorrectlyOverrideCheckKeysNativeOnUpdate').update({
              ps: {op: {'$set': 1}}
            }, {'$set': {b: 1}}, {checkKeys:false}, function(err, doc) {
              test.equal(null, err);
              db.close();
              test.done();
          });
        });
    });
  }
}

exports.shouldCorrectlyOverrideCheckKeysJSOnUpdate = {
  metadata: {},
  
  // The actual test we wish to run
  test: function(configuration, test) {
    var Long = configuration.require.Long;

    var db = configuration.newDbInstance(configuration.writeConcern(), {native_parser:false})
    db.open(function(err, db) {
      db.collection('shouldCorrectlyOverrideCheckKeysJSOnUpdate').update({
          ps: {op: {'$set': 1}}
        }, {'$set': {b: 1}}, {checkKeys:true}, function(err, doc) {
          test.ok(err != null);

          db.collection('shouldCorrectlyOverrideCheckKeysJSOnUpdate').update({
              ps: {op: {'$set': 1}}
            }, {'$set': {b: 1}}, {checkKeys:false}, function(err, doc) {
              test.equal(null, err);
              db.close();
              test.done();
          });
        });
    });
  }
}

exports.shouldCorrectlyWorkWithCheckKeys = {
  metadata: {},
  
  // The actual test we wish to run
  test: function(configuration, test) {
    var Long = configuration.require.Long;

    var db = configuration.newDbInstance(configuration.writeConcern(), {native_parser:false})
    db.open(function(err, db) {
      db.collection('shouldCorrectlyOverrideCheckKeysJSOnUpdate').update({
          "ps.op.t":1
        }, {'$set': {b: 1}}, {checkKeys:false}, function(err, doc) {
          test.equal(null, err);
          db.close();
          test.done();
        });
    });
  }
}

exports.shouldCorrectlyApplyBitOperator = {
  metadata: {},
  
  // The actual test we wish to run
  test: function(configuration, test) {
    var db = configuration.newDbInstance(configuration.writeConcern(), {native_parser:false})
    db.open(function(err, db) {
      var col = db.collection('shouldCorrectlyApplyBitOperator');

      col.insert({a:1, b:1}, function(err, result) {
        test.equal(null, err);

        col.update({a:1}, {$bit: {b: {and: 0}}}, function(err, result) {
          test.equal(null, err);

          col.findOne({a:1}, function(err, doc) {
            test.equal(null, err);
            test.equal(1, doc.a);
            test.equal(0, doc.b);

            db.close();
            test.done();
          });
        });
      });
    });
  }
}<|MERGE_RESOLUTION|>--- conflicted
+++ resolved
@@ -1371,7 +1371,6 @@
   }
 }
 
-<<<<<<< HEAD
 /**
  * @ignore
  */
@@ -1398,32 +1397,6 @@
     })
   }
 }
-=======
-// TODO TODO TODO TODO TODO TODO TODO TODO TODO TODO TODO TODO 
-// TODO TODO TODO TODO TODO TODO TODO TODO TODO TODO TODO TODO 
-// TODO TODO TODO TODO TODO TODO TODO TODO TODO TODO TODO TODO 
-
-// /**
-//  * @ignore
-//  */
-// exports.shouldFailDueToMessageBeingBiggerThanMaxMessageSize = function(configuration, test) {
-//   var Binary = configuration.getMongoPackage().Binary;
-
-//   var db = configuration.newDbInstance({w:1}, {disableDriverBSONSizeCheck:true})
-//   db.open(function(err, db) {
-//     var binary = new Binary(new Buffer(db.serverConfig.checkoutWriter().maxBsonSize));
-//     var collection = db.collection('shouldFailDueToInsertBeingBiggerThanMaxDocumentSizeAllowed');
-
-//     collection.insert([{doc:binary}, {doc:binary}, {doc:binary}, {doc:binary}], {w:1}, function(err, result) {
-//       test.ok(err != null);
-//       test.ok(err.message.match('Command exceeds maximum'))
-
-//       db.close();
-//       test.done();
-//     });    
-//   })
-// }
->>>>>>> a412bbd6
 
 /**
  * @ignore
@@ -1958,7 +1931,6 @@
   }
 }
 
-<<<<<<< HEAD
 exports.shouldCorrectlyHonorPromoteLongFalseNativeBSON = {
   metadata: {},
   
@@ -2012,42 +1984,6 @@
     });
   }
 }
-=======
-// TODO TODO TODO TODO TODO TODO TODO TODO TODO TODO TODO TODO 
-// TODO TODO TODO TODO TODO TODO TODO TODO TODO TODO TODO TODO 
-// TODO TODO TODO TODO TODO TODO TODO TODO TODO TODO TODO TODO 
-
-// exports.shouldCorrectlyThrowOnToLargeAnInsert = function(configuration, test) {
-//   var Binary = configuration.getMongoPackage().Binary;
-
-//   var docs = [];
-//   for(var i = 0; i < 30000; i++) {
-//     docs.push({b: new Binary(new Buffer(1024*2))})
-//   }
-
-//   var db = configuration.newDbInstance({w:1}, {disableDriverBSONSizeCheck:false, native_parser:true})
-//   db.open(function(err, db) {
-//     // Attempt to insert
-//     db.collection('shouldCorrectlyThrowOnToLargeAnInsert', {w:1}).insert(docs, function(err, result) {
-//       test.ok(err != null);
-//       test.ok(err.message.indexOf("Document exceeds maximum allowed bson size") != -1);
-//       db.close();
-
-//       db = configuration.newDbInstance({w:1}, {disableDriverBSONSizeCheck:true, native_parser:true})
-//       db.open(function(err, db) {
-//         // Attempt to insert
-//         db.collection('shouldCorrectlyThrowOnToLargeAnInsert', {w:1}).insert(docs, function(err, result) {
-//           test.ok(err != null);
-//           test.ok(err.message.indexOf("Command exceeds maximum message size of") != -1);
-
-//           db.close();
-//           test.done();
-//         });
-//       });
-//     });
-//   });
-// }
->>>>>>> a412bbd6
 
 exports.shouldCorrectlyHonorPromoteLongFalseJSBSON = {
   metadata: {},
