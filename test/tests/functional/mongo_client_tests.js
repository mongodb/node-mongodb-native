exports['Should Correctly Pass Logger Object'] = {
  metadata: {
    requires: {
      node: ">0.8.0",
      topology: 'single'
    }
  },
  
  // The actual test we wish to run
  test: function(configuration, test) {
    var MongoClient = configuration.require.MongoClient;
    var loggingHappened = false;

    var logit = function(msg, obj){
      loggingHappened = true;
    }

    var logger = {
      error: logit,
      debug: logit,
      log: logit,
      doDebug:true,
      doError:true,
      doLog:true,
    }    

    MongoClient.connect(configuration.url(), {
      db: {logger:logger},
    }, function(err, db) {
      test.ok(loggingHappened);
      db.close();
      test.done();
    });
  }
}

exports['Should Correctly Do MongoClient with bufferMaxEntries:0'] = {
  metadata: {
    requires: {
      node: ">0.8.0",
      topology: 'single'
    }
  },

  // The actual test we wish to run
  test: function(configuration, test) {
    var MongoClient = configuration.require.MongoClient;
<<<<<<< HEAD

=======
>>>>>>> d071ee98
    MongoClient.connect(configuration.url() + "?maxPoolSize=1", {
      db: {bufferMaxEntries:0},
    }, function(err, db) {
      // Listener for closing event
      var closeListener = function(has_error) {
        // Let's insert a document
        var collection = db.collection('test_object_id_generation.data2');
        // Insert another test document and collect using ObjectId
        collection.insert({"name":"Patty", "age":34}, configuration.writeConcern(), function(err, ids) {
          test.ok(err != null);
          test.ok(err.message.indexOf("0") != -1)
          // Let's close the db
          db.close();
          test.done();
        });
      };

      // Add listener to close event
      db.once("close", closeListener);
      // Ensure death of server instance
      db.serverConfig.connectionPool.openConnections[0].connection.destroy();
    });
  }
}
<|MERGE_RESOLUTION|>--- conflicted
+++ resolved
@@ -45,10 +45,6 @@
   // The actual test we wish to run
   test: function(configuration, test) {
     var MongoClient = configuration.require.MongoClient;
-<<<<<<< HEAD
-
-=======
->>>>>>> d071ee98
     MongoClient.connect(configuration.url() + "?maxPoolSize=1", {
       db: {bufferMaxEntries:0},
     }, function(err, db) {
