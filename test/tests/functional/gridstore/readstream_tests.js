--- conflicted
+++ resolved
@@ -25,8 +25,11 @@
       file.open(function(err, file) {    
         test.equal(null, err);  
         // Write some content and flush to disk
-        file.write('Hello world', function(err, file) {        
+        file.write('Hello world', function(err, file) {
+          test.equal(null, err);
+
           file.close(function(err, result) {
+            test.equal(null, err);
             
             // Let's create a read file
             file = new GridStore(db, fileId, "r");
@@ -125,47 +128,26 @@
 
               // For each data item
               stream.on("end", function(item) {
-              });
-
-              // When the stream is done
-              stream.on("close", function() {
                 // Have we received the same file back?
                 test.equal(fileBuffer, fileBody);
                 db.close();
                 test.done();          
+              });
+
+              // When the stream is done
+              stream.on("close", function() {
+                // // Have we received the same file back?
+                // test.equal(fileBuffer, fileBody);
+                // db.close();
+                // test.done();          
               });     
 
               // Resume the stream
               stream.resume();
             });
-<<<<<<< HEAD
-          });        
-        });      
-      });
-=======
-
-            // For each data item
-            stream.on("end", function(item) {
-              // Have we received the same file back?
-              test.equal(fileBuffer, fileBody);
-              db.close();
-              test.done();          
-            });
-
-            // When the stream is done
-            stream.on("close", function() {
-              // // Have we received the same file back?
-              // test.equal(fileBuffer, fileBody);
-              // db.close();
-              // test.done();          
-            });     
-
-            // Resume the stream
-            stream.resume();
           });
         });        
       });      
->>>>>>> 8fe5a5d5
     });
     // DOC_END
   }
