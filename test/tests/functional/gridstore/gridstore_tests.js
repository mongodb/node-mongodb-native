var fs = require('fs')
  , format = require('util').format
  , child_process = require('child_process');

/**
 * @ignore
 */
exports.shouldCreateNewGridStoreObject = {
  metadata: {},
  
  // The actual test we wish to run
  test: function(configuration, test) {
    var GridStore = configuration.require.GridStore
      , ObjectID = configuration.require.ObjectID;
    var db = configuration.newDbInstance({w:1}, {poolSize:1});
    db.open(function(err, db) {
  	  var gs1
  	    , gs2
  	    , id = new ObjectID()
  	    , filename = 'test_create_gridstore';

  	  var gs = new GridStore(db, id, filename, "w");
  	  test.ok(gs instanceof GridStore);
  	  test.equal(id, gs.fileId);
  	  test.equal(filename, gs.filename);

  	  var gs = GridStore(db, id, filename, "w");
  	  test.ok(gs instanceof GridStore);
  	  test.equal(id, gs.fileId);
  	  test.equal(filename, gs.filename);
  	  db.close();
  	  test.done();
  	});
  }
}

/**
 * @ignore
 */
exports.shouldCreateNewGridStoreObjectWithIntId = {
  metadata: {},
  
  // The actual test we wish to run
  test: function(configuration, test) {
    var GridStore = configuration.require.GridStore
      , ObjectID = configuration.require.ObjectID;
    var db = configuration.newDbInstance(configuration.writeConcern(), {poolSize:1});

    var gs1
      , gs2
      , id = 123
      , filename = 'test_create_gridstore';

    var gs = new GridStore(db, id, filename, "w");
    test.ok(gs instanceof GridStore);
    test.equal(id, gs.fileId);
    test.equal(filename, gs.filename);

    var gs = GridStore(db, id, filename, "w");
    test.ok(gs instanceof GridStore);
    test.equal(id, gs.fileId);
    test.equal(filename, gs.filename);

    db.close();
    test.done();
  }
}

/**
 * @ignore
 */
exports.shouldCreateNewGridStoreObjectWithStringId = {
  metadata: {},
  
  // The actual test we wish to run
  test: function(configuration, test) {
    var GridStore = configuration.require.GridStore
      , ObjectID = configuration.require.ObjectID;
    var db = configuration.newDbInstance(configuration.writeConcern(), {poolSize:1});

    var gs1
      , gs2
      , id = 'test'
      , filename = 'test_create_gridstore';

    var gs = new GridStore(db, id, filename, "w");
    test.ok(gs instanceof GridStore);
    test.equal(id, gs.fileId);
    test.equal(filename, gs.filename);

    var gs = GridStore(db, id, filename, "w");
    test.ok(gs instanceof GridStore);
    test.equal(id, gs.fileId);
    test.equal(filename, gs.filename);

    db.close();
    test.done();
  }
}

/**
 * A simple example showing the usage of the Gridstore.exist method.
 *
 * @_class gridstore
 * @_function GridStore.exist
 * @ignore
 */
exports.shouldCorrectlyExecuteGridStoreExistsByObjectId = {
  metadata: {},
  
  // The actual test we wish to run
  test: function(configuration, test) {
    var GridStore = configuration.require.GridStore
      , ObjectID = configuration.require.ObjectID;
    var db = configuration.newDbInstance(configuration.writeConcern(), {poolSize:1});

    // DOC_LINE var db = new Db('test', new Server('locahost', 27017));
    // DOC_START
    // Establish connection to db
    db.open(function(err, db) {

      // Open a file for writing
      var gridStore = new GridStore(db, null, "w");
      gridStore.open(function(err, gridStore) {
        test.equal(null, err);

        // Writing some content to the file
        gridStore.write("hello world!", function(err, gridStore) {
          test.equal(null, err);

          // Flush the file to GridFS
          gridStore.close(function(err, result) {
            test.equal(null, err);

            // Check if the file exists using the id returned from the close function
            GridStore.exist(db, result._id, function(err, result) {
              test.equal(null, err);
              test.equal(true, result);
            })

            // Show that the file does not exist for a random ObjectID
            GridStore.exist(db, new ObjectID(), function(err, result) {
              test.equal(null, err);
              test.equal(false, result);
            });

            // Show that the file does not exist for a different file root
            GridStore.exist(db, result._id, 'another_root', function(err, result) {
              test.equal(null, err);
              test.equal(false, result);

              db.close();
              test.done();
            });
          });
        });
      });
    });
    // DOC_END
  }
}

/**
 * @ignore
 */
exports.shouldCorrectlySafeFileAndReadFileByObjectId = {
  metadata: {},
  
  // The actual test we wish to run
  test: function(configuration, test) {
    var GridStore = configuration.require.GridStore
      , ObjectID = configuration.require.ObjectID;

    var db = configuration.newDbInstance({w:1}, {poolSize:1});
    db.open(function(err, db) {
  	  var gridStore = new GridStore(db, null, "w");
  	  gridStore.open(function(err, gridStore) {
  	    gridStore.write("hello world!", function(err, gridStore) {
  	      gridStore.close(function(err, result) {

  	        // Let's read the file using object Id
  	        GridStore.read(db, result._id, function(err, data) {
  	          test.equal('hello world!', data);
  	          db.close();
  	          test.done();
  	        });
  	      });
  	    });
  	  });
  	});
  }
}

/**
 * @ignore
 */
exports.shouldCorrectlyExecuteGridStoreExists = {
  metadata: {},
  
  // The actual test we wish to run
  test: function(configuration, test) {
    var GridStore = configuration.require.GridStore
      , ObjectID = configuration.require.ObjectID;

    var db = configuration.newDbInstance({w:1}, {poolSize:1});
    db.open(function(err, db) {
  	  var gridStore = new GridStore(db, "foobar", "w");
  	  gridStore.open(function(err, gridStore) {
  	    gridStore.write("hello world!", function(err, gridStore) {
  	      gridStore.close(function(err, result) {
  	        GridStore.exist(db, 'foobar', function(err, result) {
  	          test.equal(true, result);
  	        });

  	        GridStore.exist(db, 'does_not_exist', function(err, result) {
  	          test.equal(false, result);
  	        });

  	        GridStore.exist(db, 'foobar', 'another_root', function(err, result) {
  	          test.equal(false, result);
  	          db.close();
  	          test.done();
  	        });
  	      });
  	    });
  	  });
  	});
  }
}

/**
 * A simple example showing the usage of the eof method.
 *
 * @_class gridstore
 * @_function GridStore.list
 * @ignore
 */
exports.shouldCorrectlyExecuteGridStoreList = {
  metadata: {},
  
  // The actual test we wish to run
  test: function(configuration, test) {
    var GridStore = configuration.require.GridStore
      , ObjectID = configuration.require.ObjectID;
    var db = configuration.newDbInstance(configuration.writeConcern(), {poolSize:1});

    // DOC_LINE var db = new Db('test', new Server('locahost', 27017));
    // DOC_START
    // Establish connection to db
    db.open(function(err, db) {
      // Our file id
      var fileId = new ObjectID();

      // Open a file for writing
      var gridStore = new GridStore(db, fileId, "foobar2", "w", {root: "t1"});
      gridStore.open(function(err, gridStore) {

        // Write some content to the file
        gridStore.write("hello world!", function(err, gridStore) {
          // Flush to GridFS
          gridStore.close(function(err, result) {

            // List the existing files
            GridStore.list(db, "t1", function(err, items) {
              var found = false;
              items.forEach(function(filename) {
                if(filename == 'foobar2') found = true;
              });

              test.ok(items.length >= 1);
              test.ok(found);
            });

            // List the existing files but return only the file ids
            GridStore.list(db, "t1", {id:true}, function(err, items) {
              var found = false;
              items.forEach(function(id) {
                test.ok(typeof id == 'object');
              });

              test.ok(items.length >= 1);
            });

            // List the existing files in a specific root collection
            GridStore.list(db, 't1', function(err, items) {
              var found = false;
              items.forEach(function(filename) {
                if(filename == 'foobar2') found = true;
              });

              test.ok(items.length >= 1);
              test.ok(found);
            });

            // List the existing files in a different root collection where the file is not located
            GridStore.list(db, 'my_fs', function(err, items) {
              var found = false;
              items.forEach(function(filename) {
                if(filename == 'foobar2') found = true;
              });

              test.ok(items.length >= 0);
              test.ok(!found);

              // Specify seperate id
              var fileId2 = new ObjectID();
              // Write another file to GridFS
              var gridStore2 = new GridStore(db, fileId2, "foobar3", "w", {root: "t1"});
              gridStore2.open(function(err, gridStore) {
                // Write the content
                gridStore2.write('my file', function(err, gridStore) {
                  // Flush to GridFS
                  gridStore.close(function(err, result) {

                    // List all the available files and verify that our files are there
                    GridStore.list(db, "t1", function(err, items) {
                      var found = false;
                      var found2 = false;

                      items.forEach(function(filename) {
                        if(filename == 'foobar2') found = true;
                        if(filename == 'foobar3') found2 = true;
                      });

                      test.ok(items.length >= 2);
                      test.ok(found);
                      test.ok(found2);

                      db.close();
                      test.done();
                    });
                  });
                });
              });
            });
          });
        });
      });
    });
    // DOC_END
  }
}

/**
 * @ignore
 */
exports.shouldCorrectlyPeformGridStoreReadLength = {
  metadata: {},
  
  // The actual test we wish to run
  test: function(configuration, test) {
    var GridStore = configuration.require.GridStore
      , ObjectID = configuration.require.ObjectID;

    var db = configuration.newDbInstance({w:1}, {poolSize:1});
    db.open(function(err, db) {
  	  var gridStore = new GridStore(db, "test_gs_read_length", "w");
  	  gridStore.open(function(err, gridStore) {
  	    gridStore.write("hello world!", function(err, gridStore) {
  	      gridStore.close(function(err, result) {
  	        // Assert that we have overwriten the data
  	        GridStore.read(db, 'test_gs_read_length', 5, function(err, data) {
  	          test.equal('hello', data);
  	          db.close();
  	          test.done();
  	        });
  	      });
  	    });
  	  });
  	});
  }
}

/**
 * @ignore
 */
exports.shouldCorrectlyReadFromFileWithOffset = {
  metadata: {},
  
  // The actual test we wish to run
  test: function(configuration, test) {
    var GridStore = configuration.require.GridStore
      , ObjectID = configuration.require.ObjectID;

    var db = configuration.newDbInstance({w:1}, {poolSize:1});
    db.open(function(err, db) {
  	  var gridStore = new GridStore(db, "test_gs_read_with_offset", "w");
  	  gridStore.open(function(err, gridStore) {
  	    gridStore.write("hello, world!", function(err, gridStore) {
  	      gridStore.close(function(err, result) {
  	        // Assert that we have overwriten the data
  	        GridStore.read(db, 'test_gs_read_with_offset', 5, 7, function(err, data) {
  	          test.equal('world', data);
  	        });

  	        GridStore.read(db, 'test_gs_read_with_offset', null, 7, function(err, data) {
  	          test.equal('world!', data);
  	          db.close();
  	          test.done();
  	        });
  	      });
  	    });
  	  });
  	});
  }
}

/**
 * @ignore
 */
exports.shouldCorrectlyHandleMultipleChunkGridStore = {
  metadata: {},
  
  // The actual test we wish to run
  test: function(configuration, test) {
    var GridStore = configuration.require.GridStore
      , ObjectID = configuration.require.ObjectID;
    var fs_client = configuration.newDbInstance(configuration.writeConcern(), {poolSize:1});

    fs_client.open(function(err, fs_client) {
      fs_client.dropDatabase(function(err, done) {
        var gridStore = new GridStore(fs_client, "test_gs_multi_chunk", "w");
        gridStore.open(function(err, gridStore) {
          gridStore.chunkSize = 512;
          var file1 = ''; var file2 = ''; var file3 = '';
          for(var i = 0; i < gridStore.chunkSize; i++) { file1 = file1 + 'x'; }
          for(var i = 0; i < gridStore.chunkSize; i++) { file2 = file2 + 'y'; }
          for(var i = 0; i < gridStore.chunkSize; i++) { file3 = file3 + 'z'; }

          gridStore.write(file1, function(err, gridStore) {
            gridStore.write(file2, function(err, gridStore) {
              gridStore.write(file3, function(err, gridStore) {
                gridStore.close(function(err, result) {
                  fs_client.collection('fs.chunks').count(function(err, count) {
                    test.equal(3, count);

                    GridStore.read(fs_client, 'test_gs_multi_chunk', function(err, data) {
                      test.equal(512*3, data.length);
                      fs_client.close();

                      test.done();
                    });
                  });
                });
              });
            });
          });
        });
      });
    });
  }
}

/**
 * A simple example showing the usage of the puts method.
 *
 * @_class gridstore
 * @_function puts
 * @ignore
 */
exports.shouldCorrectlyReadlinesAndPutLines = {
  metadata: {},
  
  // The actual test we wish to run
  test: function(configuration, test) {
    var GridStore = configuration.require.GridStore
      , ObjectID = configuration.require.ObjectID;
    var db = configuration.newDbInstance(configuration.writeConcern(), {poolSize:1});

    // DOC_LINE var db = new Db('test', new Server('locahost', 27017));
    // DOC_START
    // Establish connection to db
    db.open(function(err, db) {
      // Open a file for writing
      var gridStore = new GridStore(db, "test_gs_puts_and_readlines", "w");
      gridStore.open(function(err, gridStore) {

        // Write a line to the file using the puts method
        gridStore.puts("line one", function(err, gridStore) {

          // Flush the file to GridFS
          gridStore.close(function(err, result) {

            // Read in the entire contents
            GridStore.read(db, 'test_gs_puts_and_readlines', function(err, data) {
              test.equal("line one\n", data.toString());

              db.close();
              test.done();
            });
          });
        });
      });
    });
    // DOC_END
  }
}

/**
 * @ignore
 */
exports.shouldCorrectlyHandleUnlinkingWeirdName = {
  metadata: {},
  
  // The actual test we wish to run
  test: function(configuration, test) {
    var GridStore = configuration.require.GridStore
      , ObjectID = configuration.require.ObjectID;
    var fs_client = configuration.newDbInstance(configuration.writeConcern(), {poolSize:1});

    fs_client.open(function(err, fs_client) {
      fs_client.dropDatabase(function(err, done) {
        var gridStore = new GridStore(fs_client, "9476700.937375426_1271170118964-clipped.png", "w", {'root':'articles'});
        gridStore.open(function(err, gridStore) {
          gridStore.write("hello, world!", function(err, gridStore) {
            gridStore.close(function(err, result) {
              fs_client.collection('articles.files').count(function(err, count) {
                test.equal(1, count);
              });

              fs_client.collection('articles.chunks').count(function(err, count) {
                test.equal(1, count);

                // Unlink the file
                GridStore.unlink(fs_client, '9476700.937375426_1271170118964-clipped.png', {'root':'articles'}, function(err, gridStore) {
                  fs_client.collection('articles.files').count(function(err, count) {
                    test.equal(0, count);
                  });

                  fs_client.collection('articles.chunks').count(function(err, count) {
                    test.equal(0, count);
                    fs_client.close();
                    test.done();
                  })
                });
              });
            });
          });
        });
      });
    });
  }
}

/**
 * A simple example showing the usage of the GridStore.unlink method.
 *
 * @_class gridstore
 * @_function GridStore.unlink
 * @ignore
 */
exports.shouldCorrectlyUnlink = {
  metadata: {},
  
  // The actual test we wish to run
  test: function(configuration, test) {
    var GridStore = configuration.require.GridStore
      , ObjectID = configuration.require.ObjectID;
    var db = configuration.newDbInstance(configuration.writeConcern(), {poolSize:1});

    // DOC_LINE var db = new Db('test', new Server('locahost', 27017));
    // DOC_START
    // Establish connection to db
    db.open(function(err, db) {

      // Open a new file for writing
      var gridStore = new GridStore(db, "test_gs_unlink", "w");
      gridStore.open(function(err, gridStore) {

        // Write some content
        gridStore.write("hello, world!", function(err, gridStore) {

          // Flush file to GridFS
          gridStore.close(function(err, result) {

            // Verify the existance of the fs.files document
            db.collection('fs.files').count(function(err, count) {
              test.equal(1, count);
            });

            // Verify the existance of the fs.chunks chunk document
            db.collection('fs.chunks').count(function(err, count) {
              test.equal(1, count);

              // Unlink the file (removing it)
              GridStore.unlink(db, 'test_gs_unlink', function(err, gridStore) {

                // Verify that fs.files document is gone
                db.collection('fs.files').count(function(err, count) {
                  test.equal(0, count);
                });

                // Verify that fs.chunks chunk documents are gone
                db.collection('fs.chunks').count(function(err, count) {
                  test.equal(0, count);

                  db.close();
                  test.done();
                });
              });
            });
          });
        });
      });
    });
    // DOC_END
  }
}

/**
 * @ignore
 */
exports.shouldCorrectlyUnlinkAnArrayOfFiles = {
  metadata: {},
  
  // The actual test we wish to run
  test: function(configuration, test) {
    var GridStore = configuration.require.GridStore
      , ObjectID = configuration.require.ObjectID;
    var fs_client = configuration.newDbInstance(configuration.writeConcern(), {poolSize:1});

    fs_client.open(function(err, fs_client) {
      fs_client.dropDatabase(function(err, done) {
        test.equal(null, err)

        var gridStore = new GridStore(fs_client, "test_gs_unlink_as_array", "w");
        gridStore.open(function(err, gridStore) {
          gridStore.write("hello, world!", function(err, gridStore) {
            gridStore.close(function(err, result) {
              fs_client.collection('fs.files').count(function(err, count) {
                test.equal(1, count);
              });

              fs_client.collection('fs.chunks').count(function(err, count) {
                test.equal(1, count);

                // Unlink the file
                GridStore.unlink(fs_client, ['test_gs_unlink_as_array'], function(err, gridStore) {
                  fs_client.collection('fs.files').count(function(err, count) {
                    test.equal(0, count);
                  });

                  fs_client.collection('fs.chunks').count(function(err, count) {
                    test.equal(0, count);
                    fs_client.close();

                    test.done();
                  });
                });
              });
            });
          });
        });
      });
    });
  }
}

/**
 * @ignore
 */
exports.shouldCorrectlyWriteFileToGridStore = {
  metadata: {},
  
  // The actual test we wish to run
  test: function(configuration, test) {
    var GridStore = configuration.require.GridStore
      , ObjectID = configuration.require.ObjectID;

    var db = configuration.newDbInstance({w:1}, {poolSize:1});
    db.open(function(err, db) {
  	  var gridStore = new GridStore(db, 'test_gs_writing_file', 'w');
  	  var fileSize = fs.statSync('./test/tests/functional/gridstore/test_gs_weird_bug.png').size;
  	  var data = fs.readFileSync('./test/tests/functional/gridstore/test_gs_weird_bug.png');

  	  gridStore.open(function(err, gridStore) {
  	    gridStore.writeFile('./test/tests/functional/gridstore/test_gs_weird_bug.png', function(err, doc) {
  	      GridStore.read(db, 'test_gs_writing_file', function(err, fileData) {
  	        test.equal(data.toString('base64'), fileData.toString('base64'));
  	        test.equal(fileSize, fileData.length);

  	        // Ensure we have a md5
  	        var gridStore2 = new GridStore(db, 'test_gs_writing_file', 'r');
  	        gridStore2.open(function(err, gridStore2) {
  	          test.ok(gridStore2.md5 != null)
  	          db.close();
  	          test.done();
  	        });
  	      });
  	    });
  	  });
  	});
  }
}

/**
 * @ignore
 */
exports.shouldCorrectlyWriteFileToGridStoreUsingObjectId = {
  metadata: {},
  
  // The actual test we wish to run
  test: function(configuration, test) {
    var GridStore = configuration.require.GridStore
      , ObjectID = configuration.require.ObjectID;

    var db = configuration.newDbInstance({w:1}, {poolSize:1});
    db.open(function(err, db) {
  	  var gridStore = new GridStore(db, null, 'w');
  	  var fileSize = fs.statSync('./test/tests/functional/gridstore/test_gs_weird_bug.png').size;
  	  var data = fs.readFileSync('./test/tests/functional/gridstore/test_gs_weird_bug.png');

  	  gridStore.open(function(err, gridStore) {
  	    gridStore.writeFile('./test/tests/functional/gridstore/test_gs_weird_bug.png', function(err, doc) {

  	      GridStore.read(db, doc._id, function(err, fileData) {
  	        test.equal(data.toString('base64'), fileData.toString('base64'));
  	        test.equal(fileSize, fileData.length);

  	        // Ensure we have a md5
  	        var gridStore2 = new GridStore(db, doc._id, 'r');
  	        gridStore2.open(function(err, gridStore2) {
  	          test.ok(gridStore2.md5 != null)
  	          db.close();
  	          test.done();
  	        });
  	      });
  	    });
  	  });
  	});
  }
}

/**
 * @ignore
 */
exports.shouldCorrectlyPerformWorkingFiledRead = {
  metadata: {},
  
  // The actual test we wish to run
  test: function(configuration, test) {
    var GridStore = configuration.require.GridStore
      , ObjectID = configuration.require.ObjectID;

    var db = configuration.newDbInstance({w:1}, {poolSize:1});
    db.open(function(err, db) {
  	  var gridStore = new GridStore(db, "test_gs_working_field_read", "w");
  	  var data = fs.readFileSync("./test/tests/functional/gridstore/test_gs_working_field_read.pdf", 'binary');

  	  gridStore.open(function(err, gridStore) {
  	    gridStore.write(data, function(err, gridStore) {
  	      gridStore.close(function(err, result) {
  	        // Assert that we have overwriten the data
  	        GridStore.read(db, 'test_gs_working_field_read', function(err, fileData) {
  	          test.equal(data.length, fileData.length);
  	          db.close();
  	          test.done();
  	        });
  	      });
  	    });
  	  });
  	});
  }
}

/**
 * @ignore
 */
exports.shouldCorrectlyPerformWorkingFiledReadWithChunkSizeLessThanFileSize = {
  metadata: {},
  
  // The actual test we wish to run
  test: function(configuration, test) {
    var GridStore = configuration.require.GridStore
      , ObjectID = configuration.require.ObjectID;

    var db = configuration.newDbInstance({w:1}, {poolSize:1});
    db.open(function(err, db) {
  	  // Create a new file
  	  var gridStore = new GridStore(db, "test.txt", "w");

  	  // This shouldnt have to be set higher than the file...
  	  gridStore.chunkSize = 40960;

  	  // Open the file
  	  gridStore.open(function(err, gridStore) {
  	    var file = fs.createReadStream('./test/tests/functional/gridstore/test_gs_working_field_read.pdf');
  	    var dataSize = 0;

  	    // Write the binary file data to GridFS
  	    file.on('data', function (chunk) {
  	      dataSize += chunk.length;

  	      gridStore.write(chunk, function(err, gridStore) {
  	        if(err) {
  	          test.ok(false);
  	        }
  	      });
  	    });

  	    file.on('close', function () {
  	      // Flush the remaining data to GridFS
  	      gridStore.close(function(err, result) {
  	        // Read in the whole file and check that it's the same content
  	        GridStore.read(db, result._id, function(err, fileData) {
  	          var data = fs.readFileSync('./test/tests/functional/gridstore/test_gs_working_field_read.pdf');
  	          test.equal(data.toString('base64'), fileData.toString('base64'));
  	          db.close();
  	          test.done();
  	        });
  	      });
  	    });
  	  });
  	});
  }
}

/**
 * @ignore
 */
exports.shouldCorrectlyPerformWorkingFiledWithBigFile = {
  metadata: {},
  
  // The actual test we wish to run
  test: function(configuration, test) {
    var GridStore = configuration.require.GridStore
      , ObjectID = configuration.require.ObjectID;
    var client = configuration.newDbInstance({w:1});
    client.open(function(err, client) {
      // Prepare fake big file
      var data = fs.readFileSync("./test/tests/functional/gridstore/test_gs_working_field_read.pdf", 'binary');
      // Write the data multiple times
      var fd = fs.openSync("./test_gs_working_field_read.tmp", 'w');
      // Write the data 10 times to create a big file
      for(var i = 0; i < 10; i++) {
        fs.writeSync(fd, data);
      }
      // Close the file
      fs.close(fd);

      // Create a new file
      var gridStore = new GridStore(client, null, "w");

      // This shouldnt have to be set higher than the file...
      gridStore.chunkSize = 80960;

      // Open the file
      gridStore.open(function(err, gridStore) {
        var file = fs.createReadStream('./test_gs_working_field_read.tmp');
        var dataSize = 0;

        // Write the binary file data to GridFS
        file.on('data', function (chunk) {
          dataSize += chunk.length;

          gridStore.write(chunk, function(err, gridStore) {
            if(err) {
              test.ok(false);
            }
          });
        });

        file.on('close', function () {
          // Flush the remaining data to GridFS
          gridStore.close(function(err, result) {
            // Read in the whole file and check that it's the same content
            GridStore.read(client, result._id, function(err, fileData) {
              var data = fs.readFileSync('./test_gs_working_field_read.tmp');
              test.deepEqual(data, fileData);
              client.close();
              test.done();
            });
          });
        });
      });
    });
  }
}

/**
 * @ignore
 */
exports.shouldCorrectlyPerformWorkingFiledWriteWithDifferentChunkSizes = {
  metadata: {},
  
  // The actual test we wish to run
  test: function(configuration, test) {
    var GridStore = configuration.require.GridStore
      , ObjectID = configuration.require.ObjectID;

    var db = configuration.newDbInstance({w:1}, {poolSize:1});
    db.open(function(err, db) {
  	  // Prepare fake big file
  	  var data = fs.readFileSync("./test/tests/functional/gridstore/test_gs_working_field_read.pdf", 'binary');
  	  // Write the data multiple times
  	  var fd = fs.openSync("./test_gs_working_field_read.tmp", 'w');
  	  // Write the data 10 times to create a big file
  	  for(var i = 0; i < 10; i++) {
  	    fs.writeSync(fd, data);
  	  }
  	  // Close the file
  	  fs.close(fd);
  	  // File Size
  	  var fileSize = fs.statSync('./test_gs_working_field_read.tmp').size;

  	  var executeTest = function(_chunkSize, _test, callback) {
  	    // Create a new file
  	    var gridStore = new GridStore(db, null, "w");

  	    // This shouldnt have to be set higher than the file...
  	    gridStore.chunkSize = _chunkSize;

  	    // Open the file
  	    gridStore.open(function(err, gridStore) {
  	      var file = fs.createReadStream('./test_gs_working_field_read.tmp');
  	      var dataSize = 0;

  	      // Write the binary file data to GridFS
  	      file.on('data', function (chunk) {
  	        dataSize += chunk.length;

  	        gridStore.write(chunk, function(err, gridStore) {
  	          if(err) {
  	            test.ok(false);
  	          }
  	        });
  	      });

  	      file.on('close', function () {
  	        // Flush the remaining data to GridFS
  	        gridStore.close(function(err, result) {
  	          // Read in the whole file and check that it's the same content
  	          GridStore.read(db, result._id, function(err, fileData) {
  	            var data = fs.readFileSync('./test_gs_working_field_read.tmp');
  	            test.deepEqual(data, fileData);
  	            callback(null, null);
  	          });
  	        });
  	      });
  	    });
  	  }

  	  // Execute big chunk size
  	  executeTest(80960, test, function(err, result) {
  	    // Execute small chunk size
  	    executeTest(5000, test, function(err, result) {
  	      // Execute chunksize larger than file
  	      executeTest(fileSize+100, test, function(err, result) {
  	      	db.close();
  	        test.done();
  	      });
  	    });
  	  });
  	});
  }
}

/**
 * @ignore
 */
exports.shouldCorrectlyReadAndWriteFile = {
  metadata: {},
  
  // The actual test we wish to run
  test: function(configuration, test) {
    var GridStore = configuration.require.GridStore
      , ObjectID = configuration.require.ObjectID;

    var db = configuration.newDbInstance({w:1}, {poolSize:1});
    db.open(function(err, db) {
  	  var gridStore = new GridStore(db, "test_gs_weird_bug", "w");
  	  var data = fs.readFileSync("./test/tests/functional/gridstore/test_gs_weird_bug.png", 'binary');

  	  gridStore.open(function(err, gridStore) {
  	    gridStore.write(data, function(err, gridStore) {
  	      gridStore.close(function(err, result) {
  	        // Assert that we have overwriten the data
  	        GridStore.read(db, 'test_gs_weird_bug', function(err, fileData) {
  	          test.equal(data.length, fileData.length);
  	          db.close();
  	          test.done();
  	        });
  	      });
  	    });
  	  });
  	});
  }
}

/**
 * A simple example showing the usage of the read method.
 *
 * @_class gridstore
 * @_function read
 * @ignore
 */
exports.shouldCorrectlyWriteAndReadJpgImage = {
  metadata: {
    requires: {
      topology: ['single', 'replicaset']
    }
  },
  
  // The actual test we wish to run
  test: function(configuration, test) {
    var GridStore = configuration.require.GridStore
      , ObjectID = configuration.require.ObjectID;
    var db = configuration.newDbInstance(configuration.writeConcern(), {poolSize:1});

    // DOC_LINE var db = new Db('test', new Server('locahost', 27017));
    // DOC_START
    // Establish connection to db
    db.open(function(err, db) {
      // Read in the content of a file
      var data = fs.readFileSync('./test/tests/functional/gridstore/iya_logo_final_bw.jpg');
      // Create a new file
      var gs = new GridStore(db, "test", "w");
      // Open the file
      gs.open(function(err, gs) {
        test.equal(null, err);

        // Write the file to GridFS
        gs.write(data, function(err, gs) {
          test.equal(null, err);

          // Flush to the GridFS
          gs.close(function(err, gs) {
            test.equal(null, err);

            // Define the file we wish to read
            var gs2 = new GridStore(db, "test", "r");
            // Open the file
            gs2.open(function(err, gs) {
              // Set the pointer of the read head to the start of the gridstored file
              gs2.seek(0, function() {
                // Read the entire file
                gs2.read(function(err, data2) {
                  // Compare the file content against the orgiinal
                  test.equal(data.toString('base64'), data2.toString('base64'));

                  db.close();
                  test.done();
                });
              });
            });
          });
        });
      });
    });
    // DOC_END
  }
}

/**
 * @ignore
 */
exports.shouldCorrectlyReadAndWriteBuffersMultipleChunks = {
  metadata: {},
  
  // The actual test we wish to run
  test: function(configuration, test) {
    var GridStore = configuration.require.GridStore
      , ObjectID = configuration.require.ObjectID;

    var db = configuration.newDbInstance({w:1}, {poolSize:1});
    db.open(function(err, db) {
  	  var gridStore = new GridStore(db, null, 'w');
  	  // Force multiple chunks to be stored
  	  gridStore.chunkSize = 5000;
  	  var fileSize = fs.statSync('./test/tests/functional/gridstore/test_gs_weird_bug.png').size;
  	  var data = fs.readFileSync('./test/tests/functional/gridstore/test_gs_weird_bug.png');

  	  gridStore.open(function(err, gridStore) {

  	    // Write the file using write
  	    gridStore.write(data, function(err, doc) {
  	      gridStore.close(function(err, doc) {

  	        // Read the file using readBuffer
  	        new GridStore(db, doc._id, 'r').open(function(err, gridStore) {
  	          gridStore.read(function(err, data2) {
  	            test.equal(data.toString('base64'), data2.toString('base64'));
  	            db.close();
  	            test.done();
  	          })
  	        });
  	      });
  	    })
  	  });
  	});
  }
}

/**
 * @ignore
 */
exports.shouldCorrectlyReadAndWriteBuffersSingleChunks = {
  metadata: {},
  
  // The actual test we wish to run
  test: function(configuration, test) {
    var GridStore = configuration.require.GridStore
      , ObjectID = configuration.require.ObjectID;

    var db = configuration.newDbInstance({w:1}, {poolSize:1});
    db.open(function(err, db) {
  	  var gridStore = new GridStore(db, null, 'w');
  	  // Force multiple chunks to be stored
  	  var fileSize = fs.statSync('./test/tests/functional/gridstore/test_gs_weird_bug.png').size;
  	  var data = fs.readFileSync('./test/tests/functional/gridstore/test_gs_weird_bug.png');

  	  gridStore.open(function(err, gridStore) {

  	    // Write the file using writeBuffer
  	    gridStore.write(data, function(err, doc) {
  	      gridStore.close(function(err, doc) {

  	        // Read the file using readBuffer
  	        new GridStore(db, doc._id, 'r').open(function(err, gridStore) {
  	          gridStore.read(function(err, data2) {
  	            test.equal(data.toString('base64'), data2.toString('base64'));
  	            db.close();
  	            test.done();
  	          })
  	        });
  	      });
  	    })
  	  });
  	});
  }
}

/**
 * @ignore
 */
exports.shouldCorrectlyReadAndWriteBuffersUsingNormalWriteWithMultipleChunks = {
  metadata: {},
  
  // The actual test we wish to run
  test: function(configuration, test) {
    var GridStore = configuration.require.GridStore
      , ObjectID = configuration.require.ObjectID;

    var db = configuration.newDbInstance({w:1}, {poolSize:1});
    db.open(function(err, db) {
  	  var gridStore = new GridStore(db, null, 'w');
  	  // Force multiple chunks to be stored
  	  gridStore.chunkSize = 5000;
  	  var fileSize = fs.statSync('./test/tests/functional/gridstore/test_gs_weird_bug.png').size;
  	  var data = fs.readFileSync('./test/tests/functional/gridstore/test_gs_weird_bug.png');

  	  gridStore.open(function(err, gridStore) {

  	    // Write the buffer using the .write method that should use writeBuffer correctly
  	    gridStore.write(data, function(err, doc) {
  	      gridStore.close(function(err, doc) {

  	        // Read the file using readBuffer
  	        new GridStore(db, doc._id, 'r').open(function(err, gridStore) {
  	          gridStore.read(function(err, data2) {
  	            test.equal(data.toString('base64'), data2.toString('base64'));
  	            db.close();
  	            test.done();
  	          })
  	        });
  	      });
  	    })
  	  });
  	});
  }
}

/**
 * @ignore
 */
exports.shouldCorrectlyReadAndWriteBuffersSingleChunksAndVerifyExistance = {
  metadata: {},
  
  // The actual test we wish to run
  test: function(configuration, test) {
    var GridStore = configuration.require.GridStore
      , ObjectID = configuration.require.ObjectID;

    var db = configuration.newDbInstance({w:1}, {poolSize:1});
    db.open(function(err, db) {
  	  var gridStore = new GridStore(db, null, 'w');
  	  // Force multiple chunks to be stored
  	  var fileSize = fs.statSync('./test/tests/functional/gridstore/test_gs_weird_bug.png').size;
  	  var data = fs.readFileSync('./test/tests/functional/gridstore/test_gs_weird_bug.png');

  	  gridStore.open(function(err, gridStore) {

  	    // Write the file using writeBuffer
  	    gridStore.write(data, function(err, doc) {
  	      gridStore.close(function(err, doc) {

  	        // Read the file using readBuffer
  	        GridStore.exist(db, doc._id, function(err, result) {
  	          test.equal(null, err);
  	          test.equal(true, result);

  	          db.close();
  	          test.done();
  	        });
  	      });
  	    })
  	  });
  	});
  }
}

/**
 * @ignore
 */
exports.shouldCorrectlySaveDataByObjectID = {
  metadata: {},
  
  // The actual test we wish to run
  test: function(configuration, test) {
    var GridStore = configuration.require.GridStore
      , ObjectID = configuration.require.ObjectID;

    var db = configuration.newDbInstance({w:1}, {poolSize:1});
    db.open(function(err, db) {
  	  var id = new ObjectID();
  	  var gridStore = new GridStore(db, id, 'w');

  	  gridStore.open(function(err, gridStore) {
  	    gridStore.write('bar', function(err, gridStore) {
  	      gridStore.close(function(err, result) {

  	        GridStore.exist(db, id, function(err, result) {
  	          test.equal(null, err);
  	          test.equal(true, result);

  	          db.close();
  	          test.done();
  	        });
  	      });
  	    });
  	  });
  	});
  }
}

/**
 * @ignore
 */
exports.shouldCheckExistsByUsingRegexp = {
  metadata: {},
  
  // The actual test we wish to run
  test: function(configuration, test) {
    var GridStore = configuration.require.GridStore
      , ObjectID = configuration.require.ObjectID;

    var db = configuration.newDbInstance({w:1}, {poolSize:1});
    db.open(function(err, db) {
  	  var gridStore = new GridStore(db, 'shouldCheckExistsByUsingRegexp.txt', 'w');

  	  gridStore.open(function(err, gridStore) {
  	    gridStore.write('bar', function(err, gridStore) {
  	      gridStore.close(function(err, result) {

  	        GridStore.exist(db, /shouldCheck/, function(err, result) {
  	          test.equal(null, err);
  	          test.equal(true, result);

  	          db.close();
  	          test.done();
  	        });
  	      });
  	    });
  	  });
  	});
  }
}

/**
 * A simple example showing opening a file using a filename, writing to it and saving it.
 *
 * @_class gridstore
 * @_function open
 * @ignore
 */
exports.shouldCorrectlySaveSimpleFileToGridStoreUsingFilename = {
  metadata: {
    requires: {
      topology: ['single', 'replicaset']
    }
  },
  
  // The actual test we wish to run
  test: function(configuration, test) {
    var GridStore = configuration.require.GridStore
      , ObjectID = configuration.require.ObjectID;
    var db = configuration.newDbInstance(configuration.writeConcern(), {poolSize:1});

    // DOC_LINE var db = new Db('test', new Server('locahost', 27017));
    // DOC_START
    // Establish connection to db
    db.open(function(err, db) {
      // Create a new instance of the gridstore
      var gridStore = new GridStore(db, 'ourexamplefiletowrite.txt', 'w');

      // Open the file
      gridStore.open(function(err, gridStore) {

        // Write some data to the file
        gridStore.write('bar', function(err, gridStore) {
          test.equal(null, err);

          // Close (Flushes the data to MongoDB)
          gridStore.close(function(err, result) {
            test.equal(null, err);

            // Verify that the file exists
            GridStore.exist(db, 'ourexamplefiletowrite.txt', function(err, result) {
              test.equal(null, err);
              test.equal(true, result);

              db.close();
              test.done();
            });
          });
        });
      });
    });
    // DOC_END
  }
}

/**
 * A simple example showing opening a file using an ObjectID, writing to it and saving it.
 *
 * @_class gridstore
 * @_function open
 * @ignore
 */
exports.shouldCorrectlySaveSimpleFileToGridStoreUsingObjectID = {
  metadata: {},
  
  // The actual test we wish to run
  test: function(configuration, test) {
    var GridStore = configuration.require.GridStore
      , ObjectID = configuration.require.ObjectID;
    var db = configuration.newDbInstance(configuration.writeConcern(), {poolSize:1});

    // DOC_LINE var db = new Db('test', new Server('locahost', 27017));
    // DOC_START
    // Establish connection to db
    db.open(function(err, db) {
      // Our file ID
      var fileId = new ObjectID();

      // Create a new instance of the gridstore
      var gridStore = new GridStore(db, fileId, 'w');

      // Open the file
      gridStore.open(function(err, gridStore) {

        // Write some data to the file
        gridStore.write('bar', function(err, gridStore) {
          test.equal(null, err);

          // Close (Flushes the data to MongoDB)
          gridStore.close(function(err, result) {
            test.equal(null, err);

            // Verify that the file exists
            GridStore.exist(db, fileId, function(err, result) {
              test.equal(null, err);
              test.equal(true, result);

              db.close();
              test.done();
            });
          });
        });
      });
    });
    // DOC_END
  }
}

/**
 * A simple example showing how to write a file to Gridstore using file location path.
 *
 * @_class gridstore
 * @_function writeFile
 * @ignore
 */
exports.shouldCorrectlySaveSimpleFileToGridStoreUsingWriteFile = {
  metadata: {
    requires: {
      topology: ['single']
    }
  },
  
  // The actual test we wish to run
  test: function(configuration, test) {
    var GridStore = configuration.require.GridStore
      , ObjectID = configuration.require.ObjectID;
    var db = configuration.newDbInstance(configuration.writeConcern(), {poolSize:1});

    // DOC_LINE var db = new Db('test', new Server('locahost', 27017));
    // DOC_START
    // Establish connection to db
    db.open(function(err, db) {
      // Our file ID
      var fileId = new ObjectID();

      // Open a new file
      var gridStore = new GridStore(db, fileId, 'w');

      // Read the filesize of file on disk (provide your own)
      var fileSize = fs.statSync('./test/tests/functional/gridstore/test_gs_weird_bug.png').size;
      // Read the buffered data for comparision reasons
      var data = fs.readFileSync('./test/tests/functional/gridstore/test_gs_weird_bug.png');

      // Open the new file
      gridStore.open(function(err, gridStore) {

        // Write the file to gridFS
        gridStore.writeFile('./test/tests/functional/gridstore/test_gs_weird_bug.png', function(err, doc) {

          // Read back all the written content and verify the correctness
          GridStore.read(db, fileId, function(err, fileData) {
            test.equal(data.toString('base64'), fileData.toString('base64'))
            test.equal(fileSize, fileData.length);

            db.close();
            test.done();
          });
        });
      });
    });
    // DOC_END
  }
}

/**
 * A simple example showing how to write a file to Gridstore using a file handle.
 *
 * @_class gridstore
 * @_function writeFile
 * @ignore
 */
exports.shouldCorrectlySaveSimpleFileToGridStoreUsingWriteFileWithHandle = {
  metadata: {
    requires: {
      topology: ['single']
    }
  },
  
  // The actual test we wish to run
  test: function(configuration, test) {
    var GridStore = configuration.require.GridStore
      , ObjectID = configuration.require.ObjectID;
    var db = configuration.newDbInstance(configuration.writeConcern(), {poolSize:1});

    // DOC_LINE var db = new Db('test', new Server('locahost', 27017));
    // DOC_START
    // Establish connection to db
    db.open(function(err, db) {
      // Our file ID
      var fileId = new ObjectID();

      // Open a new file
      var gridStore = new GridStore(db, fileId, 'w');

      // Read the filesize of file on disk (provide your own)
      var fileSize = fs.statSync('./test/tests/functional/gridstore/test_gs_weird_bug.png').size;
      // Read the buffered data for comparision reasons
      var data = fs.readFileSync('./test/tests/functional/gridstore/test_gs_weird_bug.png');

      // Open a file handle for reading the file
      var fd = fs.openSync('./test/tests/functional/gridstore/test_gs_weird_bug.png', 'r', 0666);

      // Open the new file
      gridStore.open(function(err, gridStore) {

        // Write the file to gridFS using the file handle
        gridStore.writeFile(fd, function(err, doc) {

          // Read back all the written content and verify the correctness
          GridStore.read(db, fileId, function(err, fileData) {
            test.equal(data.toString('base64'), fileData.toString('base64'));
            test.equal(fileSize, fileData.length);

            db.close();
            test.done();
          });
        });
      });
    });
    // DOC_END
  }
}

/**
 * A simple example showing how to use the write command with strings and Buffers.
 *
 * @_class gridstore
 * @_function write
 * @ignore
 */
exports.shouldCorrectlySaveSimpleFileToGridStoreUsingWriteWithStringsAndBuffers = {
  metadata: {},
  
  // The actual test we wish to run
  test: function(configuration, test) {
    var GridStore = configuration.require.GridStore
      , ObjectID = configuration.require.ObjectID;
    var db = configuration.newDbInstance(configuration.writeConcern(), {poolSize:1});

    // DOC_LINE var db = new Db('test', new Server('locahost', 27017));
    // DOC_START
    // Establish connection to db
    db.open(function(err, db) {
      // Our file ID
      var fileId = new ObjectID();

      // Open a new file
      var gridStore = new GridStore(db, fileId, 'w');

      // Open the new file
      gridStore.open(function(err, gridStore) {

        // Write a text string
        gridStore.write('Hello world', function(err, gridStore) {

          // Write a buffer
          gridStore.write(new Buffer('Buffer Hello world'), function(err, gridStore) {

            // Close the
            gridStore.close(function(err, result) {

              // Read back all the written content and verify the correctness
              GridStore.read(db, fileId, function(err, fileData) {
                test.equal('Hello worldBuffer Hello world', fileData.toString());

                db.close();
                test.done();
              });
            });
          });
        });
      });
    });
    // DOC_END
  }
}

/**
 * A simple example showing how to use the write command with strings and Buffers.
 *
 * @_class gridstore
 * @_function close
 * @ignore
 */
exports.shouldCorrectlySaveSimpleFileToGridStoreUsingClose = {
  metadata: {},
  
  // The actual test we wish to run
  test: function(configuration, test) {
    var GridStore = configuration.require.GridStore
      , ObjectID = configuration.require.ObjectID;
    var db = configuration.newDbInstance(configuration.writeConcern(), {poolSize:1});

    // DOC_LINE var db = new Db('test', new Server('locahost', 27017));
    // DOC_START
    // Establish connection to db
    db.open(function(err, db) {
      // Our file ID
      var fileId = new ObjectID();

      // Open a new file
      var gridStore = new GridStore(db, fileId, 'w');

      // Open the new file
      gridStore.open(function(err, gridStore) {

        // Write a text string
        gridStore.write('Hello world', function(err, gridStore) {

          // Close the
          gridStore.close(function(err, result) {
            test.equal(err, null);

            db.close();
            test.done();
          });
        });
      });
    });
    // DOC_END
  }
}

/**
 * A simple example showing how to access the chunks collection object.
 *
 * @_class gridstore
 * @_function chunkCollection
 * @ignore
 */
exports.shouldCorrectlyAccessChunkCollection = {
  metadata: {},
  
  // The actual test we wish to run
  test: function(configuration, test) {
    var GridStore = configuration.require.GridStore
      , ObjectID = configuration.require.ObjectID;
    var db = configuration.newDbInstance(configuration.writeConcern(), {poolSize:1});

    // DOC_LINE var db = new Db('test', new Server('locahost', 27017));
    // DOC_START
    // Establish connection to db
    db.open(function(err, db) {
      // Our file ID
      var fileId = new ObjectID();

      // Open a new file
      var gridStore = new GridStore(db, fileId, 'w');

      // Open the new file
      gridStore.open(function(err, gridStore) {

        // Access the Chunk collection
        gridStore.chunkCollection(function(err, collection) {
          test.equal(err, null);

          db.close();
          test.done();
        });
      });
    });
    // DOC_END
  }
}

/**
 * A simple example showing how to use the instance level unlink command to delete a gridstore item.
 *
 * @_class gridstore
 * @_function unlink
 * @ignore
 */
exports.shouldCorrectlySaveSimpleFileToGridStoreUsingCloseAndThenUnlinkIt = {
  metadata: {},
  
  // The actual test we wish to run
  test: function(configuration, test) {
    var GridStore = configuration.require.GridStore
      , ObjectID = configuration.require.ObjectID;
    var db = configuration.newDbInstance(configuration.writeConcern(), {poolSize:1});

    // DOC_LINE var db = new Db('test', new Server('locahost', 27017));
    // DOC_START
    // Establish connection to db
    db.open(function(err, db) {
      // Our file ID
      var fileId = new ObjectID();

      // Open a new file
      var gridStore = new GridStore(db, fileId, 'w');

      // Open the new file
      gridStore.open(function(err, gridStore) {

        // Write a text string
        gridStore.write('Hello world', function(err, gridStore) {

          // Close the
          gridStore.close(function(err, result) {
            test.equal(err, null);

            // Open the file again and unlin it
            new GridStore(db, fileId, 'r').open(function(err, gridStore) {

              // Unlink the file
              gridStore.unlink(function(err, result) {
                test.equal(null, err);

                // Verify that the file no longer exists
                GridStore.exist(db, fileId, function(err, result) {
                  test.equal(null, err);
                  test.equal(false, result);

                  db.close();
                  test.done();
                });
              });
            });
          });
        });
      });
    });
    // DOC_END
  }
}

/**
 * A simple example showing how to access the files collection object.
 *
 * @_class gridstore
 * @_function collection
 * @ignore
 */
exports.shouldCorrectlyAccessFilesCollection = {
  metadata: {},
  
  // The actual test we wish to run
  test: function(configuration, test) {
    var GridStore = configuration.require.GridStore
      , ObjectID = configuration.require.ObjectID;
    var db = configuration.newDbInstance(configuration.writeConcern(), {poolSize:1});

    // DOC_LINE var db = new Db('test', new Server('locahost', 27017));
    // DOC_START
    // Establish connection to db
    db.open(function(err, db) {
      // Our file ID
      var fileId = new ObjectID();

      // Open a new file
      var gridStore = new GridStore(db, fileId, 'w');

      // Open the new file
      gridStore.open(function(err, gridStore) {

        // Access the Chunk collection
        gridStore.collection(function(err, collection) {
          test.equal(err, null);

          db.close();
          test.done();
        });
      });
    });
    // DOC_END
  }
}

/**
 * A simple example showing reading back using readlines to split the text into lines by the seperator provided.
 *
 * @_class gridstore
 * @_function GridStore.readlines
 * @ignore
 */
exports.shouldCorrectlyPutACoupleOfLinesInGridStoreAndUseReadlines = {
  metadata: {},
  
  // The actual test we wish to run
  test: function(configuration, test) {
    var GridStore = configuration.require.GridStore
      , ObjectID = configuration.require.ObjectID;
    var db = configuration.newDbInstance(configuration.writeConcern(), {poolSize:1});

    // DOC_LINE var db = new Db('test', new Server('locahost', 27017));
    // DOC_START
    // Establish connection to db
    db.open(function(err, db) {
      // Our file ID
      var fileId = new ObjectID();

      // Open a new file
      var gridStore = new GridStore(db, fileId, 'w');

      // Open the new file
      gridStore.open(function(err, gridStore) {

        // Write one line to gridStore
        gridStore.puts("line one", function(err, gridStore) {

          // Write second line to gridStore
          gridStore.puts("line two", function(err, gridStore) {

            // Write third line to gridStore
            gridStore.puts("line three", function(err, gridStore) {

              // Flush file to disk
              gridStore.close(function(err, result) {

                // Read back all the lines
                GridStore.readlines(db, fileId, function(err, lines) {
                  test.deepEqual(["line one\n", "line two\n", "line three\n"], lines);

                  db.close();
                  test.done();
                });
              });
            });
          });
        });
      });
    });
    // DOC_END
  }
}

/**
 * A simple example showing reading back using readlines to split the text into lines by the seperator provided.
 *
 * @_class gridstore
 * @_function readlines
 * @ignore
 */
exports.shouldCorrectlyPutACoupleOfLinesInGridStoreAndUseInstanceReadlines = {
  metadata: {},
  
  // The actual test we wish to run
  test: function(configuration, test) {
    var GridStore = configuration.require.GridStore
      , ObjectID = configuration.require.ObjectID;
    var db = configuration.newDbInstance(configuration.writeConcern(), {poolSize:1});

    // DOC_LINE var db = new Db('test', new Server('locahost', 27017));
    // DOC_START
    // Establish connection to db
    db.open(function(err, db) {
      // Our file ID
      var fileId = new ObjectID();

      // Open a new file
      var gridStore = new GridStore(db, fileId, 'w');

      // Open the new file
      gridStore.open(function(err, gridStore) {

        // Write one line to gridStore
        gridStore.puts("line one", function(err, gridStore) {

          // Write second line to gridStore
          gridStore.puts("line two", function(err, gridStore) {

            // Write third line to gridStore
            gridStore.puts("line three", function(err, gridStore) {

              // Flush file to disk
              gridStore.close(function(err, result) {

                // Open file for reading
                gridStore = new GridStore(db, fileId, 'r');
                gridStore.open(function(err, gridStore) {

                  // Read all the lines and verify correctness
                  gridStore.readlines(function(err, lines) {
                    test.deepEqual(["line one\n", "line two\n", "line three\n"], lines);

                    db.close();
                    test.done();
                  });
                });
              });
            });
          });
        });
      });
    });
    // DOC_END
  }
}

/**
 * A simple example showing the usage of the read method.
 *
 * @_class gridstore
 * @_function GridStore.read
 * @ignore
 */
exports.shouldCorrectlyPutACoupleOfLinesInGridStoreRead = {
  metadata: {},
  
  // The actual test we wish to run
  test: function(configuration, test) {
    var GridStore = configuration.require.GridStore
      , ObjectID = configuration.require.ObjectID;
    var db = configuration.newDbInstance(configuration.writeConcern(), {poolSize:1});

    // DOC_LINE var db = new Db('test', new Server('locahost', 27017));
    // DOC_START
    // Establish connection to db
    db.open(function(err, db) {
      // Create a new file
      var gridStore = new GridStore(db, null, "w");
      // Read in the content from a file, replace with your own
      var data = fs.readFileSync("./test/tests/functional/gridstore/test_gs_weird_bug.png");

      // Open the file
      gridStore.open(function(err, gridStore) {
        // Write the binary file data to GridFS
        gridStore.write(data, function(err, gridStore) {
          // Flush the remaining data to GridFS
          gridStore.close(function(err, result) {

            // Read in the whole file and check that it's the same content
            GridStore.read(db, result._id, function(err, fileData) {
              test.equal(data.length, fileData.length);

              db.close();
              test.done();
            });
          });
        });
      });
    });
    // DOC_END
  }
}

/**
 * @ignore
 */
exports.shouldCorrectlyOpenGridStoreWithDifferentRoot = {
  metadata: {},
  
  // The actual test we wish to run
  test: function(configuration, test) {
    var GridStore = configuration.require.GridStore
      , ObjectID = configuration.require.ObjectID;
    var db = configuration.newDbInstance(configuration.writeConcern(), {poolSize:1});
    var asset = {source:new ObjectID()};

    // Establish connection to db
    db.open(function(err, db) {
      var store = new GridStore(db, new ObjectID( asset.source.toString() ), 'w', {root: 'store'});
      store.open(function(err, gridStore) {
        test.equal(null, err);

        db.close();
        test.done();
      })
    });
  }
}

/**
 * @ignore
 */
exports.shouldCorrectlySetFilenameForGridstoreOpen = {
  metadata: {},
  
  // The actual test we wish to run
  test: function(configuration, test) {
    var GridStore = configuration.require.GridStore
      , ObjectID = configuration.require.ObjectID;

    var db = configuration.newDbInstance({w:1}, {poolSize:1});
    db.open(function(err, db) {
  	  var id = new ObjectID();
  	  var gridStore = new GridStore(db, id, "test_gs_read_length", "w");
  	  gridStore.open(function(err, gridStore) {
  	    gridStore.write("hello world!", function(err, gridStore) {
  	      gridStore.close(function(err, result) {
  	        // Open the gridstore
  	        gridStore = new GridStore(db, id, "r");
  	        gridStore.open(function(err, gridStore) {
  	          test.equal(null, err);
  	          test.equal("test_gs_read_length", gridStore.filename);
  	          db.close();
  	          test.done();
  	        });
  	      });
  	    });
  	  });
  	});
  }
}

/**
 * @ignore
 */
exports.shouldCorrectlyAppendToFileCorrectly = {
  metadata: {},
  
  // The actual test we wish to run
  test: function(configuration, test) {
    var GridStore = configuration.require.GridStore
      , ObjectID = configuration.require.ObjectID;

    var db = configuration.newDbInstance({w:1}, {poolSize:1});
    db.open(function(err, db) {
  	  var id = new ObjectID();
  	  var gridStore = new GridStore(db, id, "test_gs_read_length", "w", {chunk_size:5});
  	  gridStore.open(function(err, gridStore) {
  	    gridStore.write("hello world!", function(err, gridStore) {
  	      gridStore.close(function(err, result) {

  	        // Open in append mode and keep writing
  	        gridStore = new GridStore(db, id, "test_gs_read_length", "w+", {chunk_size:5});
  	        gridStore.open(function(err, gridStore) {
  	          gridStore.write("again again!", function(err, gridStore) {
  	            gridStore.close(function(err, result) {

  	              // Open the gridstore
  	              gridStore = new GridStore(db, id, "r");
  	              gridStore.open(function(err, gridStore) {
  	                test.equal(null, err);
  	                test.equal("test_gs_read_length", gridStore.filename);

  	                gridStore.read(function(err, data) {
  	                  test.equal("hello world!again again!", data.toString());
  	                  db.close();
  	                  test.done();
  	                })
  	              });
  	            });
  	          });
  	        });
  	      });
  	    });
  	  });
  	});
  }
}

/**
 * @ignore
 */
exports.shouldCorrectlySaveFileAndThenOpenChangeContentTypeAndSaveAgain = {
  metadata: {},
  
  // The actual test we wish to run
  test: function(configuration, test) {
    var GridStore = configuration.require.GridStore
      , ObjectID = configuration.require.ObjectID;

    var db = configuration.newDbInstance({w:1}, {poolSize:1});
    db.open(function(err, db) {
  	  var id = new ObjectID();
  	  var gridStore = new GridStore(db, id, "test_gs_read_length", "w", {content_type: "image/jpeg"});
  	  gridStore.open(function(err, gridStore) {
  	    gridStore.write("hello world!", function(err, gridStore) {
  	      gridStore.close(function(err, result) {
  	        // Open the gridstore
  	        new GridStore(db, id, "w+").open(function(err, gridStore) {
  	          gridStore.contentType = "html/text";
  	          gridStore.close(function(err, result) {

  	            new GridStore(db, id, "r").open(function(err, gridStore) {
  	              test.equal(null, err);
  	              test.equal("html/text", gridStore.contentType);

  	              gridStore.read(function(err, data) {
  	                test.equal(null, err);
  	                test.equal("hello world!", data.toString('utf8'));
  	                db.close();
  	                test.done();
  	              });
  	            });
  	          });
  	        });
  	      });
  	    });
  	  });
  	});
  }
}

/**
 * @ignore
 */
exports.shouldCorrectlyHandleSeekWithStream = {
  metadata: {},
  
  // The actual test we wish to run
  test: function(configuration, test) {
    var GridStore = configuration.require.GridStore
      , ObjectID = configuration.require.ObjectID;

    var db = configuration.newDbInstance({w:1}, {poolSize:1});
    db.open(function(err, db) {
  	  var id = new ObjectID();
  	  var gridStore = new GridStore(db, id, "test_gs_read_length", "w", {content_type: "image/jpeg"});
  	  gridStore.open(function(err, gridStore) {
  	    gridStore.write("hello world!", function(err, gridStore) {
  	      gridStore.close(function(err, result) {
  	        // Open the gridstore
  	        new GridStore(db, id, "r").open(function(err, gridStore) {
  	          test.equal(null, err);

  	          gridStore.pause();

  	          gridStore.seek(2, function(err, gstore) {
  	            test.equal(null, err);

  	            var stream = gridStore.stream(true);

  	            stream.on('data', function(chunk) {
  	              test.equal("llo world!", chunk.toString());
  	            }).on('end', function() {
  	            	db.close();
  	              test.done();
  	            }).resume();
  	          });
  	        });
  	      });
  	    });
  	  });
  	});
  }
}

/**
 * @ignore
 */
exports.shouldCorrectlyHandleSeekIntoSecondChunkWithStream = {
  metadata: {},
  
  // The actual test we wish to run
  test: function(configuration, test) {
    var GridStore = configuration.require.GridStore
      , ObjectID = configuration.require.ObjectID;

    var db = configuration.newDbInstance({w:1}, {poolSize:1});
    db.open(function(err, db) {
  	  var id = new ObjectID();
  	  var gridStore = new GridStore(db, id, "test_gs_read_length", "w", {content_type: "image/jpeg", chunk_size:5});
  	  gridStore.open(function(err, gridStore) {
  	    gridStore.write("hello world!", function(err, gridStore) {
  	      gridStore.close(function(err, result) {
  	        // Open the gridstore
  	        new GridStore(db, id, "r").open(function(err, gridStore) {
  	          test.equal(null, err);

  	          gridStore.pause();

  	          gridStore.seek(7, function(err, gstore) {
  	            test.equal(null, err);

  	            var stream = gridStore.stream(true);
  	            var data = '';

  	            stream.on('data', function(chunk) {
  	              data = data + chunk.toString();
  	            }).on('end', function() {
  	              test.equal("orld!", data);
  	              db.close();
  	              test.done();
  	            }).resume();
  	          });
  	        });
  	      });
  	    });
  	  });
  	});
  }
}

/**
 * @ignore
 */
exports['Should correctly handle multiple seeks'] = {
  metadata: {},
  
  // The actual test we wish to run
  test: function(configuration, test) {
    var GridStore = configuration.require.GridStore
      , ObjectID = configuration.require.ObjectID;

    var db = configuration.newDbInstance({w:1}, {poolSize:1});
    db.open(function(err, db) {
  	  var gridStore = new GridStore(db, "test_gs_seek_with_buffer", "w");
  	  gridStore.open(function(err, gridStore) {
  	    gridStore.write(new Buffer("012345678901234567890", "utf8"), function(err, gridStore) {
  	      gridStore.close(function(result) {
  	        var gridStore2 = new GridStore(db, "test_gs_seek_with_buffer", "r");
  	        gridStore2.open(function(err, gridStore2) {
  	          
  	          gridStore2.read( 5, function(err, data) {
  	            test.equal("01234", data.toString());
  	            
  	            gridStore2.seek(-2, GridStore.IO_SEEK_CUR, function(err, gridStore2) {
  	              
  	              gridStore2.read( 5, function(err, data) {
  	                test.equal("34567", data.toString());
  	                
  	                gridStore2.seek(-2, GridStore.IO_SEEK_CUR, function(err, gridStore2) {

  	                  gridStore2.read( 5, function(err, data) {
  	                    test.equal("67890", data.toString());
  	                    db.close();
  	                    test.done();
  	                  });
  	                });
  	              });
  	            });
  	          });
  	        });
  	      });
  	    });
  	  });
  	});
  }
}

/**
 * @ignore
 */
exports['Should correctly handle multiple seeks over several chunks'] = {
  metadata: {},
  
  // The actual test we wish to run
  test: function(configuration, test) {
    var GridStore = configuration.require.GridStore
      , ObjectID = configuration.require.ObjectID;

    var db = configuration.newDbInstance({w:1}, {poolSize:1});
    db.open(function(err, db) {
  	  var gridStore = new GridStore(db, "test_gs_seek_with_buffer", "w", {chunk_size:4});
  	  gridStore.open(function(err, gridStore) {
  	    gridStore.write(new Buffer("012345678901234567890", "utf8"), function(err, gridStore) {
  	      gridStore.close(function(result) {
  	        var gridStore2 = new GridStore(db, "test_gs_seek_with_buffer", "r");
  	        gridStore2.open(function(err, gridStore2) {
  	          
  	          gridStore2.read( 5, function(err, data) {
  	            test.equal("01234", data.toString());
  	            
  	            gridStore2.seek(-2, GridStore.IO_SEEK_CUR, function(err, gridStore2) {
  	              
  	              gridStore2.read( 5, function(err, data) {
  	                test.equal("34567", data.toString());
  	                
  	                gridStore2.seek(-2, GridStore.IO_SEEK_CUR, function(err, gridStore2) {

  	                  gridStore2.read( 5, function(err, data) {
  	                    test.equal("67890", data.toString());
  	                    db.close();
  	                    test.done();
  	                  });
  	                });
  	              });
  	            });
  	          });
  	        });
  	      });
  	    });
  	  });
  	});
  }
}

/**
 * @ignore
 */
<<<<<<< HEAD
exports.shouldWriteFileWithMongofilesAndReadWithNodeJS = {
  metadata: {},
  
  // The actual test we wish to run
  test: function(configuration, test) {
    var GridStore = configuration.require.GridStore
      , ObjectID = configuration.require.ObjectID;

    var db = configuration.newDbInstance({w:1}, {poolSize:1});
    db.open(function(err, db) {
  	  var id = new ObjectID();

  	  // Execute function
  	  var exec_function = format("mongofiles --host %s --port %s --db %s put %s", configuration.host, configuration.port, configuration.database, __dirname + "/iya_logo_final_bw.jpg");
  	  var exec = child_process.exec;
  	  // Read the data to compare
  	  var originalData = fs.readFileSync(__dirname + "/iya_logo_final_bw.jpg");
  	  // Upload using the mongofiles
  	  exec(exec_function, function(error, stdout, stderr) {
  	    test.ok(stdout.match(/added file/) != -1);

  	    GridStore.list(db, function(err, items) {
  	      // Load the file using MongoDB
  	      var gridStore = new GridStore(db, __dirname + "/iya_logo_final_bw.jpg", "r", {});
  	      gridStore.open(function(err, gridStore) {
  	        test.equal(null, err);

  	        gridStore.read(function(err, data) {
  	          test.equal(null, err);
  	          test.deepEqual(originalData, data);
  	          db.close();
  	          test.done();
  	        });
  	      });
  	    });
  	  });
  	});
  }
=======
exports.shouldWriteFileWithMongofilesAndReadWithNodeJS = function(configuration, test) {
  var GridStore = configuration.getMongoPackage().GridStore
    , ObjectID = configuration.getMongoPackage().ObjectID;

  var db = configuration.newDbInstance({w:1}, {poolSize:1});
  db.open(function(err, db) {
	  var id = new ObjectID();

	  console.dir(__dirname + "/iya_logo_final_bw.jpg")

	  // Execute function
	  var exec_function = format("mongofiles --host localhost --port 27017 --db %s put %s", configuration.db_name, __dirname + "/iya_logo_final_bw.jpg");
	  var exec = child_process.exec;
	  // Read the data to compare
	  var originalData = fs.readFileSync(__dirname + "/iya_logo_final_bw.jpg");
	  // Upload using the mongofiles
	  exec(exec_function, function(error, stdout, stderr) {
	    test.ok(stdout.match(/added file/) != -1);

	    GridStore.list(db, function(err, items) {
	      // Load the file using MongoDB
	      var gridStore = new GridStore(db, __dirname + "/iya_logo_final_bw.jpg", "r", {});
	      gridStore.open(function(err, gridStore) {
	        test.equal(null, err);

	        gridStore.read(function(err, data) {
	          test.equal(null, err);
	          test.deepEqual(originalData, data);
	          db.close();
	          test.done();
	        });
	      });
	    });
	  });
	});
}

/**
 * @ignore
 */
exports['Should correctly append content to file and have correct chunk numbers'] = function(configuration, test) {
  var GridStore = configuration.getMongoPackage().GridStore
    , ObjectID = configuration.getMongoPackage().ObjectID;

  var db = configuration.newDbInstance({w:1}, {poolSize:1});
  db.open(function(err, db) {
    test.equal(null, err);
    var chunkSize = 256*1024;  // Standard 256KB chunks
    // Our file ID
    var fileId = new ObjectID();

    // Open a new file
    var gridStore = new GridStore(db, fileId, 'w', { chunkSize: chunkSize, root: "chunkCheck" });

    // Open the new file
    gridStore.open(function(err, gridStore) {
      test.equal(null, err);

      // Create a chunkSize Buffer
      var buffer = new Buffer(chunkSize); 

      // Write the buffer
      gridStore.write(buffer, function(err, gridStore) {
        test.equal(null, err);

        // Close the file
        gridStore.close(function(err, result) {
          test.equal(null, err);

          // Open the same file, this time for appending data
          // No need to specify chunkSize...
          gridStore = new GridStore(db, fileId, 'w+', {root: "chunkCheck"});

          // Open the file again
          gridStore.open(function(err, gridStore) {
            test.equal(null, err);

            // Write the buffer again
            gridStore.write(buffer, function(err, gridStore) {
              test.equal(null, err);

              // Close the file again
              gridStore.close(function(err, result) {
                test.equal(null, err);

                var chunkCollection = gridStore.chunkCollection();
                chunkCollection.find({files_id: fileId}, {data:0}).sort({n: 1}).toArray(function(err, chunks) {
                  test.equal(null, err);
                  test.equal(2, chunks.length);
                  test.equal(0, chunks[0].n);
                  test.equal(1, chunks[1].n);

                  db.close();
                  test.done();
                });
              });
            });
          });
        });
      });
    });
  });
>>>>>>> f4b5fd01
}<|MERGE_RESOLUTION|>--- conflicted
+++ resolved
@@ -2247,7 +2247,6 @@
 /**
  * @ignore
  */
-<<<<<<< HEAD
 exports.shouldWriteFileWithMongofilesAndReadWithNodeJS = {
   metadata: {},
   
@@ -2286,101 +2285,70 @@
   	  });
   	});
   }
-=======
-exports.shouldWriteFileWithMongofilesAndReadWithNodeJS = function(configuration, test) {
-  var GridStore = configuration.getMongoPackage().GridStore
-    , ObjectID = configuration.getMongoPackage().ObjectID;
-
-  var db = configuration.newDbInstance({w:1}, {poolSize:1});
-  db.open(function(err, db) {
-	  var id = new ObjectID();
-
-	  console.dir(__dirname + "/iya_logo_final_bw.jpg")
-
-	  // Execute function
-	  var exec_function = format("mongofiles --host localhost --port 27017 --db %s put %s", configuration.db_name, __dirname + "/iya_logo_final_bw.jpg");
-	  var exec = child_process.exec;
-	  // Read the data to compare
-	  var originalData = fs.readFileSync(__dirname + "/iya_logo_final_bw.jpg");
-	  // Upload using the mongofiles
-	  exec(exec_function, function(error, stdout, stderr) {
-	    test.ok(stdout.match(/added file/) != -1);
-
-	    GridStore.list(db, function(err, items) {
-	      // Load the file using MongoDB
-	      var gridStore = new GridStore(db, __dirname + "/iya_logo_final_bw.jpg", "r", {});
-	      gridStore.open(function(err, gridStore) {
-	        test.equal(null, err);
-
-	        gridStore.read(function(err, data) {
-	          test.equal(null, err);
-	          test.deepEqual(originalData, data);
-	          db.close();
-	          test.done();
-	        });
-	      });
-	    });
-	  });
-	});
-}
-
-/**
- * @ignore
- */
-exports['Should correctly append content to file and have correct chunk numbers'] = function(configuration, test) {
-  var GridStore = configuration.getMongoPackage().GridStore
-    , ObjectID = configuration.getMongoPackage().ObjectID;
-
-  var db = configuration.newDbInstance({w:1}, {poolSize:1});
-  db.open(function(err, db) {
-    test.equal(null, err);
-    var chunkSize = 256*1024;  // Standard 256KB chunks
-    // Our file ID
-    var fileId = new ObjectID();
-
-    // Open a new file
-    var gridStore = new GridStore(db, fileId, 'w', { chunkSize: chunkSize, root: "chunkCheck" });
-
-    // Open the new file
-    gridStore.open(function(err, gridStore) {
+}
+
+/**
+ * @ignore
+ */
+exports['Should correctly append content to file and have correct chunk numbers'] = {
+  metadata: {},
+  
+  // The actual test we wish to run
+  test: function(configuration, test) {
+    var GridStore = configuration.getMongoPackage().GridStore
+      , ObjectID = configuration.getMongoPackage().ObjectID;
+
+    var db = configuration.newDbInstance({w:1}, {poolSize:1});
+    db.open(function(err, db) {
       test.equal(null, err);
-
-      // Create a chunkSize Buffer
-      var buffer = new Buffer(chunkSize); 
-
-      // Write the buffer
-      gridStore.write(buffer, function(err, gridStore) {
+      var chunkSize = 256*1024;  // Standard 256KB chunks
+      // Our file ID
+      var fileId = new ObjectID();
+
+      // Open a new file
+      var gridStore = new GridStore(db, fileId, 'w', { chunkSize: chunkSize, root: "chunkCheck" });
+
+      // Open the new file
+      gridStore.open(function(err, gridStore) {
         test.equal(null, err);
 
-        // Close the file
-        gridStore.close(function(err, result) {
+        // Create a chunkSize Buffer
+        var buffer = new Buffer(chunkSize); 
+
+        // Write the buffer
+        gridStore.write(buffer, function(err, gridStore) {
           test.equal(null, err);
 
-          // Open the same file, this time for appending data
-          // No need to specify chunkSize...
-          gridStore = new GridStore(db, fileId, 'w+', {root: "chunkCheck"});
-
-          // Open the file again
-          gridStore.open(function(err, gridStore) {
+          // Close the file
+          gridStore.close(function(err, result) {
             test.equal(null, err);
 
-            // Write the buffer again
-            gridStore.write(buffer, function(err, gridStore) {
+            // Open the same file, this time for appending data
+            // No need to specify chunkSize...
+            gridStore = new GridStore(db, fileId, 'w+', {root: "chunkCheck"});
+
+            // Open the file again
+            gridStore.open(function(err, gridStore) {
               test.equal(null, err);
 
-              // Close the file again
-              gridStore.close(function(err, result) {
+              // Write the buffer again
+              gridStore.write(buffer, function(err, gridStore) {
                 test.equal(null, err);
 
-                var chunkCollection = gridStore.chunkCollection();
-                chunkCollection.find({files_id: fileId}, {data:0}).sort({n: 1}).toArray(function(err, chunks) {
+                // Close the file again
+                gridStore.close(function(err, result) {
                   test.equal(null, err);
-                  test.equal(2, chunks.length);
-                  test.equal(0, chunks[0].n);
-                  test.equal(1, chunks[1].n);
-
-                  db.close();
-                  test.done();
+
+                  var chunkCollection = gridStore.chunkCollection();
+                  chunkCollection.find({files_id: fileId}, {data:0}).sort({n: 1}).toArray(function(err, chunks) {
+                    test.equal(null, err);
+                    test.equal(2, chunks.length);
+                    test.equal(0, chunks[0].n);
+                    test.equal(1, chunks[1].n);
+
+                    db.close();
+                    test.done();
+                  });
                 });
               });
             });
@@ -2388,6 +2356,5 @@
         });
       });
     });
-  });
->>>>>>> f4b5fd01
-}+  }
+}
