--- conflicted
+++ resolved
@@ -24,13 +24,9 @@
   MongoDBLogWritable,
   MongoLogger,
   MongoLoggerOptions,
-<<<<<<< HEAD
-  SeverityLevel
-=======
   SEVERITY_LEVEL_MAP,
   SeverityLevel,
   stringifyWithMaxLen
->>>>>>> b12922aa
 } from '../mongodb';
 
 class BufferingStream extends Writable {
