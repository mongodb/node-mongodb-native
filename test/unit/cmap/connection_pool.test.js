'use strict';

const { ConnectionPool, MongoError } = require('../../mongodb');
const { WaitQueueTimeoutError } = require('../../mongodb');
const mock = require('../../tools/mongodb-mock/index');
const sinon = require('sinon');
const { expect } = require('chai');
const { setImmediate } = require('timers');
const { ns, isHello } = require('../../mongodb');
const { createTimerSandbox } = require('../timer_sandbox');
const { topologyWithPlaceholderClient } = require('../../tools/utils');
const { MongoClientAuthProviders } = require('../../mongodb');

describe('Connection Pool', function () {
  let mockMongod;
  const stubServer = {
    topology: {
      client: {
        mongoLogger: {
          debug: () => null,
          willLog: () => null
        },
        s: {
          authProviders: new MongoClientAuthProviders()
        },
<<<<<<< HEAD
        options: {}
=======
        options: {
          extendedMetadata: {}
        }
>>>>>>> 28b70408
      }
    }
  };
  after(() => mock.cleanup());
  before(() =>
    mock.createServer().then(s => {
      mockMongod = s;
      mockMongod.s = {
        topology: topologyWithPlaceholderClient([], {})
      };
    })
  );

  it('should destroy connections which have been closed', async function () {
    mockMongod.setMessageHandler(request => {
      const doc = request.document;
      if (isHello(doc)) {
        request.reply(mock.HELLO);
      } else {
        // destroy on any other command
        request.connection.destroy();
      }
    });

    const pool = new ConnectionPool(stubServer, {
      maxPoolSize: 1,
      hostAddress: mockMongod.hostAddress()
    });
    pool.ready();

    const events = [];
    pool.on('connectionClosed', event => events.push(event));

    const conn = await pool.checkOut();
    const error = await conn.command(ns('admin.$cmd'), { ping: 1 }, {}).catch(error => error);

    expect(error).to.be.instanceOf(Error);
    pool.checkIn(conn);

    expect(events).to.have.length(1);
    const closeEvent = events[0];
    expect(closeEvent).have.property('reason').equal('error');
  });

  it('should propagate socket timeouts to connections', async function () {
    mockMongod.setMessageHandler(request => {
      const doc = request.document;
      if (isHello(doc)) {
        request.reply(mock.HELLO);
      } else {
        // blackhole other requests
      }
    });

    const pool = new ConnectionPool(stubServer, {
      maxPoolSize: 1,
      socketTimeoutMS: 200,
      hostAddress: mockMongod.hostAddress()
    });

    pool.ready();

    const conn = await pool.checkOut();
    const maybeError = await conn.command(ns('admin.$cmd'), { ping: 1 }, undefined).catch(e => e);
    expect(maybeError).to.be.instanceOf(MongoError);
    expect(maybeError).to.match(/timed out/);

    pool.checkIn(conn);
  });

  it('should clear timed out wait queue members if no connections are available', function (done) {
    mockMongod.setMessageHandler(request => {
      const doc = request.document;
      if (isHello(doc)) {
        request.reply(mock.HELLO);
      }
    });

    const pool = new ConnectionPool(stubServer, {
      maxPoolSize: 1,
      waitQueueTimeoutMS: 200,
      hostAddress: mockMongod.hostAddress()
    });

    pool.ready();

    pool.checkOut().then(conn => {
      expect(conn).to.exist;
      pool.checkOut().then(expect.fail, err => {
        expect(err).to.exist.and.be.instanceOf(WaitQueueTimeoutError);

        // We can only process the wait queue with `checkIn` and `checkOut`, so we
        // force the pool here to think there are no available connections, even though
        // we are checking the connection back in. This simulates a slow leak where
        // incoming requests outpace the ability of the queue to fully process cancelled
        // wait queue members
        sinon.stub(pool, 'availableConnectionCount').get(() => 0);
        pool.checkIn(conn);

        setImmediate(() => expect(pool).property('waitQueueSize').to.equal(0));
        done();
      });
    }, expect.fail);
  });

  describe('minPoolSize population', function () {
    let clock, timerSandbox;
    beforeEach(() => {
      timerSandbox = createTimerSandbox();
      clock = sinon.useFakeTimers();
    });

    afterEach(() => {
      if (clock) {
        timerSandbox.restore();
        clock.restore();
        clock = undefined;
      }
    });

    it('should respect the minPoolSizeCheckFrequencyMS option', function () {
      const pool = new ConnectionPool(stubServer, {
        minPoolSize: 2,
        minPoolSizeCheckFrequencyMS: 42,
        hostAddress: mockMongod.hostAddress()
      });
      const ensureSpy = sinon.spy(pool, 'ensureMinPoolSize');

      // return a fake connection that won't get identified as perished
      const createConnStub = sinon
        .stub(pool, 'createConnection')
        .yields(null, { destroy: () => null, generation: 0 });

      pool.ready();

      // expect ensureMinPoolSize to execute immediately
      expect(ensureSpy).to.have.been.calledOnce;
      expect(createConnStub).to.have.been.calledOnce;

      // check that the successful connection return schedules another run
      clock.tick(42);
      expect(ensureSpy).to.have.been.calledTwice;
      expect(createConnStub).to.have.been.calledTwice;

      // check that the 2nd successful connection return schedules another run
      // but don't expect to get a new connection since we are at minPoolSize
      clock.tick(42);
      expect(ensureSpy).to.have.been.calledThrice;
      expect(createConnStub).to.have.been.calledTwice;

      // check that the next scheduled check runs even after we're at minPoolSize
      clock.tick(42);
      expect(ensureSpy).to.have.callCount(4);
      expect(createConnStub).to.have.been.calledTwice;
    });

    it('should default minPoolSizeCheckFrequencyMS to 100ms', function () {
      const pool = new ConnectionPool(stubServer, {
        minPoolSize: 2,
        hostAddress: mockMongod.hostAddress()
      });
      const ensureSpy = sinon.spy(pool, 'ensureMinPoolSize');

      // return a fake connection that won't get identified as perished
      const createConnStub = sinon
        .stub(pool, 'createConnection')
        .yields(null, { destroy: () => null, generation: 0 });

      pool.ready();

      // expect ensureMinPoolSize to execute immediately
      expect(ensureSpy).to.have.been.calledOnce;
      expect(createConnStub).to.have.been.calledOnce;

      // check that the successful connection return schedules another run
      clock.tick(100);
      expect(ensureSpy).to.have.been.calledTwice;
      expect(createConnStub).to.have.been.calledTwice;

      // check that the 2nd successful connection return schedules another run
      // but don't expect to get a new connection since we are at minPoolSize
      clock.tick(100);
      expect(ensureSpy).to.have.been.calledThrice;
      expect(createConnStub).to.have.been.calledTwice;

      // check that the next scheduled check runs even after we're at minPoolSize
      clock.tick(100);
      expect(ensureSpy).to.have.callCount(4);
      expect(createConnStub).to.have.been.calledTwice;
    });
  });
});<|MERGE_RESOLUTION|>--- conflicted
+++ resolved
@@ -23,13 +23,9 @@
         s: {
           authProviders: new MongoClientAuthProviders()
         },
-<<<<<<< HEAD
-        options: {}
-=======
         options: {
           extendedMetadata: {}
         }
->>>>>>> 28b70408
       }
     }
   };
