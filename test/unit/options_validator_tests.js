--- conflicted
+++ resolved
@@ -73,43 +73,6 @@
     };
 
     const testObject = { b: 1 };
-<<<<<<< HEAD
-=======
-    const validatedObject = validate(
-      validationSchema,
-      testObject,
-      {},
-      { optionsValidationLevel: testValidationLevel }
-    );
-
-    expect(validatedObject).to.deep.equal(testObject);
-  });
-
-  it('Should use default optionsValidationLevel', function() {
-    const stub = sinon.stub(console, 'warn');
-
-    const validationSchema = {
-      a: { type: 'boolean' }
-    };
-
-    const testObject = { a: 1 };
-    const validatedObject = validate(validationSchema, testObject, {});
-
-    expect(stub).to.have.been.calledOnce;
-    expect(stub).to.have.been.calledWith(
-      'option [a] should be of type boolean, but is of type number.'
-    );
-
-    expect(validatedObject).to.deep.equal(testObject);
-
-    console.warn.restore();
-  });
-
-  it('Should skip validation if optionsValidationLevel is none', function() {
-    const validationSchema = {
-      a: { type: 'boolean' }
-    };
->>>>>>> 3a5cf55f
 
     expect(() => {
       validate(validationSchema, testObject, { optionsValidationLevel: testValidationLevel });
@@ -168,14 +131,10 @@
     validate(validationSchema, testObject, { optionsValidationLevel: 'warn' });
 
     expect(stub).to.have.been.calledOnce;
-<<<<<<< HEAD
-    expect(stub).to.have.been.calledWith('a should be of type boolean, but is of type number.');
-=======
     expect(stub).to.have.been.calledWith(
       'option [a] should be of type boolean, but is of type number.'
     );
     expect(validatedObject).to.deep.equal(testObject);
->>>>>>> 3a5cf55f
 
     console.warn.restore();
   });
