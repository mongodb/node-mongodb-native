--- conflicted
+++ resolved
@@ -18,12 +18,7 @@
       if (err) {
         callback(err);
         return;
-<<<<<<< HEAD
-      };
-
-=======
       }
->>>>>>> 6be5b269
       let topologyType = mongoClient.topology.type;
       console.log("topology filter topology type: ",topologyType)
       switch (topologyType) {
