--- conflicted
+++ resolved
@@ -28,18 +28,11 @@
     return true;
   }
 
-<<<<<<< HEAD
-  return !(
-    GET_MORE_NON_RESUMABLE_CODES.has(error.code) ||
-    error.hasErrorLabel('NonResumableChangeStreamError')
-  );
-=======
   if (wireVersion >= 9) {
     return error.hasErrorLabel('ResumableChangeStreamError');
   }
 
   return GET_MORE_RESUMABLE_CODES.has(error.code);
->>>>>>> a9d39651
 }
 
 module.exports = { GET_MORE_RESUMABLE_CODES, isResumableError };