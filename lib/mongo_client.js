"use strict";

var parse = require('./url_parser')
  , Server = require('./server')
  , Mongos = require('./mongos')
  , ReplSet = require('./replset')
  , EventEmitter = require('events').EventEmitter
  , inherits = require('util').inherits
  , Define = require('./metadata')
  , ReadPreference = require('./read_preference')
  , Logger = require('mongodb-core').Logger
  , MongoError = require('mongodb-core').MongoError
  , Db = require('./db')
  , f = require('util').format
  , assign = require('./utils').assign
  , shallowClone = require('./utils').shallowClone
  , authenticate = require('./authenticate');

/**
 * @fileOverview The **MongoClient** class is a class that allows for making Connections to MongoDB.
 *
 * @example
 * var MongoClient = require('mongodb').MongoClient,
 *   test = require('assert');
 * // Connection url
 * var url = 'mongodb://localhost:27017/test';
 * // Connect using MongoClient
 * MongoClient.connect(url, function(err, db) {
 *   // Get an additional db
 *   db.close();
 * });
 */
var validOptionNames = ['poolSize', 'ssl', 'sslValidate', 'sslCA', 'sslCert',
  'sslKey', 'sslPass', 'sslCRL', 'autoReconnect', 'noDelay', 'keepAlive', 'connectTimeoutMS', 'family',
  'socketTimeoutMS', 'reconnectTries', 'reconnectInterval', 'ha', 'haInterval',
  'replicaSet', 'secondaryAcceptableLatencyMS', 'acceptableLatencyMS',
  'connectWithNoPrimary', 'authSource', 'w', 'wtimeout', 'j', 'forceServerObjectId',
  'serializeFunctions', 'ignoreUndefined', 'raw', 'promoteLongs', 'bufferMaxEntries',
  'readPreference', 'pkFactory', 'promiseLibrary', 'readConcern', 'maxStalenessSeconds',
  'loggerLevel', 'logger', 'promoteValues', 'promoteBuffers', 'promoteLongs',
  'domainsEnabled', 'keepAliveInitialDelay', 'checkServerIdentity', 'validateOptions'];
var ignoreOptionNames = ['native_parser'];
var legacyOptionNames = ['server', 'replset', 'replSet', 'mongos', 'db'];

function validOptions(options) {
  var _validOptions = validOptionNames.concat(legacyOptionNames);

  for(var name in options) {
    if(ignoreOptionNames.indexOf(name) != -1) {
      continue;
    }

    if(_validOptions.indexOf(name) == -1 && options.validateOptions) {
      return new MongoError(f('option %s is not supported', name));
    } else if(_validOptions.indexOf(name) == -1) {
      console.warn(f('the options [%s] is not supported', name));
    }

    if(legacyOptionNames.indexOf(name) != -1) {
      console.warn(f('the server/replset/mongos options are deprecated, '
      + 'all their options are supported at the top level of the options object [%s]', validOptionNames));
    }
  }
}

/**
 * Creates a new MongoClient instance
 * @class
 * @param {string} url The connection URI string
 * @param {object} [options] Optional settings.
 * @param {number} [options.poolSize=5] poolSize The maximum size of the individual server pool.
 * @param {boolean} [options.ssl=false] Enable SSL connection.
 * @param {Buffer} [options.sslCA=undefined] SSL Certificate store binary buffer
 * @param {Buffer} [options.sslCRL=undefined] SSL Certificate revocation list binary buffer
 * @param {Buffer} [options.sslCert=undefined] SSL Certificate binary buffer
 * @param {Buffer} [options.sslKey=undefined] SSL Key file binary buffer
 * @param {string} [options.sslPass=undefined] SSL Certificate pass phrase
 * @param {boolean|function} [options.checkServerIdentity=true] Ensure we check server identify during SSL, set to false to disable checking. Only works for Node 0.12.x or higher. You can pass in a boolean or your own checkServerIdentity override function.
 * @param {boolean} [options.autoReconnect=true] Enable autoReconnect for single server instances
 * @param {boolean} [options.noDelay=true] TCP Connection no delay
 * @param {boolean} [options.keepAlive=0] The number of milliseconds to wait before initiating keepAlive on the TCP socket.
 * @param {number} [options.connectTimeoutMS=30000] TCP Connection timeout setting
 * @param {number} [options.socketTimeoutMS=30000] TCP Socket timeout setting
 * @param {number} [options.reconnectTries=30] Server attempt to reconnect #times
 * @param {number} [options.reconnectInterval=1000] Server will wait # milliseconds between retries
 * @param {boolean} [options.ha=true] Control if high availability monitoring runs for Replicaset or Mongos proxies.
 * @param {number} [options.haInterval=10000] The High availability period for replicaset inquiry
 * @param {string} [options.replicaSet=undefined] The Replicaset set name
 * @param {number} [options.secondaryAcceptableLatencyMS=15] Cutoff latency point in MS for Replicaset member selection
 * @param {number} [options.acceptableLatencyMS=15] Cutoff latency point in MS for Mongos proxies selection.
 * @param {boolean} [options.connectWithNoPrimary=false] Sets if the driver should connect even if no primary is available
 * @param {string} [options.authSource=undefined] Define the database to authenticate against
 * @param {(number|string)} [options.w=null] The write concern.
 * @param {number} [options.wtimeout=null] The write concern timeout.
 * @param {boolean} [options.j=false] Specify a journal write concern.
 * @param {boolean} [options.forceServerObjectId=false] Force server to assign _id values instead of driver.
 * @param {boolean} [options.serializeFunctions=false] Serialize functions on any object.
 * @param {Boolean} [options.ignoreUndefined=false] Specify if the BSON serializer should ignore undefined fields.
 * @param {boolean} [options.raw=false] Return document results as raw BSON buffers.
 * @param {boolean} [options.promoteLongs=true] Promotes Long values to number if they fit inside the 53 bits resolution.
 * @param {boolean} [options.promoteBuffers=false] Promotes Binary BSON values to native Node Buffers.
 * @param {boolean} [options.promoteValues=true] Promotes BSON values to native types where possible, set to false to only receive wrapper types.
 * @param {number} [options.bufferMaxEntries=-1] Sets a cap on how many operations the driver will buffer up before giving up on getting a working connection, default is -1 which is unlimited.
 * @param {(ReadPreference|string)} [options.readPreference=null] The preferred read preference (ReadPreference.PRIMARY, ReadPreference.PRIMARY_PREFERRED, ReadPreference.SECONDARY, ReadPreference.SECONDARY_PREFERRED, ReadPreference.NEAREST).
 * @param {boolean} [options.domainsEnabled=false] Enable the wrapping of the callback in the current domain, disabled by default to avoid perf hit.
 * @param {object} [options.pkFactory=null] A primary key factory object for generation of custom _id keys.
 * @param {object} [options.promiseLibrary=null] A Promise library class the application wishes to use such as Bluebird, must be ES6 compatible
 * @param {object} [options.readConcern=null] Specify a read concern for the collection. (only MongoDB 3.2 or higher supported)
 * @param {string} [options.readConcern.level='local'] Specify a read concern level for the collection operations, one of [local|majority]. (only MongoDB 3.2 or higher supported)
 * @param {number} [options.maxStalenessSeconds=undefined] The max staleness to secondary reads (values under 10 seconds cannot be guaranteed);
 * @param {string} [options.loggerLevel=undefined] The logging level (error/warn/info/debug)
 * @param {object} [options.logger=undefined] Custom logger object
 * @param {object} [options.validateOptions=false] Validate MongoClient passed in options for correctness.
 * @return {MongoClient} a MongoClient instance.
 */
function MongoClient(url, options) {
  if(!(this instanceof MongoClient)) return new MongoClient();

  // Set up event emitter
  EventEmitter.call(this);

<<<<<<< HEAD
  // The internal state
  this.s = {
    url: url,
    options: options || {},
    promiseLibrary: null,
    dbCache: {},
  }  

  // Get the promiseLibrary
  var promiseLibrary = this.s.options.promiseLibrary;

  // No promise library selected fall back
  if(!promiseLibrary) {
    promiseLibrary = typeof global.Promise == 'function' ?
      global.Promise : require('es6-promise').Promise;
  }

  // Add the promise to the internal state
  this.s.promiseLibrary = promiseLibrary;
=======
  /**
   * The callback format for results
   * @callback MongoClient~connectCallback
   * @param {MongoError} error An error instance representing the error during the execution.
   * @param {Db} db The connected database.
   */

  /**
   * Connect to MongoDB using a url as documented at
   *
   *  docs.mongodb.org/manual/reference/connection-string/
   *
   * Note that for replicasets the replicaSet query parameter is required in the 2.0 driver
   *
   * @method
   * @param {string} url The connection URI string
   * @param {object} [options] Optional settings.
   * @param {number} [options.poolSize=5] poolSize The maximum size of the individual server pool.
   * @param {boolean} [options.ssl=false] Enable SSL connection.
   * @param {Buffer} [options.sslCA=undefined] SSL Certificate store binary buffer
   * @param {Buffer} [options.sslCRL=undefined] SSL Certificate revocation list binary buffer
   * @param {Buffer} [options.sslCert=undefined] SSL Certificate binary buffer
   * @param {Buffer} [options.sslKey=undefined] SSL Key file binary buffer
   * @param {string} [options.sslPass=undefined] SSL Certificate pass phrase
   * @param {boolean|function} [options.checkServerIdentity=true] Ensure we check server identify during SSL, set to false to disable checking. Only works for Node 0.12.x or higher. You can pass in a boolean or your own checkServerIdentity override function.
   * @param {boolean} [options.autoReconnect=true] Enable autoReconnect for single server instances
   * @param {boolean} [options.noDelay=true] TCP Connection no delay
   * @param {number} [options.family=4] Version of IP stack. Defaults to 4.
   * @param {boolean} [options.keepAlive=30000] The number of milliseconds to wait before initiating keepAlive on the TCP socket.
   * @param {number} [options.connectTimeoutMS=30000] TCP Connection timeout setting
   * @param {number} [options.socketTimeoutMS=360000] TCP Socket timeout setting
   * @param {number} [options.reconnectTries=30] Server attempt to reconnect #times
   * @param {number} [options.reconnectInterval=1000] Server will wait # milliseconds between retries
   * @param {boolean} [options.ha=true] Control if high availability monitoring runs for Replicaset or Mongos proxies.
   * @param {number} [options.haInterval=10000] The High availability period for replicaset inquiry
   * @param {string} [options.replicaSet=undefined] The Replicaset set name
   * @param {number} [options.secondaryAcceptableLatencyMS=15] Cutoff latency point in MS for Replicaset member selection
   * @param {number} [options.acceptableLatencyMS=15] Cutoff latency point in MS for Mongos proxies selection.
   * @param {boolean} [options.connectWithNoPrimary=false] Sets if the driver should connect even if no primary is available
   * @param {string} [options.authSource=undefined] Define the database to authenticate against
   * @param {(number|string)} [options.w=null] The write concern.
   * @param {number} [options.wtimeout=null] The write concern timeout.
   * @param {boolean} [options.j=false] Specify a journal write concern.
   * @param {boolean} [options.forceServerObjectId=false] Force server to assign _id values instead of driver.
   * @param {boolean} [options.serializeFunctions=false] Serialize functions on any object.
   * @param {Boolean} [options.ignoreUndefined=false] Specify if the BSON serializer should ignore undefined fields.
   * @param {boolean} [options.raw=false] Return document results as raw BSON buffers.
   * @param {boolean} [options.promoteLongs=true] Promotes Long values to number if they fit inside the 53 bits resolution.
   * @param {boolean} [options.promoteBuffers=false] Promotes Binary BSON values to native Node Buffers.
   * @param {boolean} [options.promoteValues=true] Promotes BSON values to native types where possible, set to false to only receive wrapper types.
   * @param {number} [options.bufferMaxEntries=-1] Sets a cap on how many operations the driver will buffer up before giving up on getting a working connection, default is -1 which is unlimited.
   * @param {(ReadPreference|string)} [options.readPreference=null] The preferred read preference (ReadPreference.PRIMARY, ReadPreference.PRIMARY_PREFERRED, ReadPreference.SECONDARY, ReadPreference.SECONDARY_PREFERRED, ReadPreference.NEAREST).
   * @param {boolean} [options.domainsEnabled=false] Enable the wrapping of the callback in the current domain, disabled by default to avoid perf hit.
   * @param {object} [options.pkFactory=null] A primary key factory object for generation of custom _id keys.
   * @param {object} [options.promiseLibrary=null] A Promise library class the application wishes to use such as Bluebird, must be ES6 compatible
   * @param {object} [options.readConcern=null] Specify a read concern for the collection. (only MongoDB 3.2 or higher supported)
   * @param {string} [options.readConcern.level='local'] Specify a read concern level for the collection operations, one of [local|majority]. (only MongoDB 3.2 or higher supported)
   * @param {number} [options.maxStalenessSeconds=undefined] The max staleness to secondary reads (values under 10 seconds cannot be guaranteed);
   * @param {string} [options.loggerLevel=undefined] The logging level (error/warn/info/debug)
   * @param {object} [options.logger=undefined] Custom logger object
   * @param {object} [options.validateOptions=false] Validate MongoClient passed in options for correctness.
   * @param {MongoClient~connectCallback} [callback] The command result callback
   * @return {Promise} returns Promise if no callback passed
   */
  this.connect = MongoClient.connect;
>>>>>>> 33238a28
}

/**
 * @ignore
 */
inherits(MongoClient, EventEmitter);

var define = MongoClient.define = new Define('MongoClient', MongoClient, false);

/**
 * The callback format for results
 * @callback MongoClient~connectCallback
 * @param {MongoError} error An error instance representing the error during the execution.
 * @param {Db} db The connected database.
 */

/**
 * Connect to MongoDB using a url as documented at
 *
 *  docs.mongodb.org/manual/reference/connection-string/
 *
 * Note that for replicasets the replicaSet query parameter is required in the 2.0 driver
 *
 * @method
 * @param {MongoClient~connectCallback} [callback] The command result callback
 * @return {Promise} returns Promise if no callback passed
 * @deprecated MongoClient.connect is deprecated, please use new MongoClient().connect() to connect.
 */
MongoClient.prototype.connect = function(callback) {
  var self = this;

  // Validate options object
  var err = validOptions(self.s.options);

  // Return a promise
  if(typeof callback != 'function') {
    return new this.s.promiseLibrary(function(resolve, reject) {
      // Did we have a validation error
      if(err) return reject(err);
      // Attempt to connect
      connect(self, self.s.url, self.s.options, function(err, topology) {
        console.log("%% MongoClient.prototype.connect 0")
        if(err) return reject(err);
        self.topology = topology;
        resolve(self);
      });
    });
  }

  // Did we have a validation error
  if(err) return callback(err);
  // Fallback to callback based connect
  connect(self, self.s.url, self.s.options, function(err, topology) {
    console.log("%% MongoClient.prototype.connect 1")
    if(err) return callback(err);
    self.topology = topology;
    callback(null, self);
  });
}

define.classMethod('close', {callback: true, promise:true, returns: [MongoClient]});

/**
 * Logout user from server, fire off on all connections and remove all auth info
 * @method
 * @param {object} [options=null] Optional settings.
 * @param {string} [options.dbName=null] Logout against different database than current.
 * @param {Db~resultCallback} [callback] The command result callback
 * @return {Promise} returns Promise if no callback passed
 */
MongoClient.prototype.logout = function(options, callback) {
  var self = this;
  if(typeof options == 'function') callback = options, options = {};
  options = options || {};

  // Establish the correct database name
  var dbName = this.s.options.authSource 
    ? this.s.options.authSource : this.s.options.dbName;

  // If we have a callback
  if(typeof callback == 'function') {
    return self.topology.logout(dbName, function(err) {
      if(err) return callback(err);
      callback(null, true);
    });
  }

  // Return a promise
  return new this.s.promiseLibrary(function(resolve, reject) {
    self.topology.logout(dbName, function(err) {
      if(err) return reject(err);
      resolve(true);
    });
  });
}

define.classMethod('logout', {callback: true, promise:true});

/**
 * Close the db and its underlying connections
 * @method
 * @param {boolean} force Force close, emitting no events
 * @param {Db~noResultCallback} [callback] The result callback
 * @return {Promise} returns Promise if no callback passed
 */
MongoClient.prototype.close = function(force, callback) {
  var self = this;
  if(typeof force == 'function') callback = force, force = false;
  // Close the topologu connection
  this.topology.close(force);

  // Fire close event on any cached db instances
  for(var name in this.s.dbCache) {
    this.s.dbCache[name].emit("close");
  }

  // Remove listeners after emit
  self.removeAllListeners('close');

  // Callback after next event loop tick
  if(typeof callback == 'function') return process.nextTick(function() {
    handleCallback(callback, null);
  })

  // Return dummy promise
  return new this.s.promiseLibrary(function(resolve) {
    resolve();
  });
}

define.classMethod('close', {callback: true, promise:true});

/**
 * Create a new Db instance sharing the current socket connections. Be aware that the new db instances are
 * related in a parent-child relationship to the original instance so that events are correctly emitted on child
 * db instances. Child db instances are cached so performing db('db1') twice will return the same instance.
 * You can control these behaviors with the options noListener and returnNonCachedInstance.
 *
 * @method
 * @param {string} name The name of the database we want to use.
 * @param {object} [options=null] Optional settings.
 * @param {boolean} [options.noListener=false] Do not make the db an event listener to the original connection.
 * @param {boolean} [options.returnNonCachedInstance=false] Control if you want to return a cached instance or have a new one created
 * @return {Db}
 */
MongoClient.prototype.db = function(dbName, options) {
  options = options || {};

  // Copy the options and add out internal override of the not shared flag
  var finalOptions = assign({}, this.s.options, options);

  // Do we have the db in the cache already
  if(this.s.dbCache[dbName] && finalOptions.returnNonCachedInstance !== true) {
    return this.s.dbCache[dbName];
  }

  // Add promiseLibrary
  finalOptions.promiseLibrary = this.s.promiseLibrary;

  // Return the db object
  var db = new Db(dbName, this.topology, finalOptions)

  // Add the db to the cache
  this.s.dbCache[dbName] = db;
  // Return the database
  return db;
}

/**
 * Connect to MongoDB using a url as documented at
 *
 *  docs.mongodb.org/manual/reference/connection-string/
 *
 * Note that for replicasets the replicaSet query parameter is required in the 2.0 driver
 *
 * @method
 * @static
 * @param {string} url The connection URI string
 * @param {object} [options] Optional settings.
 * @param {number} [options.poolSize=5] poolSize The maximum size of the individual server pool.
 * @param {boolean} [options.ssl=false] Enable SSL connection.
 * @param {Buffer} [options.sslCA=undefined] SSL Certificate store binary buffer
 * @param {Buffer} [options.sslCRL=undefined] SSL Certificate revocation list binary buffer
 * @param {Buffer} [options.sslCert=undefined] SSL Certificate binary buffer
 * @param {Buffer} [options.sslKey=undefined] SSL Key file binary buffer
 * @param {string} [options.sslPass=undefined] SSL Certificate pass phrase
 * @param {boolean|function} [options.checkServerIdentity=true] Ensure we check server identify during SSL, set to false to disable checking. Only works for Node 0.12.x or higher. You can pass in a boolean or your own checkServerIdentity override function.
 * @param {boolean} [options.autoReconnect=true] Enable autoReconnect for single server instances
 * @param {boolean} [options.noDelay=true] TCP Connection no delay
 * @param {number} [options.family=4] Version of IP stack. Defaults to 4.
 * @param {boolean} [options.keepAlive=30000] The number of milliseconds to wait before initiating keepAlive on the TCP socket.
 * @param {number} [options.connectTimeoutMS=30000] TCP Connection timeout setting
 * @param {number} [options.socketTimeoutMS=360000] TCP Socket timeout setting
 * @param {number} [options.reconnectTries=30] Server attempt to reconnect #times
 * @param {number} [options.reconnectInterval=1000] Server will wait # milliseconds between retries
 * @param {boolean} [options.ha=true] Control if high availability monitoring runs for Replicaset or Mongos proxies.
 * @param {number} [options.haInterval=10000] The High availability period for replicaset inquiry
 * @param {string} [options.replicaSet=undefined] The Replicaset set name
 * @param {number} [options.secondaryAcceptableLatencyMS=15] Cutoff latency point in MS for Replicaset member selection
 * @param {number} [options.acceptableLatencyMS=15] Cutoff latency point in MS for Mongos proxies selection.
 * @param {boolean} [options.connectWithNoPrimary=false] Sets if the driver should connect even if no primary is available
 * @param {string} [options.authSource=undefined] Define the database to authenticate against
 * @param {(number|string)} [options.w=null] The write concern.
 * @param {number} [options.wtimeout=null] The write concern timeout.
 * @param {boolean} [options.j=false] Specify a journal write concern.
 * @param {boolean} [options.forceServerObjectId=false] Force server to assign _id values instead of driver.
 * @param {boolean} [options.serializeFunctions=false] Serialize functions on any object.
 * @param {Boolean} [options.ignoreUndefined=false] Specify if the BSON serializer should ignore undefined fields.
 * @param {boolean} [options.raw=false] Return document results as raw BSON buffers.
 * @param {boolean} [options.promoteLongs=true] Promotes Long values to number if they fit inside the 53 bits resolution.
 * @param {boolean} [options.promoteBuffers=false] Promotes Binary BSON values to native Node Buffers.
 * @param {boolean} [options.promoteValues=true] Promotes BSON values to native types where possible, set to false to only receive wrapper types.
 * @param {number} [options.bufferMaxEntries=-1] Sets a cap on how many operations the driver will buffer up before giving up on getting a working connection, default is -1 which is unlimited.
 * @param {(ReadPreference|string)} [options.readPreference=null] The preferred read preference (ReadPreference.PRIMARY, ReadPreference.PRIMARY_PREFERRED, ReadPreference.SECONDARY, ReadPreference.SECONDARY_PREFERRED, ReadPreference.NEAREST).
 * @param {boolean} [options.domainsEnabled=false] Enable the wrapping of the callback in the current domain, disabled by default to avoid perf hit.
 * @param {object} [options.pkFactory=null] A primary key factory object for generation of custom _id keys.
 * @param {object} [options.promiseLibrary=null] A Promise library class the application wishes to use such as Bluebird, must be ES6 compatible
 * @param {object} [options.readConcern=null] Specify a read concern for the collection. (only MongoDB 3.2 or higher supported)
 * @param {string} [options.readConcern.level='local'] Specify a read concern level for the collection operations, one of [local|majority]. (only MongoDB 3.2 or higher supported)
 * @param {number} [options.maxStalenessSeconds=undefined] The max staleness to secondary reads (values under 10 seconds cannot be guaranteed);
 * @param {string} [options.loggerLevel=undefined] The logging level (error/warn/info/debug)
 * @param {object} [options.logger=undefined] Custom logger object
 * @param {object} [options.validateOptions=false] Validate MongoClient passed in options for correctness.
 * @param {MongoClient~connectCallback} [callback] The command result callback
 * @return {Promise} returns Promise if no callback passed
 */
MongoClient.connect = function(url, options, callback) {
  var args = Array.prototype.slice.call(arguments, 1);
  callback = typeof args[args.length - 1] == 'function' ? args.pop() : null;
  options = args.length ? args.shift() : null;
  options = options || {};
  
  // Create client
  var mongoclient = new MongoClient(url, options);
  // Execute the connect method
  return mongoclient.connect(callback);
}

define.staticMethod('connect', {callback: true, promise:true});

var mergeOptions = function(target, source, flatten) {
  for(var name in source) {
    if(source[name] && typeof source[name] == 'object' && flatten) {
      target = mergeOptions(target, source[name], flatten);
    } else {
      target[name] = source[name];
    }
  }

  return target;
}

var createUnifiedOptions = function(finalOptions, options) {
  var childOptions = ['mongos', 'server', 'db'
    , 'replset', 'db_options', 'server_options', 'rs_options', 'mongos_options'];
  var noMerge = ['readconcern'];

  for(var name in options) {
    if(noMerge.indexOf(name.toLowerCase()) != -1) {
      finalOptions[name] = options[name];
    } else if(childOptions.indexOf(name.toLowerCase()) != -1) {
      finalOptions = mergeOptions(finalOptions, options[name], false);
    } else {
      if(options[name] && typeof options[name] == 'object' && !Buffer.isBuffer(options[name]) && !Array.isArray(options[name])) {
        finalOptions = mergeOptions(finalOptions, options[name], true);
      } else {
        finalOptions[name] = options[name];
      }
    }
  }

  return finalOptions;
}

function translateOptions(options) {
  // If we have a readPreference passed in by the db options
  if(typeof options.readPreference == 'string' || typeof options.read_preference == 'string') {
    options.readPreference = new ReadPreference(options.readPreference || options.read_preference);
  }

  // Do we have readPreference tags, add them
  if(options.readPreference && (options.readPreferenceTags || options.read_preference_tags)) {
    options.readPreference.tags = options.readPreferenceTags || options.read_preference_tags;
  }

  // Do we have maxStalenessSeconds
  if(options.maxStalenessSeconds) {
    options.readPreference.maxStalenessSeconds = options.maxStalenessSeconds;
  }

  // Set the socket and connection timeouts
  if(options.socketTimeoutMS == null) options.socketTimeoutMS = 360000;
  if(options.connectTimeoutMS == null) options.connectTimeoutMS = 30000;

  // Create server instances
  return options.servers.map(function(serverObj) {
    return serverObj.domain_socket ?
      new Server(serverObj.domain_socket, 27017, options)
    : new Server(serverObj.host, serverObj.port, options);
  });
}

//
// Collect all events in order from SDAM
//
function collectEvents(self, db) {
  var collectedEvents = [];

  if(self instanceof MongoClient) {
    var events = ["timeout", "close", 'serverOpening', 'serverDescriptionChanged', 'serverHeartbeatStarted',
      'serverHeartbeatSucceeded', 'serverHeartbeatFailed', 'serverClosed', 'topologyOpening',
      'topologyClosed', 'topologyDescriptionChanged', 'joined', 'left', 'ping', 'ha', 'all', 'fullsetup'];
    events.forEach(function(event) {
      db.serverConfig.on(event, function(object1, object2) {
        collectedEvents.push({
          event: event, object1: object1, object2: object2
        });
      });
    });
  }

  return collectedEvents;
}

//
// Replay any events due to single server connection switching to Mongos
//
function replayEvents(self, events) {
  for(var i = 0; i < events.length; i++) {
    self.emit(events[i].event, events[i].object1, events[i].object2);
  }
}

function relayEvents(self, db) {
  if(self instanceof MongoClient) {
    var events = ["timeout", "close", 'serverOpening', 'serverDescriptionChanged', 'serverHeartbeatStarted',
      'serverHeartbeatSucceeded', 'serverHeartbeatFailed', 'serverClosed', 'topologyOpening',
      'topologyClosed', 'topologyDescriptionChanged', 'joined', 'left', 'ping', 'ha', 'all', 'fullsetup'];
    events.forEach(function(event) {
      db.serverConfig.on(event, function(object1, object2) {
        self.emit(event, object1, object2);
      });
    });
  }
}

// // Internal method
// var open = function(self, callback) {
//   self.s.topology.connect(self, self.s.options, function(err) {
//     if(callback == null) return;
//     var internalCallback = callback;
//     callback == null;

//     if(err) {
//       self.close();
//       return internalCallback(err);
//     }

//     internalCallback(null, self);
//   });
// }

// /**
//  * Open the database
//  * @method
//  * @param {Db~openCallback} [callback] Callback
//  * @return {Promise} returns Promise if no callback passed
//  */
// Db.prototype.open = function(callback) {
//   var self = this;
//   // We provided a callback leg
//   if(typeof callback == 'function') return open(self, callback);
//   // Return promise
//   return new self.s.promiseLibrary(function(resolve, reject) {
//     open(self, function(err, db) {
//       if(err) return reject(err);
//       resolve(db);
//     })
//   });
// }

function createServer(self, options, callback) {
  // Set default options
  var servers = translateOptions(options);
  // // Create db instance
  // var db = new Db(options.dbName, servers[0], options);
  // // Propegate the events to the client
  // var collectedEvents = collectEvents(self, db);
  // Create Db instance
  // db.open(function(err, db) {
  
  // Connect to topology
  servers[0].connect(options, function(err, topology) {
    console.log("%% createServer 0")
    if(err) return callback(err);
    // Check if we are really speaking to a mongos
    var ismaster = topology.lastIsMaster();
    // Set the topology
    self.topology = topology;


    // // Do we actually have a mongos
    // if(ismaster && ismaster.msg == 'isdbgrid') {
    //   // Destroy the current connection
    //   topology.close();
    //   // Create mongos connection instead
    //   return createMongos(self, options, callback);
    // }

    // // Fire all the events
    // replayEvents(self, collectedEvents);
    // // Propegate the events to the client
    // relayEvents(self, db);
    // Otherwise callback
    callback(err, topology);
  });
}

function createReplicaset(self, options, callback) {
  // Set default options
  var servers = translateOptions(options);
  // Create Db instance
  var db = new Db(options.dbName, new ReplSet(servers, options), options);
  // Propegate the events to the client
  relayEvents(self, db);
  // Open the connection
  db.open(callback);
}

function createMongos(self, options, callback) {
  // Set default options
  var servers = translateOptions(options);
  // Create Db instance
  var db = new Db(options.dbName, new Mongos(servers, options), options)
  // Propegate the events to the client
  relayEvents(self, db);
  // Open the connection
  db.open(callback);
}

function connectHandler(client, options, callback) {
  return function (err, topology) {
    if(err) {
      return process.nextTick(function() {
        try {
          callback(err, null);
        } catch (err) {
          if(topology) topology.close();
          throw err
        }
      });
    }

    // No authentication just reconnect
    if(!options.auth) {
      return process.nextTick(function() {
        try {
          callback(err, topology);
        } catch (err) {
          if(topology) topology.close();
          throw err
        }
      })
    }

    // Authenticate
    authenticate(client, options.user, options.password, options, function(err, success) {
      if(success){
        process.nextTick(function() {
          try {
            callback(null, topology);
          } catch (err) {
            if(topology) topology.close();
            throw err
          }
        });
      } else {
        if(topology) topology.close();
        process.nextTick(function() {
          try {
            callback(err ? err : new Error('Could not authenticate user ' + options.auth[0]), null);
          } catch (err) {
            if(topology) topology.close();
            throw err
          }
        });
      }
    });
  }
}

/*
 * Connect using MongoClient
 */
var connect = function(self, url, options, callback) {
  options = options || {};
  options = shallowClone(options);

  // If callback is null throw an exception
  if(callback == null) {
    throw new Error("no callback function provided");
  }

  // Get a logger for MongoClient
  var logger = Logger('MongoClient', options);

  // Did we pass in a Server/ReplSet/Mongos
  if (url instanceof Server
    || url instanceof ReplSet
    || url instanceof Mongos) {
    
    // // Create Db instance
    // var db = new Db(options.dbName || 'admin', url, options)
    // // Call db open
    // return db.open(connectHandler(options, connectCallback));
    // console.log("!!!!!!!!!!!!!!!!!!!! 0")

    return url.connect(options, connectHandler(self, options, connectCallback));
  }

  // Parse the string
  var object = parse(url, options);
  var _finalOptions = createUnifiedOptions({}, object);
  _finalOptions = mergeOptions(_finalOptions, object, false);
  _finalOptions = createUnifiedOptions(_finalOptions, options);

  // Check if we have connection and socket timeout set
  if(_finalOptions.socketTimeoutMS == null) _finalOptions.socketTimeoutMS = 360000;
  if(_finalOptions.connectTimeoutMS == null) _finalOptions.connectTimeoutMS = 30000;

  // Store the merged options object
  self.s.options = _finalOptions;

  // Failure modes
  if(object.servers.length == 0) {
    throw new Error("connection string must contain at least one seed host");
  }

  function connectCallback(err, topology) {
    console.log("^^^ connectCallback 0")
    if(err && err.message == 'no mongos proxies found in seed list') {
      if(logger.isWarn()) {
        logger.warn(f('seed list contains no mongos proxies, replicaset connections requires the parameter replicaSet to be supplied in the URI or options object, mongodb://server:port/db?replicaSet=name'));
      }

      // Return a more specific error message for MongoClient.connect
      return callback(new MongoError('seed list contains no mongos proxies, replicaset connections requires the parameter replicaSet to be supplied in the URI or options object, mongodb://server:port/db?replicaSet=name'));
    }

    // Return the error and db instance
    callback(err, topology);
  }

  // Do we have a replicaset then skip discovery and go straight to connectivity
  if(_finalOptions.replicaSet || _finalOptions.rs_name) {
    return createReplicaset(self, _finalOptions, connectHandler(self, _finalOptions, connectCallback));
  } else if(object.servers.length > 1) {
    return createMongos(self, _finalOptions, connectHandler(self, _finalOptions, connectCallback));
  } else {
    return createServer(self, _finalOptions, connectHandler(self, _finalOptions, connectCallback));
  }
}

module.exports = MongoClient<|MERGE_RESOLUTION|>--- conflicted
+++ resolved
@@ -119,7 +119,6 @@
   // Set up event emitter
   EventEmitter.call(this);
 
-<<<<<<< HEAD
   // The internal state
   this.s = {
     url: url,
@@ -139,73 +138,6 @@
 
   // Add the promise to the internal state
   this.s.promiseLibrary = promiseLibrary;
-=======
-  /**
-   * The callback format for results
-   * @callback MongoClient~connectCallback
-   * @param {MongoError} error An error instance representing the error during the execution.
-   * @param {Db} db The connected database.
-   */
-
-  /**
-   * Connect to MongoDB using a url as documented at
-   *
-   *  docs.mongodb.org/manual/reference/connection-string/
-   *
-   * Note that for replicasets the replicaSet query parameter is required in the 2.0 driver
-   *
-   * @method
-   * @param {string} url The connection URI string
-   * @param {object} [options] Optional settings.
-   * @param {number} [options.poolSize=5] poolSize The maximum size of the individual server pool.
-   * @param {boolean} [options.ssl=false] Enable SSL connection.
-   * @param {Buffer} [options.sslCA=undefined] SSL Certificate store binary buffer
-   * @param {Buffer} [options.sslCRL=undefined] SSL Certificate revocation list binary buffer
-   * @param {Buffer} [options.sslCert=undefined] SSL Certificate binary buffer
-   * @param {Buffer} [options.sslKey=undefined] SSL Key file binary buffer
-   * @param {string} [options.sslPass=undefined] SSL Certificate pass phrase
-   * @param {boolean|function} [options.checkServerIdentity=true] Ensure we check server identify during SSL, set to false to disable checking. Only works for Node 0.12.x or higher. You can pass in a boolean or your own checkServerIdentity override function.
-   * @param {boolean} [options.autoReconnect=true] Enable autoReconnect for single server instances
-   * @param {boolean} [options.noDelay=true] TCP Connection no delay
-   * @param {number} [options.family=4] Version of IP stack. Defaults to 4.
-   * @param {boolean} [options.keepAlive=30000] The number of milliseconds to wait before initiating keepAlive on the TCP socket.
-   * @param {number} [options.connectTimeoutMS=30000] TCP Connection timeout setting
-   * @param {number} [options.socketTimeoutMS=360000] TCP Socket timeout setting
-   * @param {number} [options.reconnectTries=30] Server attempt to reconnect #times
-   * @param {number} [options.reconnectInterval=1000] Server will wait # milliseconds between retries
-   * @param {boolean} [options.ha=true] Control if high availability monitoring runs for Replicaset or Mongos proxies.
-   * @param {number} [options.haInterval=10000] The High availability period for replicaset inquiry
-   * @param {string} [options.replicaSet=undefined] The Replicaset set name
-   * @param {number} [options.secondaryAcceptableLatencyMS=15] Cutoff latency point in MS for Replicaset member selection
-   * @param {number} [options.acceptableLatencyMS=15] Cutoff latency point in MS for Mongos proxies selection.
-   * @param {boolean} [options.connectWithNoPrimary=false] Sets if the driver should connect even if no primary is available
-   * @param {string} [options.authSource=undefined] Define the database to authenticate against
-   * @param {(number|string)} [options.w=null] The write concern.
-   * @param {number} [options.wtimeout=null] The write concern timeout.
-   * @param {boolean} [options.j=false] Specify a journal write concern.
-   * @param {boolean} [options.forceServerObjectId=false] Force server to assign _id values instead of driver.
-   * @param {boolean} [options.serializeFunctions=false] Serialize functions on any object.
-   * @param {Boolean} [options.ignoreUndefined=false] Specify if the BSON serializer should ignore undefined fields.
-   * @param {boolean} [options.raw=false] Return document results as raw BSON buffers.
-   * @param {boolean} [options.promoteLongs=true] Promotes Long values to number if they fit inside the 53 bits resolution.
-   * @param {boolean} [options.promoteBuffers=false] Promotes Binary BSON values to native Node Buffers.
-   * @param {boolean} [options.promoteValues=true] Promotes BSON values to native types where possible, set to false to only receive wrapper types.
-   * @param {number} [options.bufferMaxEntries=-1] Sets a cap on how many operations the driver will buffer up before giving up on getting a working connection, default is -1 which is unlimited.
-   * @param {(ReadPreference|string)} [options.readPreference=null] The preferred read preference (ReadPreference.PRIMARY, ReadPreference.PRIMARY_PREFERRED, ReadPreference.SECONDARY, ReadPreference.SECONDARY_PREFERRED, ReadPreference.NEAREST).
-   * @param {boolean} [options.domainsEnabled=false] Enable the wrapping of the callback in the current domain, disabled by default to avoid perf hit.
-   * @param {object} [options.pkFactory=null] A primary key factory object for generation of custom _id keys.
-   * @param {object} [options.promiseLibrary=null] A Promise library class the application wishes to use such as Bluebird, must be ES6 compatible
-   * @param {object} [options.readConcern=null] Specify a read concern for the collection. (only MongoDB 3.2 or higher supported)
-   * @param {string} [options.readConcern.level='local'] Specify a read concern level for the collection operations, one of [local|majority]. (only MongoDB 3.2 or higher supported)
-   * @param {number} [options.maxStalenessSeconds=undefined] The max staleness to secondary reads (values under 10 seconds cannot be guaranteed);
-   * @param {string} [options.loggerLevel=undefined] The logging level (error/warn/info/debug)
-   * @param {object} [options.logger=undefined] Custom logger object
-   * @param {object} [options.validateOptions=false] Validate MongoClient passed in options for correctness.
-   * @param {MongoClient~connectCallback} [callback] The command result callback
-   * @return {Promise} returns Promise if no callback passed
-   */
-  this.connect = MongoClient.connect;
->>>>>>> 33238a28
 }
 
 /**
