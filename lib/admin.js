'use strict';

const executeOperation = require('./utils').executeOperation;
const applyWriteConcern = require('./utils').applyWriteConcern;

const addUser = require('./operations/db_ops').addUser;
const executeDbAdminCommand = require('./operations/db_ops').executeDbAdminCommand;
const removeUser = require('./operations/db_ops').removeUser;
const replSetGetStatus = require('./operations/admin_ops').replSetGetStatus;
const serverStatus = require('./operations/admin_ops').serverStatus;
const validateCollection = require('./operations/admin_ops').validateCollection;

/**
 * @fileOverview The **Admin** class is an internal class that allows convenient access to
 * the admin functionality and commands for MongoDB.
 *
 * **ADMIN Cannot directly be instantiated**
 * @example
 * const MongoClient = require('mongodb').MongoClient;
 * const test = require('assert');
 * // Connection url
 * const url = 'mongodb://localhost:27017';
 * // Database Name
 * const dbName = 'test';
 *
 * // Connect using MongoClient
 * MongoClient.connect(url, function(err, client) {
 *   // Use the admin database for the operation
 *   const adminDb = client.db(dbName).admin();
 *
 *   // List all the available databases
 *   adminDb.listDatabases(function(err, dbs) {
 *     test.equal(null, err);
 *     test.ok(dbs.databases.length > 0);
 *     client.close();
 *   });
 * });
 */

/**
 * Create a new Admin instance (INTERNAL TYPE, do not instantiate directly)
 * @class
 * @return {Admin} a collection instance.
 */
function Admin(db, topology, promiseLibrary) {
  if (!(this instanceof Admin)) return new Admin(db, topology);

  // Internal state
  this.s = {
    db: db,
    topology: topology,
    promiseLibrary: promiseLibrary
  };
}

/**
 * The callback format for results
 * @callback Admin~resultCallback
 * @param {MongoError} error An error instance representing the error during the execution.
 * @param {object} result The result object if the command was executed successfully.
 */

/**
 * Execute a command
 * @method
 * @param {object} command The command hash
 * @param {object} [options] Optional settings.
 * @param {(ReadPreference|string)} [options.readPreference] The preferred read preference (ReadPreference.PRIMARY, ReadPreference.PRIMARY_PREFERRED, ReadPreference.SECONDARY, ReadPreference.SECONDARY_PREFERRED, ReadPreference.NEAREST).
 * @param {number} [options.maxTimeMS] Number of milliseconds to wait before aborting the query.
 * @param {Admin~resultCallback} [callback] The command result callback
 * @return {Promise} returns Promise if no callback passed
 */
Admin.prototype.command = function(command, options, callback) {
  const args = Array.prototype.slice.call(arguments, 1);
  callback = typeof args[args.length - 1] === 'function' ? args.pop() : undefined;
  options = args.length ? args.shift() : {};

  return executeOperation(this.s.db.s.topology, executeDbAdminCommand.bind(this.s.db), [
    this.s.db,
    command,
    options,
    callback
  ]);
};

/**
 * Retrieve the server information for the current
 * instance of the db client
 *
 * @param {Object} [options] optional parameters for this operation
 * @param {ClientSession} [options.session] optional session to use for this operation
 * @param {Admin~resultCallback} [callback] The command result callback
 * @return {Promise} returns Promise if no callback passed
 */
Admin.prototype.buildInfo = function(options, callback) {
  if (typeof options === 'function') (callback = options), (options = {});
  options = options || {};

  const cmd = { buildinfo: 1 };
  return executeOperation(this.s.db.s.topology, executeDbAdminCommand.bind(this.s.db), [
    this.s.db,
    cmd,
    options,
    callback
  ]);
};

/**
 * Retrieve the server information for the current
 * instance of the db client
 *
 * @param {Object} [options] optional parameters for this operation
 * @param {ClientSession} [options.session] optional session to use for this operation
 * @param {Admin~resultCallback} [callback] The command result callback
 * @return {Promise} returns Promise if no callback passed
 */
Admin.prototype.serverInfo = function(options, callback) {
  if (typeof options === 'function') (callback = options), (options = {});
  options = options || {};

  const cmd = { buildinfo: 1 };
  return executeOperation(this.s.db.s.topology, executeDbAdminCommand.bind(this.s.db), [
    this.s.db,
    cmd,
    options,
    callback
  ]);
};

/**
 * Retrieve this db's server status.
 *
 * @param {Object} [options] optional parameters for this operation
 * @param {ClientSession} [options.session] optional session to use for this operation
 * @param {Admin~resultCallback} [callback] The command result callback
 * @return {Promise} returns Promise if no callback passed
 */
Admin.prototype.serverStatus = function(options, callback) {
  if (typeof options === 'function') (callback = options), (options = {});
  options = options || {};

  return executeOperation(this.s.db.s.topology, serverStatus, [this, options, callback]);
};

/**
 * Ping the MongoDB server and retrieve results
 *
 * @param {Object} [options] optional parameters for this operation
 * @param {ClientSession} [options.session] optional session to use for this operation
 * @param {Admin~resultCallback} [callback] The command result callback
 * @return {Promise} returns Promise if no callback passed
 */
Admin.prototype.ping = function(options, callback) {
  if (typeof options === 'function') (callback = options), (options = {});
  options = options || {};

  const cmd = { ping: 1 };
  return executeOperation(this.s.db.s.topology, executeDbAdminCommand.bind(this.s.db), [
    this.s.db,
    cmd,
    options,
    callback
  ]);
};

/**
 * Add a user to the database.
 * @method
 * @param {string} username The username.
 * @param {string} password The password.
 * @param {object} [options] Optional settings.
 * @param {(number|string)} [options.w] The write concern.
 * @param {number} [options.wtimeout] The write concern timeout.
 * @param {boolean} [options.j] Specify a journal write concern.
<<<<<<< HEAD
 * @param {boolean} [options.fsync=false] Specify a file sync write concern.
=======
 * @param {boolean} [options.fsync] Specify a file sync write concern.
>>>>>>> 8942ff61
 * @param {object} [options.customData] Custom data associated with the user (only Mongodb 2.6 or higher)
 * @param {object[]} [options.roles] Roles associated with the created user (only Mongodb 2.6 or higher)
 * @param {Array} [options.authenticationRestrictions] The authentication restrictions the server enforces on the created user. Specifies a list of IP addresses and CIDR ranges from which the user is allowed to connect to the server or from which the server can accept users. New in MongoDB 3.6.
 * @param {Array} [options.mechanisms] Specify the specific SCRAM mechanism or mechanisms for creating SCRAM user credentials. New in MongoDB 4.0
 * @param {string} [options.passwordDigestor] Indicates whether the server or the client digests the password. The default for MongoDB 4.0 is 'server'. The default before 4.0 is 'client'.
 * @param {ClientSession} [options.session] optional session to use for this operation
 * @param {Admin~resultCallback} [callback] The command result callback
 * @return {Promise} returns Promise if no callback passed
 */
Admin.prototype.addUser = function(username, password, options, callback) {
  const args = Array.prototype.slice.call(arguments, 2);
  callback = typeof args[args.length - 1] === 'function' ? args.pop() : undefined;

  options = args.length ? args.shift() : {};
  options = Object.assign({}, options);
  // Get the options
  options = applyWriteConcern(options, { db: this.s.db });
  // Set the db name to admin
  options.dbName = 'admin';

  return executeOperation(this.s.db.s.topology, addUser, [
    this.s.db,
    username,
    password,
    options,
    callback
  ]);
};

/**
 * Remove a user from a database
 * @method
 * @param {string} username The username.
 * @param {object} [options] Optional settings.
 * @param {(number|string)} [options.w] The write concern.
 * @param {number} [options.wtimeout] The write concern timeout.
 * @param {boolean} [options.j] Specify a journal write concern.
 * @param {boolean} [options.fsync] Specify a file sync write concern.
 * @param {ClientSession} [options.session] optional session to use for this operation
 * @param {Admin~resultCallback} [callback] The command result callback
 * @return {Promise} returns Promise if no callback passed
 */
Admin.prototype.removeUser = function(username, options, callback) {
  const args = Array.prototype.slice.call(arguments, 1);
  callback = typeof args[args.length - 1] === 'function' ? args.pop() : undefined;

  options = args.length ? args.shift() : {};
  options = Object.assign({}, options);
  // Get the options
  options = applyWriteConcern(options, { db: this.s.db });
  // Set the db name
  options.dbName = 'admin';

  return executeOperation(this.s.db.s.topology, removeUser, [
    this.s.db,
    username,
    options,
    callback
  ]);
};

/**
 * Validate an existing collection
 *
 * @param {string} collectionName The name of the collection to validate.
 * @param {object} [options] Optional settings.
 * @param {ClientSession} [options.session] optional session to use for this operation
 * @param {Admin~resultCallback} [callback] The command result callback.
 * @return {Promise} returns Promise if no callback passed
 */
Admin.prototype.validateCollection = function(collectionName, options, callback) {
  if (typeof options === 'function') (callback = options), (options = {});
  options = options || {};

  return executeOperation(this.s.db.s.topology, validateCollection, [
    this,
    collectionName,
    options,
    callback
  ]);
};

/**
 * List the available databases
 *
 * @param {object} [options] Optional settings.
 * @param {object} [options.filter] A query predicate that determines which databases are listed.
 * @param {boolean} [options.nameOnly] Whether the command should return only db names, or names and size info.
 * @param {ClientSession} [options.session] optional session to use for this operation
 * @param {Admin~resultCallback} [callback] The command result callback.
 * @return {Promise} returns Promise if no callback passed
 */
Admin.prototype.listDatabases = function(options, callback) {
  if (typeof options === 'function') (callback = options), (options = {});
  options = options || {};

  const cmd = { listDatabases: 1 };
  if (options.nameOnly) cmd.nameOnly = Number(cmd.nameOnly);
  return executeOperation(this.s.db.s.topology, executeDbAdminCommand.bind(this.s.db), [
    this.s.db,
    cmd,
    options,
    callback
  ]);
};

/**
 * Get ReplicaSet status
 *
 * @param {Object} [options] optional parameters for this operation
 * @param {ClientSession} [options.session] optional session to use for this operation
 * @param {Admin~resultCallback} [callback] The command result callback.
 * @return {Promise} returns Promise if no callback passed
 */
Admin.prototype.replSetGetStatus = function(options, callback) {
  if (typeof options === 'function') (callback = options), (options = {});
  options = options || {};

  return executeOperation(this.s.db.s.topology, replSetGetStatus, [this, options, callback]);
};

module.exports = Admin;<|MERGE_RESOLUTION|>--- conflicted
+++ resolved
@@ -172,11 +172,7 @@
  * @param {(number|string)} [options.w] The write concern.
  * @param {number} [options.wtimeout] The write concern timeout.
  * @param {boolean} [options.j] Specify a journal write concern.
-<<<<<<< HEAD
- * @param {boolean} [options.fsync=false] Specify a file sync write concern.
-=======
  * @param {boolean} [options.fsync] Specify a file sync write concern.
->>>>>>> 8942ff61
  * @param {object} [options.customData] Custom data associated with the user (only Mongodb 2.6 or higher)
  * @param {object[]} [options.roles] Roles associated with the created user (only Mongodb 2.6 or higher)
  * @param {Array} [options.authenticationRestrictions] The authentication restrictions the server enforces on the created user. Specifies a list of IP addresses and CIDR ranges from which the user is allowed to connect to the server or from which the server can accept users. New in MongoDB 3.6.
