--- conflicted
+++ resolved
@@ -284,14 +284,8 @@
       }
     }
 
-<<<<<<< HEAD
-    db.executeDbCommand(command, function(err, doc) {
-      if(err != null) return callback(err, null);
-      doc = doc.documents[0];
-=======
     db.command(command, function(err, doc) {
       if(err != null) return callback(err, null);
->>>>>>> e7b2d555
 
       if(doc.ok === 0)
         return callback(new Error("Error with validate command"), null);
