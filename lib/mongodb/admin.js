/*!
 * Module dependencies.
 */
var Collection = require('./collection').Collection,
    Cursor = require('./cursor').Cursor,
    DbCommand = require('./commands/db_command').DbCommand,
    utils = require('./utils');

/**
 * Allows the user to access the admin functionality of MongoDB
 *
 * @class Represents the Admin methods of MongoDB.
 * @param {Object} db Current db instance we wish to perform Admin operations on.
 * @return {Function} Constructor for Admin type.
 */
function Admin(db) {
  if(!(this instanceof Admin)) return new Admin(db);

  /**
   * Retrieve the server information for the current
   * instance of the db client
   *
   * @param {Function} callback this will be called after executing this method. The first parameter will contain the Error object if an error occured, or null otherwise. While the second parameter will contain the results from buildInfo or null if an error occured.
   * @return {null} Returns no result
   * @api public
   */
  this.buildInfo = function(callback) {
    this.serverInfo(callback);
  }

  /**
   * Retrieve the server information for the current
   * instance of the db client
   *
   * @param {Function} callback this will be called after executing this method. The first parameter will contain the Error object if an error occured, or null otherwise. While the second parameter will contain the results from serverInfo or null if an error occured.
   * @return {null} Returns no result
   * @api private
   */
  this.serverInfo = function(callback) {
    db.executeDbAdminCommand({buildinfo:1}, function(err, doc) {
      if(err != null) return callback(err, null);
      return callback(null, doc.documents[0]);
    });
  }

  /**
   * Retrieve this db's server status.
   *
   * @param {Function} callback this will be called after executing this method. The first parameter will contain the Error object if an error occured, or null otherwise. While the second parameter will contain the results from serverStatus or null if an error occured.
   * @return {null}
   * @api public
   */
  this.serverStatus = function(callback) {
    var self = this;

    db.executeDbAdminCommand({serverStatus: 1}, function(err, doc) {
      if(err == null && doc.documents[0].ok === 1) {
        callback(null, doc.documents[0]);
      } else {
        if(err) return callback(err, false);
        return callback(utils.toError(doc.documents[0]), false);
      }
    });
  };

  /**
   * Retrieve the current profiling Level for MongoDB
   *
   * @param {Function} callback this will be called after executing this method. The first parameter will contain the Error object if an error occured, or null otherwise. While the second parameter will contain the results from profilingLevel or null if an error occured.
   * @return {null} Returns no result
   * @api public
   */
  this.profilingLevel = function(callback) {
    var self = this;

    db.executeDbAdminCommand({profile:-1}, function(err, doc) {
      doc = doc.documents[0];

      if(err == null && doc.ok === 1) {
        var was = doc.was;
        if(was == 0) return callback(null, "off");
        if(was == 1) return callback(null, "slow_only");
        if(was == 2) return callback(null, "all");
          return callback(new Error("Error: illegal profiling level value " + was), null);
      } else {
        err != null ? callback(err, null) : callback(new Error("Error with profile command"), null);
      }
    });
  };

  /**
   * Ping the MongoDB server and retrieve results
   *
   * @param {Function} callback this will be called after executing this method. The first parameter will contain the Error object if an error occured, or null otherwise. While the second parameter will contain the results from ping or null if an error occured.
   * @return {null} Returns no result
   * @api public
   */
  this.ping = function(options, callback) {
    // Unpack calls
    var args = Array.prototype.slice.call(arguments, 0);
    db.executeDbAdminCommand({ping: 1}, args.pop());
  }

  /**
   * Authenticate against MongoDB
   *
   * @param {String} username The user name for the authentication.
   * @param {String} password The password for the authentication.
   * @param {Function} callback this will be called after executing this method. The first parameter will contain the Error object if an error occured, or null otherwise. While the second parameter will contain the results from authenticate or null if an error occured.
   * @return {null} Returns no result
   * @api public
   */
  this.authenticate = function(username, password, callback) {
    db.authenticate(username, password, {authdb: 'admin'}, function(err, doc) {
      return callback(err, doc);
    })
  }

<<<<<<< HEAD
  /**
   * Logout current authenticated user
   *
   * @param {Object} [options] Optional parameters to the command.
   * @param {Function} callback this will be called after executing this method. The first parameter will contain the Error object if an error occured, or null otherwise. While the second parameter will contain the results from logout or null if an error occured.
   * @return {null} Returns no result
   * @api public
   */
  this.logout = function(callback) {
    db.logout({authdb: 'admin'},  function(err, doc) {
      return callback(err, doc);
    })
  }

  /**
   * Add a user to the MongoDB server, if the user exists it will
   * overwrite the current password
   *
   * Options
   *  - **w**, {Number/String, > -1 || 'majority' || tag name} the write concern for the operation where < 1 is no acknowlegement of write and w >= 1, w = 'majority' or tag acknowledges the write
   *  - **wtimeout**, {Number, 0} set the timeout for waiting for write concern to finish (combines with w option)
   *  - **fsync**, (Boolean, default:false) write waits for fsync before returning, from MongoDB 2.6 on, fsync cannot be combined with journal
   *  - **j**, (Boolean, default:false) write waits for journal sync before returning
   *
   * @param {String} username The user name for the authentication.
   * @param {String} password The password for the authentication.
   * @param {Object} [options] additional options during update.
   * @param {Function} callback this will be called after executing this method. The first parameter will contain the Error object if an error occured, or null otherwise. While the second parameter will contain the results from addUser or null if an error occured.
   * @return {null} Returns no result
   * @api public
   */
  this.addUser = function(username, password, options, callback) {
    var args = Array.prototype.slice.call(arguments, 2);
    callback = args.pop();
    options = args.length ? args.shift() : {};
    // Set the db name to admin
    options.dbName = 'admin';
    // Add user
    db.addUser(username, password, options, function(err, doc) {
      return callback(err, doc);
    })
  }
=======
/**
 * Add a user to the MongoDB server, if the user exists it will
 * overwrite the current password
 *
 * Options
 *  - **w**, {Number/String, > -1 || 'majority' || tag name} the write concern for the operation where < 1 is no acknowlegement of write and w >= 1, w = 'majority' or tag acknowledges the write
 *  - **wtimeout**, {Number, 0} set the timeout for waiting for write concern to finish (combines with w option)
 *  - **fsync**, (Boolean, default:false) write waits for fsync before returning, from MongoDB 2.6 on, fsync cannot be combined with journal
 *  - **j**, (Boolean, default:false) write waits for journal sync before returning
 *
 * @param {String} username The user name for the authentication.
 * @param {String} password The password for the authentication.
 * @param {Object} [options] additional options during update.
 * @param {Function} callback this will be called after executing this method. The first parameter will contain the Error object if an error occured, or null otherwise. While the second parameter will contain the results from addUser or null if an error occured.
 * @return {null} Returns no result
 * @api public
 */
Admin.prototype.addUser = function(username, password, options, callback) {
  var args = Array.prototype.slice.call(arguments, 2);
  callback = args.pop();
  options = args.length ? args.shift() : {};
  // Set the db name to admin
  options.dbName = 'admin';
  // Add user
  this.db.addUser(username, password, options, function(err, doc) {
    return callback(err, doc);
  })
}

/**
 * Remove a user from the MongoDB server
 *
 * Options
 *  - **w**, {Number/String, > -1 || 'majority' || tag name} the write concern for the operation where < 1 is no acknowlegement of write and w >= 1, w = 'majority' or tag acknowledges the write
 *  - **wtimeout**, {Number, 0} set the timeout for waiting for write concern to finish (combines with w option)
 *  - **fsync**, (Boolean, default:false) write waits for fsync before returning, from MongoDB 2.6 on, fsync cannot be combined with journal
 *  - **j**, (Boolean, default:false) write waits for journal sync before returning
 *
 * @param {String} username The user name for the authentication.
 * @param {Object} [options] additional options during update.
 * @param {Function} callback this will be called after executing this method. The first parameter will contain the Error object if an error occured, or null otherwise. While the second parameter will contain the results from removeUser or null if an error occured.
 * @return {null} Returns no result
 * @api public
 */
Admin.prototype.removeUser = function(username, options, callback) {
  var self = this;
  var args = Array.prototype.slice.call(arguments, 1);
  callback = args.pop();
  options = args.length ? args.shift() : {};
  options.dbName = 'admin';

  this.db.removeUser(username, options, function(err, doc) {
    return callback(err, doc);
  })
}
>>>>>>> 41f443b9

  /**
   * Remove a user from the MongoDB server
   *
   * Options
   *  - **w**, {Number/String, > -1 || 'majority' || tag name} the write concern for the operation where < 1 is no acknowlegement of write and w >= 1, w = 'majority' or tag acknowledges the write
   *  - **wtimeout**, {Number, 0} set the timeout for waiting for write concern to finish (combines with w option)
   *  - **fsync**, (Boolean, default:false) write waits for fsync before returning, from MongoDB 2.6 on, fsync cannot be combined with journal
   *  - **j**, (Boolean, default:false) write waits for journal sync before returning
   *
   * @param {String} username The user name for the authentication.
   * @param {Object} [options] additional options during update.
   * @param {Function} callback this will be called after executing this method. The first parameter will contain the Error object if an error occured, or null otherwise. While the second parameter will contain the results from removeUser or null if an error occured.
   * @return {null} Returns no result
   * @api public
   */
  this.removeUser = function(username, options, callback) {
    var self = this;
    var args = Array.prototype.slice.call(arguments, 1);
    callback = args.pop();
    options = args.length ? args.shift() : {};
    options.dbName = 'admin';

    db.removeUser(username, options, function(err, doc) {
      return callback(err, doc);
    })
  }

  /**
   * Set the current profiling level of MongoDB
   *
   * @param {String} level The new profiling level (off, slow_only, all)
   * @param {Function} callback this will be called after executing this method. The first parameter will contain the Error object if an error occured, or null otherwise. While the second parameter will contain the results from setProfilingLevel or null if an error occured.
   * @return {null} Returns no result
   * @api public
   */
  this.setProfilingLevel = function(level, callback) {
    var self = this;
    var command = {};
    var profile = 0;

    if(level == "off") {
      profile = 0;
    } else if(level == "slow_only") {
      profile = 1;
    } else if(level == "all") {
      profile = 2;
    } else {
      return callback(new Error("Error: illegal profiling level value " + level));
    }

    // Set up the profile number
    command['profile'] = profile;

    db.executeDbAdminCommand(command, function(err, doc) {
      doc = doc.documents[0];

      if(err == null && doc.ok === 1)
        return callback(null, level);
      return err != null ? callback(err, null) : callback(new Error("Error with profile command"), null);
    });
  };

  /**
   * Retrive the current profiling information for MongoDB
   *
   * @param {Function} callback this will be called after executing this method. The first parameter will contain the Error object if an error occured, or null otherwise. While the second parameter will contain the results from profilingInfo or null if an error occured.
   * @return {null} Returns no result
   * @api public
   */
  this.profilingInfo = function(callback) {
    try {
      new Cursor(db, new Collection(db, DbCommand.SYSTEM_PROFILE_COLLECTION), {}, {}, {dbName: 'admin'}).toArray(function(err, items) {
          return callback(err, items);
      });
    } catch (err) {
      return callback(err, null);
    }
  };

  /**
   * Execute a db command against the Admin database
   *
   * @param {Object} command A command object `{ping:1}`.
   * @param {Object} [options] Optional parameters to the command.
   * @param {Function} callback this will be called after executing this method. The command always return the whole result of the command as the second parameter.
   * @return {null} Returns no result
   * @api public
   */
  this.command = function(command, options, callback) {
    var self = this;
    var args = Array.prototype.slice.call(arguments, 1);
    callback = args.pop();
    options = args.length ? args.shift() : {};

    // Execute a command
    db.executeDbAdminCommand(command, options, function(err, doc) {
      // Ensure change before event loop executes
      return callback != null ? callback(err, doc) : null;
    });
  }

  /**
   * Validate an existing collection
   *
   * @param {String} collectionName The name of the collection to validate.
   * @param {Object} [options] Optional parameters to the command.
   * @param {Function} callback this will be called after executing this method. The first parameter will contain the Error object if an error occured, or null otherwise. While the second parameter will contain the results from validateCollection or null if an error occured.
   * @return {null} Returns no result
   * @api public
   */
  this.validateCollection = function(collectionName, options, callback) {
    var args = Array.prototype.slice.call(arguments, 1);
    callback = args.pop();
    options = args.length ? args.shift() : {};

    var self = this;
    var command = {validate: collectionName};
    var keys = Object.keys(options);

    // Decorate command with extra options
    for(var i = 0; i < keys.length; i++) {
      if(options.hasOwnProperty(keys[i])) {
        command[keys[i]] = options[keys[i]];
      }
    }

    db.executeDbCommand(command, function(err, doc) {
      if(err != null) return callback(err, null);
      doc = doc.documents[0];

      if(doc.ok === 0)
        return callback(new Error("Error with validate command"), null);
      if(doc.result != null && doc.result.constructor != String)
        return callback(new Error("Error with validation data"), null);
      if(doc.result != null && doc.result.match(/exception|corrupt/) != null)
        return callback(new Error("Error: invalid collection " + collectionName), null);
      if(doc.valid != null && !doc.valid)
        return callback(new Error("Error: invalid collection " + collectionName), null);

      return callback(null, doc);
    });
  };

  /**
   * List the available databases
   *
   * @param {Function} callback this will be called after executing this method. The first parameter will contain the Error object if an error occured, or null otherwise. While the second parameter will contain the results from listDatabases or null if an error occured.
   * @return {null} Returns no result
   * @api public
   */
  this.listDatabases = function(callback) {
    // Execute the listAllDatabases command
    db.executeDbAdminCommand({listDatabases:1}, {}, function(err, doc) {
      if(err != null) return callback(err, null);
      return callback(null, doc.documents[0]);
    });
  }

  /**
   * Get ReplicaSet status
   *
   * @param {Function} callback this will be called after executing this method. The first parameter will contain the Error object if an error occured, or null otherwise. While the second parameter will contain the results from replSetGetStatus or null if an error occured.
   * @return {null}
   * @api public
   */
  this.replSetGetStatus = function(callback) {
    var self = this;

    db.executeDbAdminCommand({replSetGetStatus:1}, function(err, doc) {
      if(err == null && doc.documents[0].ok === 1)
        return callback(null, doc.documents[0]);
      if(err) return callback(err, false);
      return callback(utils.toError(doc.documents[0]), false);
    });
  };
};

/**
 * @ignore
 */
exports.Admin = Admin;<|MERGE_RESOLUTION|>--- conflicted
+++ resolved
@@ -116,7 +116,6 @@
     })
   }
 
-<<<<<<< HEAD
   /**
    * Logout current authenticated user
    *
@@ -159,64 +158,6 @@
       return callback(err, doc);
     })
   }
-=======
-/**
- * Add a user to the MongoDB server, if the user exists it will
- * overwrite the current password
- *
- * Options
- *  - **w**, {Number/String, > -1 || 'majority' || tag name} the write concern for the operation where < 1 is no acknowlegement of write and w >= 1, w = 'majority' or tag acknowledges the write
- *  - **wtimeout**, {Number, 0} set the timeout for waiting for write concern to finish (combines with w option)
- *  - **fsync**, (Boolean, default:false) write waits for fsync before returning, from MongoDB 2.6 on, fsync cannot be combined with journal
- *  - **j**, (Boolean, default:false) write waits for journal sync before returning
- *
- * @param {String} username The user name for the authentication.
- * @param {String} password The password for the authentication.
- * @param {Object} [options] additional options during update.
- * @param {Function} callback this will be called after executing this method. The first parameter will contain the Error object if an error occured, or null otherwise. While the second parameter will contain the results from addUser or null if an error occured.
- * @return {null} Returns no result
- * @api public
- */
-Admin.prototype.addUser = function(username, password, options, callback) {
-  var args = Array.prototype.slice.call(arguments, 2);
-  callback = args.pop();
-  options = args.length ? args.shift() : {};
-  // Set the db name to admin
-  options.dbName = 'admin';
-  // Add user
-  this.db.addUser(username, password, options, function(err, doc) {
-    return callback(err, doc);
-  })
-}
-
-/**
- * Remove a user from the MongoDB server
- *
- * Options
- *  - **w**, {Number/String, > -1 || 'majority' || tag name} the write concern for the operation where < 1 is no acknowlegement of write and w >= 1, w = 'majority' or tag acknowledges the write
- *  - **wtimeout**, {Number, 0} set the timeout for waiting for write concern to finish (combines with w option)
- *  - **fsync**, (Boolean, default:false) write waits for fsync before returning, from MongoDB 2.6 on, fsync cannot be combined with journal
- *  - **j**, (Boolean, default:false) write waits for journal sync before returning
- *
- * @param {String} username The user name for the authentication.
- * @param {Object} [options] additional options during update.
- * @param {Function} callback this will be called after executing this method. The first parameter will contain the Error object if an error occured, or null otherwise. While the second parameter will contain the results from removeUser or null if an error occured.
- * @return {null} Returns no result
- * @api public
- */
-Admin.prototype.removeUser = function(username, options, callback) {
-  var self = this;
-  var args = Array.prototype.slice.call(arguments, 1);
-  callback = args.pop();
-  options = args.length ? args.shift() : {};
-  options.dbName = 'admin';
-
-  this.db.removeUser(username, options, function(err, doc) {
-    return callback(err, doc);
-  })
-}
->>>>>>> 41f443b9
-
   /**
    * Remove a user from the MongoDB server
    *
