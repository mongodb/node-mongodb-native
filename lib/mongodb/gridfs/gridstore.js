/**
 * @fileOverview GridFS is a tool for MongoDB to store files to the database.
 * Because of the restrictions of the object size the database can hold, a
 * facility to split a file into several chunks is needed. The {@link GridStore}
 * class offers a simplified api to interact with files while managing the
 * chunks of split files behind the scenes. More information about GridFS can be
 * found <a href="http://www.mongodb.org/display/DOCS/GridFS">here</a>.
 */
var Chunk = require('./chunk').Chunk,
  DbCommand = require('../commands/db_command').DbCommand,
  ObjectID = require('bson').ObjectID,
  Buffer = require('buffer').Buffer,
  fs = require('fs'),
  timers = require('timers'),
  util = require('util'),
  inherits = util.inherits,
  ReadStream = require('./readstream').ReadStream,
  Stream = require('stream');

// Set processor, setImmediate if 0.10 otherwise nextTick
var processor = require('../utils').processor();

var REFERENCE_BY_FILENAME = 0,
  REFERENCE_BY_ID = 1;

/**
 * A class representation of a file stored in GridFS.
 *
 * Modes
 *  - **"r"** - read only. This is the default mode.
 *  - **"w"** - write in truncate mode. Existing data will be overwriten.
 *  - **w+"** - write in edit mode.
 *
 * Options
 *  - **root** {String}, root collection to use. Defaults to **{GridStore.DEFAULT_ROOT_COLLECTION}**.
 *  - **content_type** {String}, mime type of the file. Defaults to **{GridStore.DEFAULT_CONTENT_TYPE}**.
 *  - **chunk_size** {Number}, size for the chunk. Defaults to **{Chunk.DEFAULT_CHUNK_SIZE}**.
 *  - **metadata** {Object}, arbitrary data the user wants to store.
 *  - **readPreference** {String}, the prefered read preference (ReadPreference.PRIMARY, ReadPreference.PRIMARY_PREFERRED, ReadPreference.SECONDARY, ReadPreference.SECONDARY_PREFERRED, ReadPreference.NEAREST).
 *  - **w**, {Number/String, > -1 || 'majority' || tag name} the write concern for the operation where < 1 is no acknowlegement of write and w >= 1, w = 'majority' or tag acknowledges the write
 *  - **wtimeout**, {Number, 0} set the timeout for waiting for write concern to finish (combines with w option)
 *  - **fsync**, (Boolean, default:false) write waits for fsync before returning, from MongoDB 2.6 on, fsync cannot be combined with journal
 *  - **j**, (Boolean, default:false) write waits for journal sync before returning
 *
 * @class Represents the GridStore.
 * @param {Db} db A database instance to interact with.
 * @param {Any} [id] optional unique id for this file
 * @param {String} [filename] optional filename for this file, no unique constrain on the field
 * @param {String} mode set the mode for this file.
 * @param {Object} options optional properties to specify.
 * @return {GridStore}
 */
var GridStore = function GridStore(db, id, filename, mode, options) {
  if(!(this instanceof GridStore)) return new GridStore(db, id, filename, mode, options);

  var self = this;
  this.db = db;

  // Call stream constructor
  if(typeof Stream == 'function') {
    Stream.call(this);
  }

  // Handle options
  if(typeof options === 'undefined') options = {};
  // Handle mode
  if(typeof mode === 'undefined') {
    mode = filename;
    filename = undefined;
  } else if(typeof mode == 'object') {
    options = mode;
    mode = filename;
    filename = undefined;
  }

  if(id instanceof ObjectID) {
    this.referenceBy = REFERENCE_BY_ID;
    this.fileId = id;
    this.filename = filename;
  } else if(typeof filename == 'undefined') {
    this.referenceBy = REFERENCE_BY_FILENAME;
    this.filename = id;
    if (mode.indexOf('w') != null) {
      this.fileId = new ObjectID();
    }
  } else {
    this.referenceBy = REFERENCE_BY_ID;
    this.fileId = id;
    this.filename = filename;
  }

  // Set up the rest
  this.mode = mode == null ? "r" : mode;
  this.options = options || {};
  
  // Set the root if overridden
  this.root = this.options['root'] == null ? exports.GridStore.DEFAULT_ROOT_COLLECTION : this.options['root'];
  this.position = 0;
  this.readPreference = this.options.readPreference || 'primary';
  this.writeConcern = _getWriteConcern(db, this.options);
  // Set default chunk size
  this.internalChunkSize = this.options['chunkSize'] == null ? Chunk.DEFAULT_CHUNK_SIZE : this.options['chunkSize'];
  // Save a write connection to ensure same write connection
  this.connection = db.serverConfig.checkoutWriter();
}

/**
 *  Code for the streaming capabilities of the gridstore object
 *  Most code from Aaron heckmanns project https://github.com/aheckmann/gridfs-stream
 *  Modified to work on the gridstore object itself
 *  @ignore
 */
if(typeof Stream == 'function') {
  GridStore.prototype = { __proto__: Stream.prototype }
} else {
  // Node 0.4.X compatibility code
  GridStore.prototype = { __proto__: Stream.Stream.prototype }
}

// Move pipe to _pipe
GridStore.prototype._pipe = GridStore.prototype.pipe;

/**
 * Opens the file from the database and initialize this object. Also creates a
 * new one if file does not exist.
 *
 * @param {Function} callback this will be called after executing this method. The first parameter will contain an **{Error}** object and the second parameter will be null if an error occured. Otherwise, the first parameter will be null and the second will contain the reference to this object.
 * @return {null}
 * @api public
 */
GridStore.prototype.open = function(callback) {
  if( this.mode != "w" && this.mode != "w+" && this.mode != "r"){
    callback(new Error("Illegal mode " + this.mode), null);
    return;
  }

  var self = this;
  // If we are writing we need to ensure we have the right indexes for md5's
  if((self.mode == "w" || self.mode == "w+")) {
    // Get files collection
    self.collection(function(err, collection) {
      if(err) return callback(err);

      // Put index on filename
      collection.ensureIndex([['filename', 1]], function(err, index) {
        if(err) return callback(err);

        // Get chunk collection
        self.chunkCollection(function(err, chunkCollection) {
          if(err) return callback(err);

          // Ensure index on chunk collection
          chunkCollection.ensureIndex([['files_id', 1], ['n', 1]], function(err, index) {
            if(err) return callback(err);
            _open(self, callback);
          });
        });
      });
    });
  } else {
    // Open the gridstore
    _open(self, callback);
  }
};

/**
 * Hidding the _open function
 * @ignore
 * @api private
 */
var _open = function(self, callback) {
  self.collection(function(err, collection) {
    if(err!==null) {
      callback(new Error("at collection: "+err), null);
      return;
    }

    // Create the query
    var query = self.referenceBy == REFERENCE_BY_ID ? {_id:self.fileId} : {filename:self.filename};
    query = null == self.fileId && this.filename == null ? null : query;

    // Fetch the chunks
    if(query != null) {
      collection.find(query, {readPreference:self.readPreference}, function(err, cursor) {
        if(err) return error(err);

        // Fetch the file
        cursor.nextObject(function(err, doc) {
          if(err) return error(err);

          // Check if the collection for the files exists otherwise prepare the new one
          if(doc != null) {
            self.fileId = doc._id;
            self.filename = doc.filename;
            self.contentType = doc.contentType;
            self.internalChunkSize = doc.chunkSize;
            self.uploadDate = doc.uploadDate;
            self.aliases = doc.aliases;
            self.length = doc.length;
            self.metadata = doc.metadata;
            self.internalMd5 = doc.md5;
          } else if (self.mode != 'r') {
            self.fileId = self.fileId == null ? new ObjectID() : self.fileId;
            self.contentType = exports.GridStore.DEFAULT_CONTENT_TYPE;
            self.internalChunkSize = self.internalChunkSize == null ? Chunk.DEFAULT_CHUNK_SIZE : self.internalChunkSize;
            self.length = 0;
          } else {
            self.length = 0;
            var txtId = self.fileId instanceof ObjectID ? self.fileId.toHexString() : self.fileId;
            return error(new Error((self.referenceBy == REFERENCE_BY_ID ? txtId : self.filename) + " does not exist", self));
          }

          // Process the mode of the object
          if(self.mode == "r") {
            nthChunk(self, 0, function(err, chunk) {
              if(err) return error(err);
              self.currentChunk = chunk;
              self.position = 0;
              callback(null, self);
            });
          } else if(self.mode == "w") {
            // Delete any existing chunks
            deleteChunks(self, function(err, result) {
              if(err) return error(err);
              self.currentChunk = new Chunk(self, {'n':0}, self.writeConcern);
              self.contentType = self.options['content_type'] == null ? self.contentType : self.options['content_type'];
              self.internalChunkSize = self.options['chunk_size'] == null ? self.internalChunkSize : self.options['chunk_size'];
              self.metadata = self.options['metadata'] == null ? self.metadata : self.options['metadata'];
              self.position = 0;
              callback(null, self);
            });
          } else if(self.mode == "w+") {
            nthChunk(self, lastChunkNumber(self), function(err, chunk) {
              if(err) return error(err);
              // Set the current chunk
              self.currentChunk = chunk == null ? new Chunk(self, {'n':0}, self.writeConcern) : chunk;
              self.currentChunk.position = self.currentChunk.data.length();
              self.metadata = self.options['metadata'] == null ? self.metadata : self.options['metadata'];
              self.position = self.length;
              callback(null, self);
            });
          }
        });
      });
    } else {
      // Write only mode
      self.fileId = null == self.fileId ? new ObjectID() : self.fileId;
      self.contentType = exports.GridStore.DEFAULT_CONTENT_TYPE;
      self.internalChunkSize = self.internalChunkSize == null ? Chunk.DEFAULT_CHUNK_SIZE : self.internalChunkSize;
      self.length = 0;

      self.chunkCollection(function(err, collection2) {
        if(err) return error(err);

        // No file exists set up write mode
        if(self.mode == "w") {
          // Delete any existing chunks
          deleteChunks(self, function(err, result) {
            if(err) return error(err);
            self.currentChunk = new Chunk(self, {'n':0}, self.writeConcern);
            self.contentType = self.options['content_type'] == null ? self.contentType : self.options['content_type'];
            self.internalChunkSize = self.options['chunk_size'] == null ? self.internalChunkSize : self.options['chunk_size'];
            self.metadata = self.options['metadata'] == null ? self.metadata : self.options['metadata'];
            self.position = 0;
            callback(null, self);
          });
        } else if(self.mode == "w+") {
          nthChunk(self, lastChunkNumber(self), function(err, chunk) {
            if(err) return error(err);
            // Set the current chunk
            self.currentChunk = chunk == null ? new Chunk(self, {'n':0}, self.writeConcern) : chunk;
            self.currentChunk.position = self.currentChunk.data.length();
            self.metadata = self.options['metadata'] == null ? self.metadata : self.options['metadata'];
            self.position = self.length;
            callback(null, self);
          });
        }
      });
    }
  });

  // only pass error to callback once
  function error (err) {
    if(error.err) return;
    callback(error.err = err);
  }
};

/**
 * Stores a file from the file system to the GridFS database.
 *
 * @param {String|Buffer|FileHandle} file the file to store.
 * @param {Function} callback this will be called after this method is executed. The first parameter will be null and the the second will contain the reference to this object.
 * @return {null}
 * @api public
 */
GridStore.prototype.writeFile = function (file, callback) {
  var self = this;
  if (typeof file === 'string') {
    fs.open(file, 'r', function (err, fd) {
      if(err) return callback(err);
      self.writeFile(fd, callback);
    });
    return;
  }

  self.open(function (err, self) {
    if(err) return callback(err, self);

    fs.fstat(file, function (err, stats) {
      if(err) return callback(err, self);

      var offset = 0;
      var index = 0;
      var numberOfChunksLeft = Math.min(stats.size / self.chunkSize);

      // Write a chunk
      var writeChunk = function() {
        fs.read(file, self.chunkSize, offset, 'binary', function(err, data, bytesRead) {
          if(err) return callback(err, self);

          offset = offset + bytesRead;

          // Create a new chunk for the data
          var chunk = new Chunk(self, {n:index++}, self.writeConcern);
          chunk.write(data, function(err, chunk) {
            if(err) return callback(err, self);

            chunk.save({connection: self.connection}, function(err, result) {
              if(err) return callback(err, self);

              self.position = self.position + data.length;

              // Point to current chunk
              self.currentChunk = chunk;

              if(offset >= stats.size) {
                fs.close(file);
                self.close(function(err, result) {
                  if(err) return callback(err, self);
                  return callback(null, self);
                });
              } else {
                return processor(writeChunk);
              }
            });
          });
        });
      }

      // Process the first write
      processor(writeChunk);
    });
  });
};

/**
 * Writes some data. This method will work properly only if initialized with mode
 * "w" or "w+".
 *
 * @param string {string} The data to write.
 * @param close {boolean=false} opt_argument Closes this file after writing if
 *     true.
 * @param callback {function(*, GridStore)} This will be called after executing
 *     this method. The first parameter will contain null and the second one
 *     will contain a reference to this object.
 *
 * @ignore
 * @api private
 */
var writeBuffer = function(self, buffer, close, callback) {
  if(typeof close === "function") { callback = close; close = null; }
  var finalClose = typeof close == 'boolean' ? close : false;

  if(self.mode[0] != "w") {
    callback(new Error((self.referenceBy == REFERENCE_BY_ID ? self.toHexString() : self.filename) + " not opened for writing"), null);
  } else {
    if(self.currentChunk.position + buffer.length >= self.chunkSize) {
      // Write out the current Chunk and then keep writing until we have less data left than a chunkSize left
      // to a new chunk (recursively)
      var previousChunkNumber = self.currentChunk.chunkNumber;
      var leftOverDataSize = self.chunkSize - self.currentChunk.position;
      var firstChunkData = buffer.slice(0, leftOverDataSize);
      var leftOverData = buffer.slice(leftOverDataSize);
      // A list of chunks to write out
      var chunksToWrite = [self.currentChunk.write(firstChunkData)];
      // If we have more data left than the chunk size let's keep writing new chunks
      while(leftOverData.length >= self.chunkSize) {
        // Create a new chunk and write to it
        var newChunk = new Chunk(self, {'n': (previousChunkNumber + 1)}, self.writeConcern);
        var firstChunkData = leftOverData.slice(0, self.chunkSize);
        leftOverData = leftOverData.slice(self.chunkSize);
        // Update chunk number
        previousChunkNumber = previousChunkNumber + 1;
        // Write data
        newChunk.write(firstChunkData);
        // Push chunk to save list
        chunksToWrite.push(newChunk);
      }

      // Set current chunk with remaining data
      self.currentChunk = new Chunk(self, {'n': (previousChunkNumber + 1)}, self.writeConcern);
      // If we have left over data write it
      if(leftOverData.length > 0) self.currentChunk.write(leftOverData);

      // Update the position for the gridstore
      self.position = self.position + buffer.length;
      // Total number of chunks to write
      var numberOfChunksToWrite = chunksToWrite.length;

      // // Write chunks serially to avoid problems with pre 2.6 mongos
      // var writeChunk = function(_self, _chunks, _connection, _finalClose, _callback) {
      //   if(_chunks.length == 0) {
      //     if(_finalClose == false) {
      //       return _callback(null, null);
      //     } else {
      //       return _self.close(function(err, result) {
      //         _callback(err, result);
      //       });
      //     }
      //   }

      //   // Get the next chunk
      //   var _chunk = _chunks.pop();
      //   // Save the chunk
      //   _chunk.save({connection:_connection}, function(err, result) {
      //     if(err) return _callback(err, null);
      //     // Save next chunk
      //     writeChunk(_self, _chunks, _connection, _finalClose, _callback);
      //   });
      // }

      // // Write all the chunkds
      // writeChunk(self, chunksToWrite, self.connection, finalClose, function(err, result) {
      //   if(err) return callback(err, null);
      //   callback(null, self);
      // });
      // Write out all the chunks and then return
      for(var i = 0; i < chunksToWrite.length; i++) {
        var chunk = chunksToWrite[i];
        chunk.save({connection:self.connection}, function(err, result) {
          if(err) return callback(err);

          numberOfChunksToWrite = numberOfChunksToWrite - 1;

          if(numberOfChunksToWrite <= 0) {
            // We care closing the file before returning
            if(finalClose) {
              return self.close(function(err, result) {
                callback(err, self);
              });
            }
            // Return normally
            return callback(null, self);
          }
        })
      }
    } else {
      // Update the position for the gridstore
      self.position = self.position + buffer.length;
      // We have less data than the chunk size just write it and callback
      self.currentChunk.write(buffer);
      // We care closing the file before returning
      if(finalClose) {
        return self.close(function(err, result) {
          callback(err, self);
        });
      }
      // Return normally
      return callback(null, self);
    }
  }
};

/**
 * Creates a mongoDB object representation of this object.
 *
 * @param callback {function(object)} This will be called after executing this
 *     method. The object will be passed to the first parameter and will have
 *     the structure:
 *
 *        <pre><code>
 *        {
 *          '_id' : , // {number} id for this file
 *          'filename' : , // {string} name for this file
 *          'contentType' : , // {string} mime type for this file
 *          'length' : , // {number} size of this file?
 *          'chunksize' : , // {number} chunk size used by this file
 *          'uploadDate' : , // {Date}
 *          'aliases' : , // {array of string}
 *          'metadata' : , // {string}
 *        }
 *        </code></pre>
 *
 * @ignore
 * @api private
 */
var buildMongoObject = function(self, callback) {
  // Calcuate the length
  var mongoObject = {
    '_id': self.fileId,
    'filename': self.filename,
    'contentType': self.contentType,
    'length': self.position ? self.position : 0,
    'chunkSize': self.chunkSize,
    'uploadDate': self.uploadDate,
    'aliases': self.aliases,
    'metadata': self.metadata
  };

  var md5Command = {filemd5:self.fileId, root:self.root};
  self.db.command(md5Command, function(err, results) {
    mongoObject.md5 = results.md5;
    callback(mongoObject);
  });
};

/**
 * Saves this file to the database. This will overwrite the old entry if it
 * already exists. This will work properly only if mode was initialized to
 * "w" or "w+".
 *
 * @param {Function} callback this will be called after executing this method. Passes an **{Error}** object to the first parameter and null to the second if an error occured. Otherwise, passes null to the first and a reference to this object to the second.
 * @return {null}
 * @api public
 */
GridStore.prototype.close = function(callback) {
  var self = this;

  if(self.mode[0] == "w") {
    // Set up options
    var options = self.writeConcern;
    options.connection = self.connection;

    if(self.currentChunk != null && self.currentChunk.position > 0) {
      self.currentChunk.save({connection: self.connection}, function(err, chunk) {
        if(err && typeof callback == 'function') return callback(err);

        self.collection(function(err, files) {
          if(err && typeof callback == 'function') return callback(err);

          // Build the mongo object
          if(self.uploadDate != null) {
            files.remove({'_id':self.fileId}, self.writeConcern, function(err, collection) {
              if(err && typeof callback == 'function') return callback(err);

              buildMongoObject(self, function(mongoObject) {
                files.save(mongoObject, options, function(err) {
                  if(typeof callback == 'function')
                    callback(err, mongoObject);
                });
              });
            });
          } else {
            self.uploadDate = new Date();
            buildMongoObject(self, function(mongoObject) {
              files.save(mongoObject, options, function(err) {
                if(typeof callback == 'function')
                  callback(err, mongoObject);
              });
            });
          }
        });
      });
    } else {
      self.collection(function(err, files) {
        if(err && typeof callback == 'function') return callback(err);

        self.uploadDate = new Date();
        buildMongoObject(self, function(mongoObject) {
          files.save(mongoObject, options, function(err) {
            if(typeof callback == 'function')
              callback(err, mongoObject);
          });
        });
      });
    }
  } else if(self.mode[0] == "r") {
    if(typeof callback == 'function')
      callback(null, null);
  } else {
    if(typeof callback == 'function')
      callback(new Error("Illegal mode " + self.mode), null);
  }
};

/**
 * Gets the nth chunk of this file.
 *
 * @param chunkNumber {number} The nth chunk to retrieve.
 * @param callback {function(*, Chunk|object)} This will be called after
 *     executing this method. null will be passed to the first parameter while
 *     a new {@link Chunk} instance will be passed to the second parameter if
 *     the chunk was found or an empty object {} if not.
 *
 * @ignore
 * @api private
 */
var nthChunk = function(self, chunkNumber, callback) {
  self.chunkCollection(function(err, collection) {
    if(err) return callback(err);

    collection.find({'files_id':self.fileId, 'n':chunkNumber}, {readPreference: self.readPreference}, function(err, cursor) {
      if(err) return callback(err);

      cursor.nextObject(function(err, chunk) {
        if(err) return callback(err);

        var finalChunk = chunk == null ? {} : chunk;
        callback(null, new Chunk(self, finalChunk, self.writeConcern));
      });
    });
  });
};

/**
 *
 * @ignore
 * @api private
 */
GridStore.prototype._nthChunk = function(chunkNumber, callback) {
  nthChunk(this, chunkNumber, callback);
}

/**
 * @return {Number} The last chunk number of this file.
 *
 * @ignore
 * @api private
 */
var lastChunkNumber = function(self) {
  return Math.floor(self.length/self.chunkSize);
};

/**
 * Retrieve this file's chunks collection.
 *
 * @param {Function} callback this will be called after executing this method. An exception object will be passed to the first parameter when an error occured or null otherwise. A new **{Collection}** object will be passed to the second parameter if no error occured.
 * @return {null}
 * @api public
 */
GridStore.prototype.chunkCollection = function(callback) {
  this.db.collection((this.root + ".chunks"), callback);
};

/**
 * Deletes all the chunks of this file in the database.
 *
 * @param callback {function(*, boolean)} This will be called after this method
 *     executes. Passes null to the first and true to the second argument.
 *
 * @ignore
 * @api private
 */
var deleteChunks = function(self, callback) {
  if(self.fileId != null) {
    self.chunkCollection(function(err, collection) {
      if(err) return callback(err, false);
<<<<<<< HEAD
      collection.remove({'files_id':self.fileId}, {w:1}, function(err, result) {
=======
      collection.remove({'files_id':self.fileId}, self.writeConcern, function(err, result) {
>>>>>>> 1.4
        if(err) return callback(err, false);
        callback(null, true);
      });
    });
  } else {
    callback(null, true);
  }
};

/**
 * Deletes all the chunks of this file in the database.
 *
 * @param {Function} callback this will be called after this method executes. Passes null to the first and true to the second argument.
 * @return {null}
 * @api public
 */
GridStore.prototype.unlink = function(callback) {
  var self = this;
  deleteChunks(this, function(err) {
    if(err!==null) {
      err.message = "at deleteChunks: " + err.message;
      return callback(err);
    }

    self.collection(function(err, collection) {
      if(err!==null) {
        err.message = "at collection: " + err.message;
        return callback(err);
      }

<<<<<<< HEAD
      collection.remove({'_id':self.fileId}, {w:1}, function(err) {
=======
      collection.remove({'_id':self.fileId}, self.writeConcern, function(err) {
>>>>>>> 1.4
        callback(err, self);
      });
    });
  });
};

/**
 * Retrieves the file collection associated with this object.
 *
 * @param {Function} callback this will be called after executing this method. An exception object will be passed to the first parameter when an error occured or null otherwise. A new **{Collection}** object will be passed to the second parameter if no error occured.
 * @return {null}
 * @api public
 */
GridStore.prototype.collection = function(callback) {
  this.db.collection(this.root + ".files", callback);
};

/**
 * Reads the data of this file.
 *
 * @param {String} [separator] the character to be recognized as the newline separator.
 * @param {Function} callback This will be called after this method is executed. The first parameter will be null and the second parameter will contain an array of strings representing the entire data, each element representing a line including the separator character.
 * @return {null}
 * @api public
 */
GridStore.prototype.readlines = function(separator, callback) {
  var args = Array.prototype.slice.call(arguments, 0);
  callback = args.pop();
  separator = args.length ? args.shift() : "\n";

  this.read(function(err, data) {
    if(err) return callback(err);

    var items = data.toString().split(separator);
    items = items.length > 0 ? items.splice(0, items.length - 1) : [];
    for(var i = 0; i < items.length; i++) {
      items[i] = items[i] + separator;
    }

    callback(null, items);
  });
};

/**
 * Deletes all the chunks of this file in the database if mode was set to "w" or
 * "w+" and resets the read/write head to the initial position.
 *
 * @param {Function} callback this will be called after executing this method. The first parameter will contain null and the second one will contain a reference to this object.
 * @return {null}
 * @api public
 */
GridStore.prototype.rewind = function(callback) {
  var self = this;

  if(this.currentChunk.chunkNumber != 0) {
    if(this.mode[0] == "w") {
      deleteChunks(self, function(err, gridStore) {
        if(err) return callback(err);
        self.currentChunk = new Chunk(self, {'n': 0}, self.writeConcern);
        self.position = 0;
        callback(null, self);
      });
    } else {
      self.currentChunk(0, function(err, chunk) {
        if(err) return callback(err);
        self.currentChunk = chunk;
        self.currentChunk.rewind();
        self.position = 0;
        callback(null, self);
      });
    }
  } else {
    self.currentChunk.rewind();
    self.position = 0;
    callback(null, self);
  }
};

/**
 * Retrieves the contents of this file and advances the read/write head. Works with Buffers only.
 *
 * There are 3 signatures for this method:
 *
 * (callback)
 * (length, callback)
 * (length, buffer, callback)
 *
 * @param {Number} [length] the number of characters to read. Reads all the characters from the read/write head to the EOF if not specified.
 * @param {String|Buffer} [buffer] a string to hold temporary data. This is used for storing the string data read so far when recursively calling this method.
 * @param {Function} callback this will be called after this method is executed. null will be passed to the first parameter and a string containing the contents of the buffer concatenated with the contents read from this file will be passed to the second.
 * @return {null}
 * @api public
 */
GridStore.prototype.read = function(length, buffer, callback) {
  var self = this;

  var args = Array.prototype.slice.call(arguments, 0);
  callback = args.pop();
  length = args.length ? args.shift() : null;
  buffer = args.length ? args.shift() : null;

  // The data is a c-terminated string and thus the length - 1
  var finalLength = length == null ? self.length - self.position : length;
  var finalBuffer = buffer == null ? new Buffer(finalLength) : buffer;
  // Add a index to buffer to keep track of writing position or apply current index
  finalBuffer._index = buffer != null && buffer._index != null ? buffer._index : 0;

  if((self.currentChunk.length() - self.currentChunk.position + finalBuffer._index) >= finalLength) {
    var slice = self.currentChunk.readSlice(finalLength - finalBuffer._index);
    // Copy content to final buffer
    slice.copy(finalBuffer, finalBuffer._index);
    // Update internal position
    self.position = self.position + finalBuffer.length;
    // Check if we don't have a file at all
    if(finalLength == 0 && finalBuffer.length == 0) return callback(new Error("File does not exist"), null);
    // Else return data
    callback(null, finalBuffer);
  } else {
    var slice = self.currentChunk.readSlice(self.currentChunk.length() - self.currentChunk.position);
    // Copy content to final buffer
    slice.copy(finalBuffer, finalBuffer._index);
    // Update index position
    finalBuffer._index += slice.length;

    // Load next chunk and read more
    nthChunk(self, self.currentChunk.chunkNumber + 1, function(err, chunk) {
      if(err) return callback(err);

      if(chunk.length() > 0) {
        self.currentChunk = chunk;
        self.read(length, finalBuffer, callback);
      } else {
        if (finalBuffer._index > 0) {
          callback(null, finalBuffer)
        } else {
          callback(new Error("no chunks found for file, possibly corrupt"), null);
        }
      }
    });
  }
}

/**
 * Retrieves the position of the read/write head of this file.
 *
 * @param {Function} callback This gets called after this method terminates. null is passed to the first parameter and the position is passed to the second.
 * @return {null}
 * @api public
 */
GridStore.prototype.tell = function(callback) {
  callback(null, this.position);
};

/**
 * Moves the read/write head to a new location.
 *
 * There are 3 signatures for this method
 *
 * Seek Location Modes
 *  - **GridStore.IO_SEEK_SET**, **(default)** set the position from the start of the file.
 *  - **GridStore.IO_SEEK_CUR**, set the position from the current position in the file.
 *  - **GridStore.IO_SEEK_END**, set the position from the end of the file.
 *
 * @param {Number} [position] the position to seek to
 * @param {Number} [seekLocation] seek mode. Use one of the Seek Location modes.
 * @param {Function} callback this will be called after executing this method. The first parameter will contain null and the second one will contain a reference to this object.
 * @return {null}
 * @api public
 */
GridStore.prototype.seek = function(position, seekLocation, callback) {
  var self = this;

  var args = Array.prototype.slice.call(arguments, 1);
  callback = args.pop();
  seekLocation = args.length ? args.shift() : null;

  var seekLocationFinal = seekLocation == null ? exports.GridStore.IO_SEEK_SET : seekLocation;
  var finalPosition = position;
  var targetPosition = 0;

  // Calculate the position
  if(seekLocationFinal == exports.GridStore.IO_SEEK_CUR) {
    targetPosition = self.position + finalPosition;
  } else if(seekLocationFinal == exports.GridStore.IO_SEEK_END) {
    targetPosition = self.length + finalPosition;
  } else {
    targetPosition = finalPosition;
  }

  // Get the chunk
  var newChunkNumber = Math.floor(targetPosition/self.chunkSize);
  if(newChunkNumber != self.currentChunk.chunkNumber) {
    var seekChunk = function() {
      nthChunk(self, newChunkNumber, function(err, chunk) {
        self.currentChunk = chunk;
        self.position = targetPosition;
        self.currentChunk.position = (self.position % self.chunkSize);
        callback(err, self);
      });
    };

    if(self.mode[0] == 'w') {
      self.currentChunk.save({connection:self.connection}, function(err) {
        if(err) return callback(err);
        seekChunk();
      });
    } else {
      seekChunk();
    }
  } else {
    self.position = targetPosition;
    self.currentChunk.position = (self.position % self.chunkSize);
    callback(null, self);
  }
};

/**
 * Verify if the file is at EOF.
 *
 * @return {Boolean} true if the read/write head is at the end of this file.
 * @api public
 */
GridStore.prototype.eof = function() {
  return this.position == this.length ? true : false;
};

/**
 * Retrieves a single character from this file.
 *
 * @param {Function} callback this gets called after this method is executed. Passes null to the first parameter and the character read to the second or null to the second if the read/write head is at the end of the file.
 * @return {null}
 * @api public
 */
GridStore.prototype.getc = function(callback) {
  var self = this;

  if(self.eof()) {
    callback(null, null);
  } else if(self.currentChunk.eof()) {
    nthChunk(self, self.currentChunk.chunkNumber + 1, function(err, chunk) {
      self.currentChunk = chunk;
      self.position = self.position + 1;
      callback(err, self.currentChunk.getc());
    });
  } else {
    self.position = self.position + 1;
    callback(null, self.currentChunk.getc());
  }
};

/**
 * Writes a string to the file with a newline character appended at the end if
 * the given string does not have one.
 *
 * @param {String} string the string to write.
 * @param {Function} callback this will be called after executing this method. The first parameter will contain null and the second one will contain a reference to this object.
 * @return {null}
 * @api public
 */
GridStore.prototype.puts = function(string, callback) {
  var finalString = string.match(/\n$/) == null ? string + "\n" : string;
  this.write(finalString, callback);
};

/**
 * Returns read stream based on this GridStore file
 *
 * Events
 *  - **data** {function(item) {}} the data event triggers when a document is ready.
 *  - **end** {function() {}} the end event triggers when there is no more documents available.
 *  - **close** {function() {}} the close event triggers when the stream is closed.
 *  - **error** {function(err) {}} the error event triggers if an error happens.
 *
 * @param {Boolean} autoclose if true current GridStore will be closed when EOF and 'close' event will be fired
 * @return {null}
 * @api public
 */
GridStore.prototype.stream = function(autoclose) {
  return new ReadStream(autoclose, this);
};

/**
* The collection to be used for holding the files and chunks collection.
*
* @classconstant DEFAULT_ROOT_COLLECTION
**/
GridStore.DEFAULT_ROOT_COLLECTION = 'fs';

/**
* Default file mime type
*
* @classconstant DEFAULT_CONTENT_TYPE
**/
GridStore.DEFAULT_CONTENT_TYPE = 'binary/octet-stream';

/**
* Seek mode where the given length is absolute.
*
* @classconstant IO_SEEK_SET
**/
GridStore.IO_SEEK_SET = 0;

/**
* Seek mode where the given length is an offset to the current read/write head.
*
* @classconstant IO_SEEK_CUR
**/
GridStore.IO_SEEK_CUR = 1;

/**
* Seek mode where the given length is an offset to the end of the file.
*
* @classconstant IO_SEEK_END
**/
GridStore.IO_SEEK_END = 2;

/**
 * Checks if a file exists in the database.
 *
 * Options
 *  - **readPreference** {String}, the prefered read preference (ReadPreference.PRIMARY, ReadPreference.PRIMARY_PREFERRED, ReadPreference.SECONDARY, ReadPreference.SECONDARY_PREFERRED, ReadPreference.NEAREST).
 *
 * @param {Db} db the database to query.
 * @param {String} name the name of the file to look for.
 * @param {String} [rootCollection] the root collection that holds the files and chunks collection. Defaults to **{GridStore.DEFAULT_ROOT_COLLECTION}**.
 * @param {Function} callback this will be called after this method executes. Passes null to the first and passes true to the second if the file exists and false otherwise.
 * @return {null}
 * @api public
 */
GridStore.exist = function(db, fileIdObject, rootCollection, options, callback) {
  var args = Array.prototype.slice.call(arguments, 2);
  callback = args.pop();
  rootCollection = args.length ? args.shift() : null;
  options = args.length ? args.shift() : {};

  // Establish read preference
  var readPreference = options.readPreference || 'primary';
  // Fetch collection
  var rootCollectionFinal = rootCollection != null ? rootCollection : GridStore.DEFAULT_ROOT_COLLECTION;
  db.collection(rootCollectionFinal + ".files", function(err, collection) {
    if(err) return callback(err);

    // Build query
    var query = (typeof fileIdObject == 'string' || Object.prototype.toString.call(fileIdObject) == '[object RegExp]' )
      ? {'filename':fileIdObject}
      : {'_id':fileIdObject};    // Attempt to locate file

    collection.find(query, {readPreference:readPreference}, function(err, cursor) {
      if(err) return callback(err);

      cursor.nextObject(function(err, item) {
        if(err) return callback(err);
        callback(null, item == null ? false : true);
      });
    });
  });
};

/**
 * Gets the list of files stored in the GridFS.
 *
 * @param {Db} db the database to query.
 * @param {String} [rootCollection] the root collection that holds the files and chunks collection. Defaults to **{GridStore.DEFAULT_ROOT_COLLECTION}**.
 * @param {Function} callback this will be called after this method executes. Passes null to the first and passes an array of strings containing the names of the files.
 * @return {null}
 * @api public
 */
GridStore.list = function(db, rootCollection, options, callback) {
  var args = Array.prototype.slice.call(arguments, 1);
  callback = args.pop();
  rootCollection = args.length ? args.shift() : null;
  options = args.length ? args.shift() : {};

  // Ensure we have correct values
  if(rootCollection != null && typeof rootCollection == 'object') {
    options = rootCollection;
    rootCollection = null;
  }

  // Establish read preference
  var readPreference = options.readPreference || 'primary';
  // Check if we are returning by id not filename
  var byId = options['id'] != null ? options['id'] : false;
  // Fetch item
  var rootCollectionFinal = rootCollection != null ? rootCollection : GridStore.DEFAULT_ROOT_COLLECTION;
  var items = [];
  db.collection((rootCollectionFinal + ".files"), function(err, collection) {
    if(err) return callback(err);

    collection.find({}, {readPreference:readPreference}, function(err, cursor) {
      if(err) return callback(err);

      cursor.each(function(err, item) {
        if(item != null) {
          items.push(byId ? item._id : item.filename);
        } else {
          callback(err, items);
        }
      });
    });
  });
};

/**
 * Reads the contents of a file.
 *
 * This method has the following signatures
 *
 * (db, name, callback)
 * (db, name, length, callback)
 * (db, name, length, offset, callback)
 * (db, name, length, offset, options, callback)
 *
 * @param {Db} db the database to query.
 * @param {String} name the name of the file.
 * @param {Number} [length] the size of data to read.
 * @param {Number} [offset] the offset from the head of the file of which to start reading from.
 * @param {Object} [options] the options for the file.
 * @param {Function} callback this will be called after this method executes. A string with an error message will be passed to the first parameter when the length and offset combination exceeds the length of the file while an Error object will be passed if other forms of error occured, otherwise, a string is passed. The second parameter will contain the data read if successful or null if an error occured.
 * @return {null}
 * @api public
 */
GridStore.read = function(db, name, length, offset, options, callback) {
  var args = Array.prototype.slice.call(arguments, 2);
  callback = args.pop();
  length = args.length ? args.shift() : null;
  offset = args.length ? args.shift() : null;
  options = args.length ? args.shift() : null;

  new GridStore(db, name, "r", options).open(function(err, gridStore) {
    if(err) return callback(err);
    // Make sure we are not reading out of bounds
    if(offset && offset >= gridStore.length) return callback("offset larger than size of file", null);
    if(length && length > gridStore.length) return callback("length is larger than the size of the file", null);
    if(offset && length && (offset + length) > gridStore.length) return callback("offset and length is larger than the size of the file", null);

    if(offset != null) {
      gridStore.seek(offset, function(err, gridStore) {
        if(err) return callback(err);
        gridStore.read(length, callback);
      });
    } else {
      gridStore.read(length, callback);
    }
  });
};

/**
 * Reads the data of this file.
 *
 * @param {Db} db the database to query.
 * @param {String} name the name of the file.
 * @param {String} [separator] the character to be recognized as the newline separator.
 * @param {Object} [options] file options.
 * @param {Function} callback this will be called after this method is executed. The first parameter will be null and the second parameter will contain an array of strings representing the entire data, each element representing a line including the separator character.
 * @return {null}
 * @api public
 */
GridStore.readlines = function(db, name, separator, options, callback) {
  var args = Array.prototype.slice.call(arguments, 2);
  callback = args.pop();
  separator = args.length ? args.shift() : null;
  options = args.length ? args.shift() : null;

  var finalSeperator = separator == null ? "\n" : separator;
  new GridStore(db, name, "r", options).open(function(err, gridStore) {
    if(err) return callback(err);
    gridStore.readlines(finalSeperator, callback);
  });
};

/**
 * Deletes the chunks and metadata information of a file from GridFS.
 *
 * @param {Db} db the database to interact with.
 * @param {String|Array} names the name/names of the files to delete.
 * @param {Object} [options] the options for the files.
 * @callback {Function} this will be called after this method is executed. The first parameter will contain an Error object if an error occured or null otherwise. The second parameter will contain a reference to this object.
 * @return {null}
 * @api public
 */
GridStore.unlink = function(db, names, options, callback) {
  var self = this;
  var args = Array.prototype.slice.call(arguments, 2);
  callback = args.pop();
  options = args.length ? args.shift() : {};

  // Get the write concern
  var writeConcern = _getWriteConcern(db, options);

  // List of names
  if(names.constructor == Array) {
    var tc = 0;
    for(var i = 0; i < names.length; i++) {
      ++tc;
      GridStore.unlink(db, names[i], options, function(result) {
        if(--tc == 0) {
            callback(null, self);
        }
      });
    }
  } else {
    new GridStore(db, names, "w", options).open(function(err, gridStore) {
      if(err) return callback(err);
      deleteChunks(gridStore, function(err, result) {
        if(err) return callback(err);
        gridStore.collection(function(err, collection) {
          if(err) return callback(err);
<<<<<<< HEAD
          collection.remove({'_id':gridStore.fileId}, {w:1}, function(err, collection) {
=======
          collection.remove({'_id':gridStore.fileId}, writeConcern, function(err, result) {
>>>>>>> 1.4
            callback(err, self);
          });
        });
      });
    });
  }
};

/**
 * Returns the current chunksize of the file.
 *
 * @field chunkSize
 * @type {Number}
 * @getter
 * @setter
 * @property return number of bytes in the current chunkSize.
 */
Object.defineProperty(GridStore.prototype, "chunkSize", { enumerable: true
 , get: function () {
     return this.internalChunkSize;
   }
 , set: function(value) {
     if(!(this.mode[0] == "w" && this.position == 0 && this.uploadDate == null)) {
       this.internalChunkSize = this.internalChunkSize;
     } else {
       this.internalChunkSize = value;
     }
   }
});

/**
 * The md5 checksum for this file.
 *
 * @field md5
 * @type {Number}
 * @getter
 * @setter
 * @property return this files md5 checksum.
 */
Object.defineProperty(GridStore.prototype, "md5", { enumerable: true
 , get: function () {
     return this.internalMd5;
   }
});

/**
 *  GridStore Streaming methods
 *  Handles the correct return of the writeable stream status
 *  @ignore
 */
Object.defineProperty(GridStore.prototype, "writable", { enumerable: true
 , get: function () {
    if(this._writeable == null) {
      this._writeable = this.mode != null && this.mode.indexOf("w") != -1;
    }
    // Return the _writeable
    return this._writeable;
  }
 , set: function(value) {
    this._writeable = value;
  }
});

/**
 *  Handles the correct return of the readable stream status
 *  @ignore
 */
Object.defineProperty(GridStore.prototype, "readable", { enumerable: true
 , get: function () {
    if(this._readable == null) {
      this._readable = this.mode != null && this.mode.indexOf("r") != -1;
    }
    return this._readable;
  }
 , set: function(value) {
    this._readable = value;
  }
});

GridStore.prototype.paused;

/**
 *  Handles the correct setting of encoding for the stream
 *  @ignore
 */
GridStore.prototype.setEncoding = fs.ReadStream.prototype.setEncoding;

/**
 *  Handles the end events
 *  @ignore
 */
GridStore.prototype.end = function end(data) {
  var self = this;
  // allow queued data to write before closing
  if(!this.writable) return;
  this.writable = false;

  if(data) {
    this._q.push(data);
  }

  this.on('drain', function () {
    self.close(function (err) {
      if (err) return _error(self, err);
      self.emit('close');
    });
  });

  _flush(self);
}

/**
 *  Handles the normal writes to gridstore
 *  @ignore
 */
var _writeNormal = function(self, data, close, callback) {
  // If we have a buffer write it using the writeBuffer method
  if(Buffer.isBuffer(data)) {
    return writeBuffer(self, data, close, callback);
  } else {
    return writeBuffer(self, new Buffer(data, 'binary'), close, callback);
  }
}

/**
 * Writes some data. This method will work properly only if initialized with mode "w" or "w+".
 *
 * @param {String|Buffer} data the data to write.
 * @param {Boolean} [close] closes this file after writing if set to true.
 * @param {Function} callback this will be called after executing this method. The first parameter will contain null and the second one will contain a reference to this object.
 * @return {null}
 * @api public
 */
GridStore.prototype.write = function write(data, close, callback) {
  // If it's a normal write delegate the call
  if(typeof close == 'function' || typeof callback == 'function') {
    return _writeNormal(this, data, close, callback);
  }

  // Otherwise it's a stream write
  var self = this;
  if (!this.writable) {
    throw new Error('GridWriteStream is not writable');
  }

  // queue data until we open.
  if(!this._opened) {
    // Set up a queue to save data until gridstore object is ready
    this._q = [];
    _openStream(self);
    this._q.push(data);
    return false;
  }

  // Push data to queue
  this._q.push(data);
  _flush(this);
  // Return write successful
  return true;
}

/**
 *  Handles the destroy part of a stream
 *  @ignore
 */
GridStore.prototype.destroy = function destroy() {
  // close and do not emit any more events. queued data is not sent.
  if(!this.writable) return;
  this.readable = false;
  if(this.writable) {
    this.writable = false;
    this._q.length = 0;
    this.emit('close');
  }
}

/**
 *  Handles the destroySoon part of a stream
 *  @ignore
 */
GridStore.prototype.destroySoon = function destroySoon() {
  // as soon as write queue is drained, destroy.
  // may call destroy immediately if no data is queued.
  if(!this._q.length) {
    return this.destroy();
  }
  this._destroying = true;
}

/**
 *  Handles the pipe part of the stream
 *  @ignore
 */
GridStore.prototype.pipe = function(destination, options) {
  var self = this;
  // Open the gridstore
  this.open(function(err, result) {
    if(err) _errorRead(self, err);
    if(!self.readable) return;
    // Set up the pipe
    self._pipe(destination, options);
    // Emit the stream is open
    self.emit('open');
    // Read from the stream
    _read(self);
  })
}

/**
 *  Internal module methods
 *  @ignore
 */
var _read = function _read(self) {
  if (!self.readable || self.paused || self.reading) {
    return;
  }

  self.reading = true;
  var stream = self._stream = self.stream();
  stream.paused = self.paused;

  stream.on('data', function (data) {
    if (self._decoder) {
      var str = self._decoder.write(data);
      if (str.length) self.emit('data', str);
    } else {
      self.emit('data', data);
    }
  });

  stream.on('end', function (data) {
    self.emit('end', data);
  });

  stream.on('error', function (data) {
    _errorRead(self, data);
  });

  stream.on('close', function (data) {
    self.emit('close', data);
  });

  self.pause = function () {
    // native doesn't always pause.
    // bypass its pause() method to hack it
    self.paused = stream.paused = true;
  }

  self.resume = function () {
    if(!self.paused) return;

    self.paused = false;
    stream.resume();
    self.readable = stream.readable;
  }

  self.destroy = function () {
    self.readable = false;
    stream.destroy();
  }
}

/**
 * pause
 * @ignore
 */
GridStore.prototype.pause = function pause () {
  // Overridden when the GridStore opens.
  this.paused = true;
}

/**
 * resume
 * @ignore
 */
GridStore.prototype.resume = function resume () {
  // Overridden when the GridStore opens.
  this.paused = false;
}

/**
 *  Internal module methods
 *  @ignore
 */
var _flush = function _flush(self, _force) {
  if (!self._opened) return;
  if (!_force && self._flushing) return;
  self._flushing = true;

  // write the entire q to gridfs
  if (!self._q.length) {
    self._flushing = false;
    self.emit('drain');

    if(self._destroying) {
      self.destroy();
    }
    return;
  }

  self.write(self._q.shift(), function (err, store) {
    if (err) return _error(self, err);
    self.emit('progress', store.position);
    _flush(self, true);
  });
}

var _openStream = function _openStream (self) {
  if(self._opening == true) return;
  self._opening = true;

  // Open the store
  self.open(function (err, gridstore) {
    if (err) return _error(self, err);
    self._opened = true;
    self.emit('open');
    _flush(self);
  });
}

var _error = function _error(self, err) {
  self.destroy();
  self.emit('error', err);
}

var _errorRead = function _errorRead (self, err) {
  self.readable = false;
  self.emit('error', err);
}

/**
 * @ignore
 */
var _hasWriteConcern = function(errorOptions) {
  return errorOptions == true
    || errorOptions.w > 0
    || errorOptions.w == 'majority'
    || errorOptions.j == true
    || errorOptions.journal == true
    || errorOptions.fsync == true
}

/**
 * @ignore
 */
var _setWriteConcernHash = function(options) {
  var finalOptions = {};
  if(options.w != null) finalOptions.w = options.w;  
  if(options.journal == true) finalOptions.j = options.journal;
  if(options.j == true) finalOptions.j = options.j;
  if(options.fsync == true) finalOptions.fsync = options.fsync;
  if(options.wtimeout != null) finalOptions.wtimeout = options.wtimeout;  
  return finalOptions;
}

/**
 * @ignore
 */
var _getWriteConcern = function(self, options) {
  // Final options
  var finalOptions = {w:1};
  options = options || {};
  // Local options verification
  if(options.w != null || typeof options.j == 'boolean' || typeof options.journal == 'boolean' || typeof options.fsync == 'boolean') {
    finalOptions = _setWriteConcernHash(options);
  } else if(options.safe != null && typeof options.safe == 'object') {
    finalOptions = _setWriteConcernHash(options.safe);
  } else if(typeof options.safe == "boolean") {
    finalOptions = {w: (options.safe ? 1 : 0)};
  } else if(self.options.w != null || typeof self.options.j == 'boolean' || typeof self.options.journal == 'boolean' || typeof self.options.fsync == 'boolean') {
    finalOptions = _setWriteConcernHash(self.options);
  } else if(self.safe.w != null || typeof self.safe.j == 'boolean' || typeof self.safe.journal == 'boolean' || typeof self.safe.fsync == 'boolean') {
    finalOptions = _setWriteConcernHash(self.safe);
  } else if(typeof self.safe == "boolean") {
    finalOptions = {w: (self.safe ? 1 : 0)};
  }

  // Ensure we don't have an invalid combination of write concerns
  if(finalOptions.w < 1 
    && (finalOptions.journal == true || finalOptions.j == true || finalOptions.fsync == true)) throw new Error("No acknowledgement using w < 1 cannot be combined with journal:true or fsync:true");

  // Return the options
  return finalOptions;
}

/**
 * @ignore
 * @api private
 */
exports.GridStore = GridStore;<|MERGE_RESOLUTION|>--- conflicted
+++ resolved
@@ -656,11 +656,7 @@
   if(self.fileId != null) {
     self.chunkCollection(function(err, collection) {
       if(err) return callback(err, false);
-<<<<<<< HEAD
-      collection.remove({'files_id':self.fileId}, {w:1}, function(err, result) {
-=======
       collection.remove({'files_id':self.fileId}, self.writeConcern, function(err, result) {
->>>>>>> 1.4
         if(err) return callback(err, false);
         callback(null, true);
       });
@@ -691,11 +687,7 @@
         return callback(err);
       }
 
-<<<<<<< HEAD
-      collection.remove({'_id':self.fileId}, {w:1}, function(err) {
-=======
       collection.remove({'_id':self.fileId}, self.writeConcern, function(err) {
->>>>>>> 1.4
         callback(err, self);
       });
     });
@@ -1204,11 +1196,7 @@
         if(err) return callback(err);
         gridStore.collection(function(err, collection) {
           if(err) return callback(err);
-<<<<<<< HEAD
-          collection.remove({'_id':gridStore.fileId}, {w:1}, function(err, collection) {
-=======
           collection.remove({'_id':gridStore.fileId}, writeConcern, function(err, result) {
->>>>>>> 1.4
             callback(err, self);
           });
         });
