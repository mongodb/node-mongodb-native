var Server = require("../../server").Server
  , format = require('util').format;

// The ping strategy uses pings each server and records the
// elapsed time for the server so it can pick a server based on lowest
// return time for the db command {ping:true}
var PingStrategy = exports.PingStrategy = function(replicaset, secondaryAcceptableLatencyMS) {
  this.replicaset = replicaset;
  this.secondaryAcceptableLatencyMS = secondaryAcceptableLatencyMS;
  this.state = 'disconnected';
  // Interval of ping attempts
  this.pingInterval = replicaset.options.socketOptions.pingInterval || 5000;
  // Timeout for ping response
  this.pingTimeout = replicaset.options.socketOptions.pingTimeout || 5000;
  // Class instance
  this.Db = require("../../../db").Db;
  // Active db connections
  this.dbs = {};
  // Current server index
  this.index = 0;
  // Logger api
  this.Logger = null;
}

// Starts any needed code
PingStrategy.prototype.start = function(callback) {
  // already running?
  if ('connected' == this.state) return;

  this.state = 'connected';

  // Start ping server
  this._pingServer(callback);
}

// Stops and kills any processes running
PingStrategy.prototype.stop = function(callback) {
  // Stop the ping process
  this.state = 'disconnected';

  // Stop all the server instances
  for(var key in this.dbs) {
    this.dbs[key].close();
  }

  // optional callback
  callback && callback(null, null);
}

PingStrategy.prototype.checkoutConnection = function(tags, secondaryCandidates) {
  // Servers are picked based on the lowest ping time and then servers that lower than that + secondaryAcceptableLatencyMS
  // Create a list of candidat servers, containing the primary if available
  var candidateServers = [];
  var self = this;

  // If we have not provided a list of candidate servers use the default setup
  if(!Array.isArray(secondaryCandidates)) {
    candidateServers = this.replicaset._state.master != null ? [this.replicaset._state.master] : [];
    // Add all the secondaries
    var keys = Object.keys(this.replicaset._state.secondaries);
    for(var i = 0; i < keys.length; i++) {
      candidateServers.push(this.replicaset._state.secondaries[keys[i]])
    }
  } else {
    candidateServers = secondaryCandidates;
  }

  // Final list of eligable server
  var finalCandidates = [];

  // If we have tags filter by tags
  if(tags != null && typeof tags == 'object') {
    // If we have an array or single tag selection
    var tagObjects = Array.isArray(tags) ? tags : [tags];
    // Iterate over all tags until we find a candidate server
    for(var _i = 0; _i < tagObjects.length; _i++) {
      // Grab a tag object
      var tagObject = tagObjects[_i];
      // Matching keys
      var matchingKeys = Object.keys(tagObject);
      // Remove any that are not tagged correctly
      for(var i = 0; i < candidateServers.length; i++) {
        var server = candidateServers[i];
        // If we have tags match
        if(server.tags != null) {
          var matching = true;

          // Ensure we have all the values
          for(var j = 0; j < matchingKeys.length; j++) {
            if(server.tags[matchingKeys[j]] != tagObject[matchingKeys[j]]) {
              matching = false;
              break;
            }
          }

          // If we have a match add it to the list of matching servers
          if(matching) {
            finalCandidates.push(server);
          }
        }
      }
    }
  } else {
    // Final array candidates
    var finalCandidates = candidateServers;
  }
<<<<<<< HEAD
=======

  // Filter out any non-connected servers
  finalCandidates = finalCandidates.filter(function(s) {
    return s.isConnected();
  })

>>>>>>> 85a92fcd
  // Sort by ping time
  finalCandidates.sort(function(a, b) {
    return a.runtimeStats['pingMs'] > b.runtimeStats['pingMs'];
  });

  if(0 === finalCandidates.length)
    return new Error("No replica set members available for query");

    // find lowest server with a ping time
  var lowest = finalCandidates.filter(function (server) {
    return undefined != server.runtimeStats.pingMs;
  })[0];

  if(!lowest) {
    lowest = finalCandidates[0];
  }

  // convert to integer
  var lowestPing = lowest.runtimeStats.pingMs | 0;
  
  // determine acceptable latency
  var acceptable = lowestPing + this.secondaryAcceptableLatencyMS;

  // remove any server responding slower than acceptable
  var len = finalCandidates.length;
  while(len--) {
    if(finalCandidates[len].runtimeStats['pingMs'] > acceptable) {
      finalCandidates.splice(len, 1);
    }
  }

  if(self.logger && self.logger.debug) {    
    self.logger.debug("Ping strategy selection order for tags", tags);
    finalCandidates.forEach(function(c) {
      self.logger.debug(format("%s:%s = %s ms", c.host, c.port, c.runtimeStats['pingMs']), null);
    })    
  }

  // If no candidates available return an error
  if(finalCandidates.length == 0)
    return new Error("No replica set members available for query");

  // Ensure no we don't overflow
  this.index = this.index % finalCandidates.length
  // Pick a random acceptable server  
  var connection = finalCandidates[this.index].checkoutReader();
  // Point to next candidate (round robin style)
  this.index = this.index + 1;

  if(self.logger && self.logger.debug) {    
    if(connection)
      self.logger.debug("picked server %s:%s", connection.socketOptions.host, connection.socketOptions.port);
  }

  return connection;
}

PingStrategy.prototype._pingServer = function(callback) {
  var self = this;

  // Ping server function
  var pingFunction = function() {
    // Our state changed to disconnected or destroyed return
    if(self.state == 'disconnected' || self.state == 'destroyed') return;
    // If the replicaset is destroyed return
    if(self.replicaset.isDestroyed() || self.replicaset._serverState == 'disconnected') return

    // Create a list of all servers we can send the ismaster command to
    var allServers = self.replicaset._state.master != null ? [self.replicaset._state.master] : [];

    // Secondary keys
    var keys = Object.keys(self.replicaset._state.secondaries);
    // Add all secondaries
    for(var i = 0; i < keys.length; i++) {
      allServers.push(self.replicaset._state.secondaries[keys[i]]);
    }

    // Number of server entries
    var numberOfEntries = allServers.length;

    // We got keys
    for(var i = 0; i < allServers.length; i++) {

      // We got a server instance
      var server = allServers[i];

      // Create a new server object, avoid using internal connections as they might
      // be in an illegal state
      new function(serverInstance) {
        var _db = self.dbs[serverInstance.host + ":" + serverInstance.port];
        // If we have a db
        if(_db != null) {
          // Startup time of the command
          var startTime = Date.now();

          // Execute ping command in own scope
          var _ping = function(__db, __serverInstance) {

            // Server unavailable
            var _failTimer = setTimeout(function () {
              if(null != __serverInstance.runtimeStats && __serverInstance.isConnected()) {
                __serverInstance.runtimeStats['pingMs'] = undefined;
              }
            }, self.pingTimeout);

            // Execute ping on this connection
            __db.executeDbCommand({ping:1}, {failFast:true}, function(err) {

              // Server available
              clearTimeout(_failTimer);

              // Emit the ping
              self.replicaset.emit("ping", err, serverInstance);

              if(err) {
                delete self.dbs[__db.serverConfig.host + ":" + __db.serverConfig.port];
                __db.close();
                return done();
              }

              if(null != __serverInstance.runtimeStats && __serverInstance.isConnected()) {
                __serverInstance.runtimeStats['pingMs'] = Date.now() - startTime;
              }

              __db.executeDbCommand({ismaster:1}, {failFast:true}, function(err, result) {
                // Emit the ping
                self.replicaset.emit("ping_ismaster", err, result, serverInstance);

                if(err) {
                  delete self.dbs[__db.serverConfig.host + ":" + __db.serverConfig.port];
                  __db.close();
                  return done();
                }

                // Process the ismaster for the server
                if(result && result.documents && self.replicaset.processIsMaster) {
                  self.replicaset.processIsMaster(__serverInstance, result.documents[0]);
                }

                // Done with the pinging
                done();
              });
            });            
          };
          // Ping
          _ping(_db, serverInstance);
        } else {
          var connectTimeoutMS = self.replicaset.options.socketOptions 
            ? self.replicaset.options.socketOptions.connectTimeoutMS : 0

          // Create a new master connection
          var _server = new Server(serverInstance.host, serverInstance.port, {
            auto_reconnect: false,
            returnIsMasterResults: true,
            slaveOk: true,
            poolSize: 1,
            socketOptions: { connectTimeoutMS: connectTimeoutMS },
            ssl: self.replicaset.options.ssl,
            sslValidate: self.replicaset.options.sslValidate,
            sslCA: self.replicaset.options.sslCA,
            sslCert: self.replicaset.options.sslCert,
            sslKey: self.replicaset.options.sslKey,
            sslPass: self.replicaset.options.sslPass
          });

          // Create Db instance        
          var _db = new self.Db('local', _server, { safe: true });
          _db.on("close", function() {
            delete self.dbs[this.serverConfig.host + ":" + this.serverConfig.port];
          })

          var _ping = function(__db, __serverInstance) {
            if(self.state == 'disconnected') {
              self.stop();
              return;
            }

            __db.open(function(err, db) {  
              // Emit ping connect
              self.replicaset.emit("ping_connect", err, __serverInstance);

              if(self.state == 'disconnected' && __db != null) {
                return __db.close();
              }

              if(err) {
                delete self.dbs[__db.serverConfig.host + ":" + __db.serverConfig.port];
                __db.close();
                return done();
              }

              // Save instance
              self.dbs[__db.serverConfig.host + ":" + __db.serverConfig.port] = __db;

              // Startup time of the command
              var startTime = Date.now();

              // Execute ping on this connection
              __db.executeDbCommand({ping:1}, {failFast:true}, function(err) {
                self.replicaset.emit("ping", err, __serverInstance);
                
                if(err) {
                  delete self.dbs[__db.serverConfig.host + ":" + __db.serverConfig.port];
                  __db.close();
                  return done();
                }

                if(null != __serverInstance.runtimeStats && __serverInstance.isConnected()) {
                  __serverInstance.runtimeStats['pingMs'] = Date.now() - startTime;
                }

                __db.executeDbCommand({ismaster:1}, {failFast:true}, function(err, result) {
                  self.replicaset.emit("ping_ismaster", err, result, __serverInstance);

                  if(err) {
                    delete self.dbs[__db.serverConfig.host + ":" + __db.serverConfig.port];
                    __db.close();
                    return done();
                  }
    
                  // Process the ismaster for the server
                  if(result && result.documents && self.replicaset.processIsMaster) {
                    self.replicaset.processIsMaster(__serverInstance, result.documents[0]);
                  }

                  // Done with the pinging
                  done();
                });
              });
            });            
          };

          // Ping the server
          _ping(_db, serverInstance);
        }

        function done() {
          // Adjust the number of checks
          numberOfEntries--;

          // If we are done with all results coming back trigger ping again
          if(0 === numberOfEntries && 'connected' == self.state) {
            setTimeout(pingFunction, self.pingInterval);
          }
        }
      }(server);
    }
  }

  // Start pingFunction
  pingFunction();

  callback && callback(null);
}<|MERGE_RESOLUTION|>--- conflicted
+++ resolved
@@ -104,15 +104,12 @@
     // Final array candidates
     var finalCandidates = candidateServers;
   }
-<<<<<<< HEAD
-=======
 
   // Filter out any non-connected servers
   finalCandidates = finalCandidates.filter(function(s) {
     return s.isConnected();
   })
 
->>>>>>> 85a92fcd
   // Sort by ping time
   finalCandidates.sort(function(a, b) {
     return a.runtimeStats['pingMs'] > b.runtimeStats['pingMs'];
@@ -121,7 +118,7 @@
   if(0 === finalCandidates.length)
     return new Error("No replica set members available for query");
 
-    // find lowest server with a ping time
+  // find lowest server with a ping time
   var lowest = finalCandidates.filter(function (server) {
     return undefined != server.runtimeStats.pingMs;
   })[0];
