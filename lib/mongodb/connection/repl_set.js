var Connection = require('./connection').Connection,
  ReadPreference = require('./read_preference').ReadPreference,
  DbCommand = require('../commands/db_command').DbCommand,
  MongoReply = require('../responses/mongo_reply').MongoReply,
  debug = require('util').debug,
  EventEmitter = require('events').EventEmitter,
  inherits = require('util').inherits,
  inspect = require('util').inspect,
  Server = require('./server').Server,
  PingStrategy = require('./strategies/ping_strategy').PingStrategy,
  StatisticsStrategy = require('./strategies/statistics_strategy').StatisticsStrategy;

const STATE_STARTING_PHASE_1 = 0;
const STATE_PRIMARY = 1;
const STATE_SECONDARY = 2;
const STATE_RECOVERING = 3;
const STATE_FATAL_ERROR = 4;
const STATE_STARTING_PHASE_2 = 5;
const STATE_UNKNOWN = 6;
const STATE_ARBITER = 7;
const STATE_DOWN = 8;
const STATE_ROLLBACK = 9;

/**
 * ReplSet constructor provides replicaset functionality
 *
 * Options
 *  - **ha** {Boolean, default:true}, turn on high availability.
 *  - **haInterval** {Number, default:2000}, time between each replicaset status check.
 *  - **reconnectWait** {Number, default:1000}, time to wait in miliseconds before attempting reconnect.
 *  - **retries** {Number, default:30}, number of times to attempt a replicaset reconnect.
 *  - **rs_name** {String}, the name of the replicaset to connect to.
 *  - **socketOptions** {Object, default:null}, an object containing socket options to use (noDelay:(boolean), keepAlive:(number), connectTimeoutMS:(number), socketTimeoutMS:(number))
 *  - **readPreference** {String}, the prefered read preference (ReadPreference.PRIMARY, ReadPreference.PRIMARY_PREFERRED, ReadPreference.SECONDARY, ReadPreference.SECONDARY_PREFERRED, ReadPreference.NEAREST).
 *  - **strategy** {String, default:null}, selection strategy for reads choose between (ping and statistical, default is round-robin)
 *  - **secondaryAcceptableLatencyMS** {Number, default:15}, sets the range of servers to pick when using NEAREST (lowest ping ms + the latency fence, ex: range of 1 to (1 + 15) ms)
 *  - **connectArbiter** {Boolean, default:false}, sets if the driver should connect to arbiters or not.
 *
 * @class Represents a Replicaset Configuration
 * @param {Array} list of server objects participating in the replicaset.
 * @param {Object} [options] additional options for the replicaset connection.
 */
var ReplSet = exports.ReplSet = function(servers, options) {
  this.count = 0;

  // Set up basic
  if(!(this instanceof ReplSet))
    return new ReplSet(servers, options);

  // Set up event emitter
  EventEmitter.call(this);

  // Ensure no Mongos's
  for(var i = 0; i < servers.length; i++) {
    if(!(servers[i] instanceof Server)) throw new Error("list of servers must be of type Server");
  }

  // Just reference for simplicity
  var self = this;
  // Contains the master server entry
  this.options = options == null ? {} : options;
  this.reconnectWait = this.options["reconnectWait"] != null ? this.options["reconnectWait"] : 1000;
  this.retries = this.options["retries"] != null ? this.options["retries"] : 30;
  this.replicaSet = this.options["rs_name"];

  // Are we allowing reads from secondaries ?
  this.readSecondary = this.options["read_secondary"];
  this.slaveOk = true;
  this.closedConnectionCount = 0;
  this._used = false;

  // Connect arbiters ?
  this.connectArbiter = this.options.connectArbiter == null ? false : this.options.connectArbiter;

  // Default poolSize for new server instances
  this.poolSize = this.options.poolSize == null ? 5 : this.options.poolSize;
  this._currentServerChoice = 0;

  // Set up ssl connections
  this.ssl = this.options.ssl == null ? false : this.options.ssl;

  // Just keeps list of events we allow
  this.eventHandlers = {error:[], parseError:[], poolReady:[], message:[], close:[], timeout:[]};
  // Internal state of server connection
  this._serverState = 'disconnected';
  // Read preference
  this._readPreference = null;
  // Number of initalized severs
  this._numberOfServersLeftToInitialize = 0;
  // Do we record server stats or not
  this.recordQueryStats = false;

  // Get the readPreference
  var readPreference = this.options['readPreference'];

  // Validate correctness of Read preferences
  if(readPreference != null) {
    if(readPreference != ReadPreference.PRIMARY && readPreference != ReadPreference.PRIMARY_PREFERRED
      && readPreference != ReadPreference.SECONDARY && readPreference != ReadPreference.SECONDARY_PREFERRED
      && readPreference != ReadPreference.NEAREST && typeof readPreference != 'object' && readPreference['_type'] != 'ReadPreference') {
      throw new Error("Illegal readPreference mode specified, " + readPreference);
    }

    this._readPreference = readPreference;
  } else {
    this._readPreference = null;
  }

  // Strategy for picking a secondary
  this.secondaryAcceptableLatencyMS = this.options['secondaryAcceptableLatencyMS'] == null ? 15 : this.options['secondaryAcceptableLatencyMS'];
  this.strategy = this.options['strategy'];
  // Make sure strategy is one of the two allowed
  if(this.strategy != null && (this.strategy != 'ping' && this.strategy != 'statistical')) throw new Error("Only ping or statistical strategies allowed");
  // Let's set up our strategy object for picking secodaries
  if(this.strategy == 'ping') {
    // Create a new instance
    this.strategyInstance = new PingStrategy(this, this.secondaryAcceptableLatencyMS);
    this.strategyInstance.start();
  } else if(this.strategy == 'statistical') {
    // Set strategy as statistical
    this.strategyInstance = new StatisticsStrategy(this);
    // Add enable query information
    this.enableRecordQueryStats(true);
  }

  // Set default connection pool options
  this.socketOptions = this.options.socketOptions != null ? this.options.socketOptions : {};

  // Set up logger if any set
  this.logger = this.options.logger != null
    && (typeof this.options.logger.debug == 'function')
    && (typeof this.options.logger.error == 'function')
    && (typeof this.options.logger.debug == 'function')
      ? this.options.logger : {error:function(message, object) {}, log:function(message, object) {}, debug:function(message, object) {}};

  // Ensure all the instances are of type server and auto_reconnect is false
  if(!Array.isArray(servers) || servers.length == 0) {
    throw Error("The parameter must be an array of servers and contain at least one server");
  } else if(Array.isArray(servers) || servers.length > 0) {
    var count = 0;
    servers.forEach(function(server) {
      if(server instanceof Server) count = count + 1;
      // Ensure no server has reconnect on
      server.options.auto_reconnect = false;
    });

    if(count < servers.length) {
      throw Error("All server entries must be of type Server");
    } else {
      this.servers = servers;
    }
  }

  // var deduplicate list
  var uniqueServers = {};
  // De-duplicate any servers in the seed list
  for(var i = 0; i < this.servers.length; i++) {
    var server = this.servers[i];
    // If server does not exist set it
    if(uniqueServers[server.host + ":" + server.port] == null) {
      uniqueServers[server.host + ":" + server.port] = server;
    }
  }

  // Let's set the deduplicated list of servers
  this.servers = [];
  // Add the servers
  for(var key in uniqueServers) {
    this.servers.push(uniqueServers[key]);
  }

  // Enabled ha
  this.haEnabled = this.options['ha'] == null ? true : this.options['ha'];
  // How often are we checking for new servers in the replicaset
  this.replicasetStatusCheckInterval = this.options['haInterval'] == null ? 1000 : this.options['haInterval'];
  this._replicasetTimeoutId = null;
  // Connection timeout
  this._connectTimeoutMS = 1000;
  // Current list of servers to test
  this.pingCandidateServers = [];

  // Last replicaset check time
  this.lastReplicaSetTime = new Date().getTime();
};

/**
 * @ignore
 */
inherits(ReplSet, EventEmitter);

/**
 * @ignore
 */
// Allow setting the read preference at the replicaset level
ReplSet.prototype.setReadPreference = function(preference) {
  // Set read preference
  this._readPreference = preference;
  // Ensure slaveOk is correct for secodnaries read preference and tags
  if((this._readPreference == ReadPreference.SECONDARY_PREFERRED || this._readPreference == ReadPreference.SECONDARY)
    || (this._readPreference != null && typeof this._readPreference == 'object')) {
    this.slaveOk = true;
  }
}

/**
 * @ignore
 */
ReplSet.prototype._isUsed = function() {
  return this._used;
}

/**
 * @ignore
 */
ReplSet.prototype.isMongos = function() {
  return false;
}

/**
 * @ignore
 */
ReplSet.prototype.isConnected = function() {
  return this.primary != null && this._state.master != null && this._state.master.isConnected();
}

/**
 * @ignore
 */
ReplSet.prototype.isSetMember = function() {
  return false;
}

/**
 * @ignore
 */
ReplSet.prototype.isPrimary = function(config) {
  return this.readSecondary && Object.keys(this._state.secondaries).length > 0 ? false : true;
}

/**
 * @ignore
 */
ReplSet.prototype.isReadPrimary = ReplSet.prototype.isPrimary;

/**
 * @ignore
 **/
ReplSet.prototype._checkReplicaSet = function() {
  if(!this.haEnabled) return false;
  var currentTime = new Date().getTime();
  if((currentTime - this.lastReplicaSetTime) >= this.replicasetStatusCheckInterval) {
    this.lastReplicaSetTime = currentTime;
    return true;
  } else {
    return false;
  }
}

/**
 * @ignore
 */
ReplSet.prototype.allServerInstances = function() {
  var self = this;
  // Close all the servers (concatenate entire list of servers first for ease)
  var allServers = self._state.master != null ? [self._state.master] : [];

  // Secondary keys
  var keys = Object.keys(self._state.secondaries);
  // Add all secondaries
  for(var i = 0; i < keys.length; i++) {
    allServers.push(self._state.secondaries[keys[i]]);
  }

  // Arbiter keys
  var keys = Object.keys(self._state.arbiters);
  // Add all arbiters
  for(var i = 0; i < keys.length; i++) {
    allServers.push(self._state.arbiters[keys[i]]);
  }

  // Passive keys
  var keys = Object.keys(self._state.passives);
  // Add all arbiters
  for(var i = 0; i < keys.length; i++) {
    allServers.push(self._state.passives[keys[i]]);
  }

  // Return complete list of all servers
  return allServers;
}

/**
 * @ignore
 */
var __executeAllCallbacksWithError = function(dbInstance, error) {
  var keys = Object.keys(dbInstance._callBackStore._notReplied);
  // Iterate over all callbacks
  for(var i = 0; i < keys.length; i++) {
    // Delete info object
    delete dbInstance._callBackStore._notReplied[keys[i]];
    // Emit the error
    dbInstance._callBackStore.emit(keys[i], error);
  }
}

/**
 * @ignore
 */
ReplSet.prototype._validateReplicaset = function(result, auths) {
  var self = this;
  // For each member we need to check if we have a new connection that needs to be established
  var members = result['documents'][0]['members'];
  // Get members
  var members = Array.isArray(result['documents'][0]['members']) ? result['documents'][0]['members'] : [];
  // The total members we check
  var serversToConnectList = {};

  // Iterate over all the members and see if we need to reconnect
  for(var i = 0, jlen = members.length; i < jlen; i++) {
    var member = members[i];

    if(member['health'] != 0
      && null == self._state['addresses'][member['name']]
      && null == serversToConnectList[member['name']]) {
      if (member['stateStr'] == 'ARBITER' && self.connectArbiter != true) {
        continue;
      }
      // Split the server string
      var parts = member.name.split(/:/);
      if(parts.length == 1) {
        parts = [parts[0], Connection.DEFAULT_PORT];
      }

      // Default empty socket options object
      var socketOptions = {host:parts[0], port:parseInt(parts[1], 10)};
      // If a socket option object exists clone it
      if(self.socketOptions != null) {
        var keys = Object.keys(self.socketOptions);
        for(var k = 0; k < keys.length;k++) socketOptions[keys[i]] = self.socketOptions[keys[i]];
      }

      // Create a new server instance
      var newServer = new Server(parts[0], parseInt(parts[1], 10), {auto_reconnect:false, 'socketOptions':socketOptions
                      , logger:self.logger, ssl:self.ssl, poolSize:self.poolSize});
      // Set the replicaset instance
      newServer.replicasetInstance = self;

      // Add handlers
      newServer.on("close", _handler("close", self));
      newServer.on("error", _handler("error", self));
      newServer.on("timeout", _handler("timeout", self));
      // Add to list of server connection target
      serversToConnectList[member['name']] = newServer;
    } else if(member['stateStr'] == 'PRIMARY' && self._state.master['name'] != member['name']) {
      // Delete master record so we can rediscover it
      delete self._state['addresses'][self._state.master['name']];
      // Update inormation on new primary
      var newMaster = self._state.addresses[member['name']];
      newMaster.isMasterDoc.ismaster = true;
      newMaster.isMasterDoc.secondary = false;
      self._state.master = newMaster;
      // Remove from secondaries
      delete self._state.secondaries[member['name']];
      newMaster = null;
    }
  }

  // All servers we want to connect to
  var serverKeys = Object.keys(serversToConnectList);
  // For all remaining servers on the list connect
  while(serverKeys.length > 0) {
    var _serverKey = serverKeys.pop();
    // Fetch the server
    var _server = serversToConnectList[_serverKey];
    // Add a new server to the total number of servers that need to initialized before we are done
    //var newServerCallback = self.connectionHandler(_server);
    var newServerCallback = _connectHandler(self, null, _server)
    // Connect To the new server
    _server.connect(self.db, {returnIsMasterResults: true, eventReceiver:newServer}, function(err, result, _server) {
      if(err == null && result != null) {
        // Fetch the myState
        var document = result.documents[0];
        // Remove from list until
        if(document.ismaster || document.secondary || document.arbiterOnly) {
          process.nextTick(function() {
            // Apply any auths
            if(Array.isArray(auths) && auths.length > 0) {
              // Get number of auths we need to execute
              var numberOfAuths = auths.length;
              // Apply all auths
              for(var i = 0; i < auths.length; i++) {
                self.db.authenticate(auths[i].username, auths[i].password, {'authdb':auths[i].authdb}, function(err, authenticated) {
                  numberOfAuths = numberOfAuths - 1;
                  // If we have no more authentications to replay
                  if(numberOfAuths == 0) {
                    newServerCallback(err, result, _server);
                  }
                });
              }
            } else {
              newServerCallback(err, result, _server);
            }
          });
        } else {
          _server.close();
        }
      } else {
        _server.close();
      }
    });
  }
}

var _handler = function(event, self) {
  return function(err, server) {
    // Check if we have a secondary server
    if(self._state.master && self._state.master.name == server.name) {
      // Force close
      self.close();
      // Error out all callbacks
      __executeAllCallbacksWithError(self.db, err);
    } else if(self._state.master
      && (self._state.secondaries[server.name] != null
        || self._state.arbiters[server.name] != null
        || self._state.passives[server.name] != null)) {

        delete self._state.secondaries[server.name];
        delete self._state.arbiters[server.name];
        delete self._state.passives[server.name];
        delete self._state.addresses[server.name];
    }

    // If it's a primary we need to close the set to reconnect
    if(self._state.master && self._state.master.host == server.host && self._state.master.port == server.port) {
      // If we have app listeners on close event
      if(self.db.listeners(event).length > 0) {
        self.db.emit(event, err);
      }
    }
  }
}

var _connectHandler = function(self, candidateServers, instanceServer) {
  return function(err, result) {
    // We are disconnected stop attempting reconnect or connect
    if(self._serverState == 'disconnected') return instanceServer.close();
    // If no error handle isMaster
    if(err == null && result.documents[0].hosts != null) {
      // Fetch the isMaster command result
      var document = result.documents[0];
      // Break out the results
      var setName = document.setName;
      var isMaster = document.ismaster;
      var secondary = document.secondary;
      var passive = document.passive;
      var arbiterOnly = document.arbiterOnly;
      var hosts = Array.isArray(document.hosts) ? document.hosts : [];
      var arbiters = Array.isArray(document.arbiters) ? document.arbiters : [];
      var passives = Array.isArray(document.passives) ? document.passives : [];
      var tags = document.tags ? document.tags : {};
      var primary = document.primary;
      // Find the current server name and fallback if none
      var userProvidedServerString = instanceServer.host + ":" + instanceServer.port;
      var me = document.me || userProvidedServerString;

      // Verify if the set name is the same otherwise shut down and return an error
      if(self.replicaSet == null) {
        self.replicaSet = setName;
      } else if(self.replicaSet != setName) {
        // Stop the set
        self.close();
        // Emit a connection error
        return self.emit("connectionError",
          new Error("configured mongodb replicaset does not match provided replicaset [" + setName + "] != [" + self.replicaSet + "]"))
      }

      // Make sure we have the right reference
<<<<<<< HEAD
      var oldServer = self._state.addresses[userProvidedServerString]
      if (oldServer && oldServer !== instanceServer) oldServer.close();
      if (self._state.addresses[me] && self._state.addresses[me] !== instanceServer) self._state.addresses[me].close();
      delete self._state.addresses[userProvidedServerString];
      delete self._state.addresses[me];
=======
      if (self._state.addresses[instanceServer.host + ":" + instanceServer.port] != instanceServer) {
        // Close the connection before deleting
        if(self._state.addresses[instanceServer.host + ":" + instanceServer.port])
          self._state.addresses[instanceServer.host + ":" + instanceServer.port].close();
      }

      delete self._state.addresses[instanceServer.host + ":" + instanceServer.port];
>>>>>>> 3b4acf35
      self._state.addresses[me] = instanceServer;

      // Let's add the server to our list of server types
      if(secondary == true && (passive == false || passive == null)) {
        self._state.secondaries[me] = instanceServer;
      } else if(arbiterOnly == true) {
        self._state.arbiters[me] = instanceServer;
      } else if(secondary == true && passive == true) {
        self._state.passives[me] = instanceServer;
      } else if(isMaster == true) {
        self._state.master = instanceServer;
      } else if(isMaster == false && primary != null && self._state.addresses[primary]) {
        self._state.master = self._state.addresses[primary];
      }

      // Set the name
      instanceServer.name = me;
      // Add tag info
      instanceServer.tags = tags;
      // Add the handlers to the instance
      instanceServer.on("close", _handler("close", self));
      instanceServer.on("error", _handler("error", self));
      instanceServer.on("timeout", _handler("timeout", self));

      // Possible hosts
      var possibleHosts = Array.isArray(hosts) ? hosts.slice() : [];
      possibleHosts = Array.isArray(passives) ? possibleHosts.concat(passives) : possibleHosts;

      if(self.connectArbiter == true) {
        possibleHosts = Array.isArray(arbiters) ? possibleHosts.concat(arbiters) : possibleHosts;
      }

      if(Array.isArray(candidateServers)) {
        // Add any new candidate servers for connection
        for(var j = 0; j < possibleHosts.length; j++) {
          if(self._state.addresses[possibleHosts[j]] == null && possibleHosts[j] != null) {
            var parts = possibleHosts[j].split(/:/);
            if(parts.length == 1) {
              parts = [parts[0], Connection.DEFAULT_PORT];
            }

            // New candidate server
            var candidateServer = new Server(parts[0], parseInt(parts[1]));
            candidateServer.name = possibleHosts[j];
            // Add the new server to the list of candidate servers
            candidateServers.push(candidateServer);
          }
        }
      }
    } else if(err != null || self._serverState == 'disconnected'){
      delete self._state.addresses[instanceServer.host + ":" + instanceServer.port];
      // Remove it from the set
      instanceServer.close();
    }

    // Attempt to connect to the next server
    var nextServer = true;
    while (nextServer && Array.isArray(candidateServers) && candidateServers.length > 0) {
      var server = candidateServers.shift();
      nextServer = false;
      // Get server addresses
      var addresses = self._state.addresses;
      // Default empty socket options object
      var socketOptions = {};
      // If a socket option object exists clone it
      if(self.socketOptions != null && typeof self.socketOptions === 'object') {
        var keys = Object.keys(self.socketOptions);
        for(var j = 0; j < keys.length;j++) socketOptions[keys[j]] = self.socketOptions[keys[j]];
      }
      // If ssl is specified
      if(self.ssl) serverConnections[i].ssl = true;
      // Set fast connect timeout
      socketOptions['connectTimeoutMS'] = self._connectTimeoutMS
      // Add host information to socket options
      socketOptions['host'] = server.host;
      socketOptions['port'] = server.port;
      server.socketOptions = socketOptions;
      server.replicasetInstance = self;
      server.enableRecordQueryStats(self.recordQueryStats);

<<<<<<< HEAD
      var oldServer = addresses[server.host + ":" + server.port];
      if(oldServer && oldServer.isConnected()) {
        // Already connected to this server so try next one
        nextServer = true;
        server.close();
      } else {
        // Connect
        server.connect(self.db, {returnIsMasterResults: true, eventReceiver:server}, _connectHandler(self, candidateServers, server));
      }
    }

    if(Array.isArray(candidateServers) && candidateServers.length == 0) {
=======
      // Set the server
      if (addresses[server.host + ":" + server.port] != server) {
        if (addresses[server.host + ":" + server.port]) {
          // Close the connection before deleting
          addresses[server.host + ":" + server.port].close();
        }
        delete addresses[server.host + ":" + server.port];
      }
      addresses[server.host + ":" + server.port] = server;
      // Connect
      server.connect(self.db, {returnIsMasterResults: true, eventReceiver:server}, _connectHandler(self, candidateServers, server));
    } else if(Array.isArray(candidateServers)) {
>>>>>>> 3b4acf35
      // If we have no primary emit error
      if(self._state.master == null) {
        // Stop the set
        self.close();
        // Emit a connection error
        return self.emit("connectionError",
          new Error("no primary server found in set"))
      } else{
        self.emit("fullsetup", null, self.db, self);
        self.emit("open", null, self.db, self);
      }
    }
  }
}

/**
 * @ignore
 */
ReplSet.prototype.connect = function(parent, options, callback) {
  var self = this;
  if('function' === typeof options) callback = options, options = {};
  if(options == null) options = {};
  if(!('function' === typeof callback)) callback = null;

  // Ensure it's all closed
  self.close();
  // Set connecting status
  this.db = parent;
  this._serverState = 'connecting';
  this._callbackList = [];
  this._state = {'master':null, 'secondaries':{}, 'arbiters':{}, 'passives':{}
    , 'errors':{}, 'addresses':{}, 'setName':null, 'errorMessages':[], 'members':[]};
  // Ensure parent can do a slave query if it's set
  parent.slaveOk = this.slaveOk ? this.slaveOk : parent.slaveOk;

  // Remove any listeners
  this.removeAllListeners("fullsetup");
  this.removeAllListeners("connectionError");

  // Add primary found event handler
  this.once("fullsetup", function() {
    // Set state connected
    self._serverState = 'connected';
    // Emit the fullsetup and open event
    parent.emit("open", null, self.db, self);
    parent.emit("fullsetup", null, self.db, self);
    // Callback
    if(typeof callback == 'function') {
      var internalCallback = callback;
      callback = null;
      internalCallback(null, parent, self);
    }
  });

  this.once("connectionError", function(err) {
    self._serverState = 'disconnected';
    // Ensure it's all closed
    self.close();
    // Perform the callback
    if(typeof callback == 'function') {
      var internalCallback = callback;
      callback = null;
      internalCallback(err, parent, self);
    }
  });

  // Get server addresses
  var addresses = this._state.addresses;

  // Default empty socket options object
  var socketOptions = {};
  // If a socket option object exists clone it
  if(this.socketOptions != null && typeof this.socketOptions === 'object') {
    var keys = Object.keys(this.socketOptions);
    for(var j = 0; j < keys.length;j++) socketOptions[keys[j]] = this.socketOptions[keys[j]];
  }
  // If ssl is specified
  if(this.ssl) serverConnections[i].ssl = true;
  // Set fast connect timeout
  socketOptions['connectTimeoutMS'] = this._connectTimeoutMS

  // De-duplicate any servers
  var server;
  for(var i = 0; i < this.servers.length; i++) {
    server = this.servers[i];
    // Add host information to socket options
    socketOptions['host'] = server.host;
    socketOptions['port'] = server.port;
    server.socketOptions = socketOptions;
    server.replicasetInstance = this;
    server.enableRecordQueryStats(this.recordQueryStats);
    // If server does not exist set it
    if(addresses[server.host + ":" + server.port] == null) {
      addresses[server.host + ":" + server.port] = server;
    }
  }

  // Get the list of servers that is deduplicated and start connecting
  var candidateServers = [];
  var keys = Object.keys(addresses);
  for(var i = 0; i < keys.length; i++) {
    candidateServers.push(addresses[keys[i]]);
  }
  // Let's connect to the first one on the list
  server = candidateServers.shift();
  server.connect(parent, {returnIsMasterResults: true, eventReceiver:server}, _connectHandler(this, candidateServers, server));
}

/**
 * @ignore
 */
ReplSet.prototype.checkoutWriter = function() {
  // Establish connection
  var connection = this._state.master != null ? this._state.master.checkoutWriter() : null;
  // Return the connection
  return connection;
}

/**
 * @ignore
 */
var pickFirstConnectedSecondary = function pickFirstConnectedSecondary(self, tags) {
  var keys = Object.keys(self._state.secondaries);
  var connection = null;

  // Find first available reader if any
  for(var i = 0; i < keys.length; i++) {
    connection = self._state.secondaries[keys[i]].checkoutReader();
    if(connection != null) break;
  }

  // If we still have a null, read from primary if it's not secondary only
  if(self._readPreference == ReadPreference.SECONDARY_PREFERRED) {
    connection = self._state.master.checkoutReader();
  }

  if(connection == null) {
    var preferenceName = self._readPreference == ReadPreference.SECONDARY_PREFERRED ? 'secondary' : self._readPreference;
    return new Error("No replica set member available for query with ReadPreference " + preferenceName + " and tags " + JSON.stringify(tags));
  }

  // Return the connection
  return connection;
}

/**
 * @ignore
 */
var _pickFromTags = function(self, tags) {
  // If we have an array or single tag selection
  var tagObjects = Array.isArray(tags) ? tags : [tags];
  // Iterate over all tags until we find a candidate server
  for(var _i = 0; _i < tagObjects.length; _i++) {
    // Grab a tag object
    var tagObject = tagObjects[_i];
    // Matching keys
    var matchingKeys = Object.keys(tagObject);
    // Match all the servers that match the provdided tags
    var keys = Object.keys(self._state.secondaries);
    var candidateServers = [];

    for(var i = 0; i < keys.length; i++) {
      var server = self._state.secondaries[keys[i]];
      // If we have tags match
      if(server.tags != null) {
        var matching = true;
        // Ensure we have all the values
        for(var j = 0; j < matchingKeys.length; j++) {
          if(server.tags[matchingKeys[j]] != tagObject[matchingKeys[j]]) {
            matching = false;
            break;
          }
        }

        // If we have a match add it to the list of matching servers
        if(matching) {
          candidateServers.push(server);
        }
      }
    }

    // If we have a candidate server return
    if(candidateServers.length > 0) {
      if(this.strategyInstance) return this.strategyInstance.checkoutSecondary(tags, candidateServers);
      // Set instance to return
      return candidateServers[Math.floor(Math.random() * candidateServers.length)].checkoutReader();
    }
  }

  // No connection found
  return null;
}

/**
 * @ignore
 */
ReplSet.prototype.checkoutReader = function(readPreference, tags) {
  var connection = null;
  // If we have a read preference object unpack it
  if(typeof readPreference == 'object' && readPreference['_type'] == 'ReadPreference') {
    // Validate if the object is using a valid mode
    if(!readPreference.isValid()) throw new Error("Illegal readPreference mode specified, " + readPreference.mode);
    // Set the tag
    tags = readPreference.tags;
    readPreference = readPreference.mode;
  } else if(typeof readPreference == 'object' && readPreference['_type'] != 'ReadPreference') {
    throw new Error("read preferences must be either a string or an instance of ReadPreference");
  }

  // Set up our read Preference, allowing us to override the readPreference
  var finalReadPreference = readPreference != null ? readPreference : this._readPreference;
  finalReadPreference = finalReadPreference == true ? ReadPreference.SECONDARY_PREFERRED : finalReadPreference;

  // If we are reading from a primary
  if(finalReadPreference == 'primary') {
    // If we provide a tags set send an error
    if(typeof tags == 'object' && tags != null) {
      return new Error("PRIMARY cannot be combined with tags");
    }

    // If we provide a tags set send an error
    if(this._state.master == null) {
      return new Error("No replica set primary available for query with ReadPreference PRIMARY");
    }

    // Checkout a writer
    return this.checkoutWriter();
  }

  // If we have specified to read from a secondary server grab a random one and read
  // from it, otherwise just pass the primary connection
  if((this.readSecondary || finalReadPreference == ReadPreference.SECONDARY_PREFERRED || finalReadPreference == ReadPreference.SECONDARY) && Object.keys(this._state.secondaries).length > 0) {
    // If we have tags, look for servers matching the specific tag
    if(tags != null && typeof tags == 'object') {
      // Get connection
      connection = _pickFromTags(this, tags);// = function(self, readPreference, tags) {
      // No candidate servers that match the tags, error
      if(connection == null) {
        return new Error("No replica set members available for query");
      }
    } else {
      // Pick a secondary using round robin
      var keys = Object.keys(this._state.secondaries);
      this._currentServerChoice = this._currentServerChoice % keys.length;
      var key = keys[this._currentServerChoice++];
      // Fetch a connectio
      connection = this._state.secondaries[key] != null ? this._state.secondaries[key].checkoutReader() : null;
      // If connection is null fallback to first available secondary
      connection = connection == null ? pickFirstConnectedSecondary(this, tags) : connection;
    }
  } else if(finalReadPreference == ReadPreference.PRIMARY_PREFERRED) {
    // Check if there is a primary available and return that if possible
    connection = this.checkoutWriter();
    // If no connection available checkout a secondary
    if(connection == null) {
      // If we have tags, look for servers matching the specific tag
      if(tags != null && typeof tags == 'object') {
        // Get connection
        connection = _pickFromTags(this, tags);// = function(self, readPreference, tags) {
        // No candidate servers that match the tags, error
        if(connection == null) {
          return new Error("No replica set members available for query");
        }
      } else {
        // Pick a secondary using round robin
        var keys = Object.keys(this._state.secondaries);
        this._currentServerChoice = this._currentServerChoice % keys.length;
        var key = keys[this._currentServerChoice++];
        // Fetch a connectio
        connection = this._state.secondaries[key] != null ? this._state.secondaries[key].checkoutReader() : null;
        // If connection is null fallback to first available secondary
        connection = connection == null ? pickFirstConnectedSecondary(this, tags) : connection;
      }
    }
  } else if(finalReadPreference == ReadPreference.SECONDARY_PREFERRED && tags == null && Object.keys(this._state.secondaries).length == 0) {
    connection = this.checkoutWriter();
    // If no connection return an error
    if(connection == null) {
      var preferenceName = finalReadPreference == ReadPreference.SECONDARY ? 'secondary' : finalReadPreference;
      connection = new Error("No replica set member available for query with ReadPreference " + preferenceName + " and tags " + JSON.stringify(tags));
    }
  } else if(finalReadPreference == ReadPreference.SECONDARY_PREFERRED) {
    // If we have tags, look for servers matching the specific tag
    if(tags != null && typeof tags == 'object') {
      // Get connection
      connection = _pickFromTags(this, tags);// = function(self, readPreference, tags) {
      // No candidate servers that match the tags, error
      if(connection == null) {
        // No secondary server avilable, attemp to checkout a primary server
        connection = this.checkoutWriter();
        // If no connection return an error
        if(connection == null) {
          return new Error("No replica set members available for query");
        }
      }
    } else if(this.strategyInstance != null) {
      connection = this.strategyInstance.checkoutReader(tags);
    }
  } else if(finalReadPreference == ReadPreference.NEAREST && this.strategyInstance != null) {
    connection = this.strategyInstance.checkoutSecondary(tags);
  } else if(finalReadPreference == ReadPreference.NEAREST && this.strategyInstance == null) {
    return new Error("A strategy for calculating nearness must be enabled such as ping or statistical");
  } else if(finalReadPreference == ReadPreference.SECONDARY && Object.keys(this._state.secondaries).length == 0) {
    if(tags != null && typeof tags == 'object') {
      var preferenceName = finalReadPreference == ReadPreference.SECONDARY ? 'secondary' : finalReadPreference;
      connection = new Error("No replica set member available for query with ReadPreference " + preferenceName + " and tags " + JSON.stringify(tags));
    } else {
      connection = new Error("No replica set secondary available for query with ReadPreference SECONDARY");
    }
  } else {
    connection = this.checkoutWriter();
  }

  // Return the connection
  return connection;
}

/**
 * @ignore
 */
ReplSet.prototype.allRawConnections = function() {
  // Neeed to build a complete list of all raw connections, start with master server
  var allConnections = [];
  if(this._state.master == null) return [];
  // Get connection object
  var allMasterConnections = this._state.master.connectionPool.getAllConnections();
  // Add all connections to list
  allConnections = allConnections.concat(allMasterConnections);

  // If we have read secondary let's add all secondary servers
  if(this.readSecondary && Object.keys(this._state.secondaries).length > 0) {
    // Get all the keys
    var keys = Object.keys(this._state.secondaries);
    // For each of the secondaries grab the connections
    for(var i = 0; i < keys.length; i++) {
      // Get connection object
      var secondaryPoolConnections = this._state.secondaries[keys[i]].connectionPool.getAllConnections();
      // Add all connections to list
      allConnections = allConnections.concat(secondaryPoolConnections);
    }
  }

  // Return all the conections
  return allConnections;
}

/**
 * @ignore
 */
ReplSet.prototype.enableRecordQueryStats = function(enable) {
  // Set the global enable record query stats
  this.recordQueryStats = enable;
  // Ensure all existing servers already have the flag set, even if the
  // connections are up already or we have not connected yet
  if(this._state != null && this._state.addresses != null) {
    var keys = Object.keys(this._state.addresses);
    // Iterate over all server instances and set the  enableRecordQueryStats flag
    for(var i = 0; i < keys.length; i++) {
      this._state.addresses[keys[i]].enableRecordQueryStats(enable);
    }
  } else if(Array.isArray(this.servers)) {
    for(var i = 0; i < this.servers.length; i++) {
      this.servers[i].enableRecordQueryStats(enable);
    }
  }
}

/**
 * @ignore
 */
ReplSet.prototype.disconnect = function(callback) {
  this.close(callback);
}

/**
 * @ignore
 */
ReplSet.prototype.close = function(callback) {
  var self = this;
  // Disconnect
  this._serverState = 'disconnected';
  // Close all servers
  if(this._state && this._state.addresses) {
    var keys = Object.keys(this._state.addresses);
    // Iterate over all server instances
    for(var i = 0; i < keys.length; i++) {
      this._state.addresses[keys[i]].close();
    }
  }

  // If we have a strategy stop it
  if(this.strategyInstance) this.strategyInstance.stop();

  // If it's a callback
  if(typeof callback == 'function') callback(null, null);
}

/**
 * Auto Reconnect property
 * @ignore
 */
Object.defineProperty(ReplSet.prototype, "autoReconnect", { enumerable: true
  , get: function () {
      return true;
    }
});

/**
 * Get Read Preference method
 * @ignore
 */
Object.defineProperty(ReplSet.prototype, "readPreference", { enumerable: true
  , get: function () {
      if(this._readPreference == null && this.readSecondary) {
        return ReadPreference.SECONDARY_PREFERRED;
      } else if(this._readPreference == null && !this.readSecondary) {
        return ReadPreference.PRIMARY;
      } else {
        return this._readPreference;
      }
    }
});

/**
 * Db Instances
 * @ignore
 */
Object.defineProperty(ReplSet.prototype, "dbInstances", {enumerable:true
  , get: function() {
    var servers = this.allServerInstances();
    return servers.length > 0 ? servers[0].dbInstances : [];
  }
})

/**
 * Just make compatible with server.js
 * @ignore
 */
Object.defineProperty(ReplSet.prototype, "host", { enumerable: true
  , get: function () {
      if (this.primary != null) return this.primary.host;
    }
});

/**
 * Just make compatible with server.js
 * @ignore
 */
Object.defineProperty(ReplSet.prototype, "port", { enumerable: true
  , get: function () {
      if (this.primary != null) return this.primary.port;
    }
});

/**
 * Get status of read
 * @ignore
 */
Object.defineProperty(ReplSet.prototype, "read", { enumerable: true
  , get: function () {
      return this.secondaries.length > 0 ? this.secondaries[0] : null;
    }
});

/**
 * Get list of secondaries
 * @ignore
 */
Object.defineProperty(ReplSet.prototype, "secondaries", {enumerable: true
  , get: function() {
      var keys = Object.keys(this._state.secondaries);
      var array = new Array(keys.length);
      // Convert secondaries to array
      for(var i = 0; i < keys.length; i++) {
        array[i] = this._state.secondaries[keys[i]];
      }
      return array;
    }
});

/**
 * Get list of all secondaries including passives
 * @ignore
 */
Object.defineProperty(ReplSet.prototype, "allSecondaries", {enumerable: true
  , get: function() {
      return this.secondaries.concat(this.passives);
    }
});

/**
 * Get list of arbiters
 * @ignore
 */
Object.defineProperty(ReplSet.prototype, "arbiters", {enumerable: true
  , get: function() {
      var keys = Object.keys(this._state.arbiters);
      var array = new Array(keys.length);
      // Convert arbiters to array
      for(var i = 0; i < keys.length; i++) {
        array[i] = this._state.arbiters[keys[i]];
      }
      return array;
    }
});

/**
 * Get list of passives
 * @ignore
 */
Object.defineProperty(ReplSet.prototype, "passives", {enumerable: true
  , get: function() {
      var keys = Object.keys(this._state.passives);
      var array = new Array(keys.length);
      // Convert arbiters to array
      for(var i = 0; i < keys.length; i++) {
        array[i] = this._state.passives[keys[i]];
      }
      return array;
    }
});

/**
 * Master connection property
 * @ignore
 */
Object.defineProperty(ReplSet.prototype, "primary", { enumerable: true
  , get: function () {
      return this._state != null ? this._state.master : null;
    }
});

/**
 * @ignore
 */
// Backward compatibility
exports.ReplSetServers = ReplSet;<|MERGE_RESOLUTION|>--- conflicted
+++ resolved
@@ -475,21 +475,11 @@
       }
 
       // Make sure we have the right reference
-<<<<<<< HEAD
       var oldServer = self._state.addresses[userProvidedServerString]
       if (oldServer && oldServer !== instanceServer) oldServer.close();
+      delete self._state.addresses[userProvidedServerString];
+
       if (self._state.addresses[me] && self._state.addresses[me] !== instanceServer) self._state.addresses[me].close();
-      delete self._state.addresses[userProvidedServerString];
-      delete self._state.addresses[me];
-=======
-      if (self._state.addresses[instanceServer.host + ":" + instanceServer.port] != instanceServer) {
-        // Close the connection before deleting
-        if(self._state.addresses[instanceServer.host + ":" + instanceServer.port])
-          self._state.addresses[instanceServer.host + ":" + instanceServer.port].close();
-      }
-
-      delete self._state.addresses[instanceServer.host + ":" + instanceServer.port];
->>>>>>> 3b4acf35
       self._state.addresses[me] = instanceServer;
 
       // Let's add the server to our list of server types
@@ -534,6 +524,7 @@
             // New candidate server
             var candidateServer = new Server(parts[0], parseInt(parts[1]));
             candidateServer.name = possibleHosts[j];
+            self._state.addresses[possibleHosts[j]] = candidateServer;
             // Add the new server to the list of candidate servers
             candidateServers.push(candidateServer);
           }
@@ -546,10 +537,8 @@
     }
 
     // Attempt to connect to the next server
-    var nextServer = true;
-    while (nextServer && Array.isArray(candidateServers) && candidateServers.length > 0) {
-      var server = candidateServers.shift();
-      nextServer = false;
+    if(Array.isArray(candidateServers) && candidateServers.length > 0) {
+      var server = candidateServers.pop();
       // Get server addresses
       var addresses = self._state.addresses;
       // Default empty socket options object
@@ -570,20 +559,6 @@
       server.replicasetInstance = self;
       server.enableRecordQueryStats(self.recordQueryStats);
 
-<<<<<<< HEAD
-      var oldServer = addresses[server.host + ":" + server.port];
-      if(oldServer && oldServer.isConnected()) {
-        // Already connected to this server so try next one
-        nextServer = true;
-        server.close();
-      } else {
-        // Connect
-        server.connect(self.db, {returnIsMasterResults: true, eventReceiver:server}, _connectHandler(self, candidateServers, server));
-      }
-    }
-
-    if(Array.isArray(candidateServers) && candidateServers.length == 0) {
-=======
       // Set the server
       if (addresses[server.host + ":" + server.port] != server) {
         if (addresses[server.host + ":" + server.port]) {
@@ -596,7 +571,6 @@
       // Connect
       server.connect(self.db, {returnIsMasterResults: true, eventReceiver:server}, _connectHandler(self, candidateServers, server));
     } else if(Array.isArray(candidateServers)) {
->>>>>>> 3b4acf35
       // If we have no primary emit error
       if(self._state.master == null) {
         // Stop the set
@@ -701,7 +675,7 @@
     candidateServers.push(addresses[keys[i]]);
   }
   // Let's connect to the first one on the list
-  server = candidateServers.shift();
+  server = candidateServers.pop();
   server.connect(parent, {returnIsMasterResults: true, eventReceiver:server}, _connectHandler(this, candidateServers, server));
 }
 
