--- conflicted
+++ resolved
@@ -237,11 +237,7 @@
   }
 });
 
-<<<<<<< HEAD
-const DEPRECATED_FIND_OPTIONS = ['maxScan', 'snapshot'];
-=======
 const DEPRECATED_FIND_OPTIONS = ['maxScan', 'fields', 'snapshot'];
->>>>>>> 7c82b4fa
 
 /**
  * Creates a cursor for a query that can be used to iterate over results from MongoDB
