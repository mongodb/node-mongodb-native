--- conflicted
+++ resolved
@@ -2214,11 +2214,7 @@
  * @param {boolean} [options.promoteBuffers=false] Promotes Binary BSON values to native Node Buffers.
  * @param {object} [options.collation] Specify collation (MongoDB 3.4 or higher) settings for aggregate operation (see 3.4 documentation for available fields).
  * @param {string} [options.comment] Add a comment to an aggregation command
-<<<<<<< HEAD
  * @param {object|string} [options.hint] Tell the query to use specific indexes in the query. Object of indexes to use, {'_id':1}
-=======
- * @param {string|object} [options.hint] Add an index selection hint to an aggregation command
->>>>>>> 39f7e399
  * @param {ClientSession} [options.session] optional session to use for this operation
  * @param {object} [options.readConcern] Specify a read concern for the operation. (only MongoDB 3.2 or higher supported)
  * @param {Collection~aggregationCallback} callback The command result callback
