--- conflicted
+++ resolved
@@ -1611,81 +1611,6 @@
   ]);
 };
 
-<<<<<<< HEAD
-var findAndModify = function(self, query, sort, doc, options, callback) {
-  // Create findAndModify command object
-  var queryObject = {
-    findAndModify: self.s.name,
-    query: query
-  };
-
-  sort = formattedOrderClause(sort);
-  if (sort) {
-    queryObject.sort = sort;
-  }
-
-  queryObject.new = options.new ? true : false;
-  queryObject.remove = options.remove ? true : false;
-  queryObject.upsert = options.upsert ? true : false;
-
-  const projection = options.projection || options.fields;
-
-  if (projection) {
-    queryObject.fields = projection;
-  }
-
-  if (options.arrayFilters) {
-    queryObject.arrayFilters = options.arrayFilters;
-    delete options.arrayFilters;
-  }
-
-  if (doc && !options.remove) {
-    queryObject.update = doc;
-  }
-
-  if (options.maxTimeMS) queryObject.maxTimeMS = options.maxTimeMS;
-
-  // Either use override on the function, or go back to default on either the collection
-  // level or db
-  if (options['serializeFunctions'] != null) {
-    options['serializeFunctions'] = options['serializeFunctions'];
-  } else {
-    options['serializeFunctions'] = self.s.serializeFunctions;
-  }
-
-  // No check on the documents
-  options.checkKeys = false;
-
-  // Get the write concern settings
-  var finalOptions = applyWriteConcern(options, { db: self.s.db, collection: self }, options);
-
-  // Decorate the findAndModify command with the write Concern
-  if (finalOptions.writeConcern) {
-    queryObject.writeConcern = finalOptions.writeConcern;
-  }
-
-  // Have we specified bypassDocumentValidation
-  if (finalOptions.bypassDocumentValidation === true) {
-    queryObject.bypassDocumentValidation = finalOptions.bypassDocumentValidation;
-  }
-
-  // Have we specified collation
-  decorateWithCollation(queryObject, self, finalOptions);
-
-  // Execute the command
-  self.s.db.command(queryObject, finalOptions, function(err, result) {
-    if (err) return handleCallback(callback, err, null);
-
-    if (result && result.value && typeof self.s.options.map === 'function') {
-      result.value = self.s.options.map(result.value);
-    }
-
-    return handleCallback(callback, null, result);
-  });
-};
-
-=======
->>>>>>> ad031905
 /**
  * Find and remove a document.
  * @method
@@ -2068,109 +1993,6 @@
   return executeOperation(this.s.topology, mapReduce, [this, map, reduce, options, callback]);
 };
 
-<<<<<<< HEAD
-var mapReduce = function(self, map, reduce, options, callback) {
-  var mapCommandHash = {
-    mapreduce: self.s.name,
-    map: map,
-    reduce: reduce
-  };
-
-  // Exclusion list
-  var exclusionList = ['readPreference', 'session', 'bypassDocumentValidation'];
-
-  // Add any other options passed in
-  for (var n in options) {
-    if ('scope' === n) {
-      mapCommandHash[n] = processScope(options[n]);
-    } else {
-      // Only include if not in exclusion list
-      if (exclusionList.indexOf(n) === -1) {
-        mapCommandHash[n] = options[n];
-      }
-    }
-  }
-
-  options = shallowClone(options);
-
-  // Ensure we have the right read preference inheritance
-  options = getReadPreference(self, options, self.s.db, self);
-
-  // If we have a read preference and inline is not set as output fail hard
-  if (
-    options.readPreference !== false &&
-    options.readPreference !== 'primary' &&
-    options['out'] &&
-    (options['out'].inline !== 1 && options['out'] !== 'inline')
-  ) {
-    // Force readPreference to primary
-    options.readPreference = 'primary';
-    // Decorate command with writeConcern if supported
-    applyWriteConcern(mapCommandHash, { db: self.s.db, collection: self }, options);
-  } else {
-    decorateWithReadConcern(mapCommandHash, self, options);
-  }
-
-  // Is bypassDocumentValidation specified
-  if (options.bypassDocumentValidation === true) {
-    mapCommandHash.bypassDocumentValidation = options.bypassDocumentValidation;
-  }
-
-  // Have we specified collation
-  decorateWithCollation(mapCommandHash, self, options);
-
-  // Execute command
-  self.s.db.command(mapCommandHash, options, function(err, result) {
-    if (err) return handleCallback(callback, err);
-    // Check if we have an error
-    if (1 !== result.ok || result.err || result.errmsg) {
-      return handleCallback(callback, toError(result));
-    }
-
-    // Create statistics value
-    var stats = {};
-    if (result.timeMillis) stats['processtime'] = result.timeMillis;
-    if (result.counts) stats['counts'] = result.counts;
-    if (result.timing) stats['timing'] = result.timing;
-
-    // invoked with inline?
-    if (result.results) {
-      // If we wish for no verbosity
-      if (options['verbose'] == null || !options['verbose']) {
-        return handleCallback(callback, null, result.results);
-      }
-
-      return handleCallback(callback, null, { results: result.results, stats: stats });
-    }
-
-    // The returned collection
-    var collection = null;
-
-    // If we have an object it's a different db
-    if (result.result != null && typeof result.result === 'object') {
-      var doc = result.result;
-      // Return a collection from another db
-      var Db = require('./db');
-      collection = new Db(doc.db, self.s.db.s.topology, self.s.db.s.options).collection(
-        doc.collection
-      );
-    } else {
-      // Create a collection object that wraps the result collection
-      collection = self.s.db.collection(result.result);
-    }
-
-    // If we wish for no verbosity
-    if (options['verbose'] == null || !options['verbose']) {
-      return handleCallback(callback, err, collection);
-    }
-
-    // Return stats as third set of values
-    handleCallback(callback, err, { collection: collection, stats: stats });
-  });
-};
-
-=======
->>>>>>> ad031905
 /**
  * Initiate a Out of order batch write operation. All operations will be buffered into insert/update/remove commands executed out of order.
  *
