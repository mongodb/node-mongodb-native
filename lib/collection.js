'use strict';

const deprecate = require('util').deprecate;
const checkCollectionName = require('./utils').checkCollectionName;
const ObjectID = require('mongodb-core').BSON.ObjectID;
const AggregationCursor = require('./aggregation_cursor');
const MongoError = require('mongodb-core').MongoError;
const toError = require('./utils').toError;
const normalizeHintField = require('./utils').normalizeHintField;
const handleCallback = require('./utils').handleCallback;
const decorateWithCollation = require('./utils').decorateWithCollation;
const decorateWithReadConcern = require('./utils').decorateWithReadConcern;
const formattedOrderClause = require('./utils').formattedOrderClause;
const ReadPreference = require('mongodb-core').ReadPreference;
const CommandCursor = require('./command_cursor');
const unordered = require('./bulk/unordered');
const ordered = require('./bulk/ordered');
const ChangeStream = require('./change_stream');
const executeOperation = require('./utils').executeOperation;
const applyWriteConcern = require('./utils').applyWriteConcern;
const resolveReadPreference = require('./utils').resolveReadPreference;

// Operations
const bulkWrite = require('./operations/collection_ops').bulkWrite;
const checkForAtomicOperators = require('./operations/collection_ops').checkForAtomicOperators;
const count = require('./operations/collection_ops').count;
const countDocuments = require('./operations/collection_ops').countDocuments;
const createIndex = require('./operations/collection_ops').createIndex;
const createIndexes = require('./operations/collection_ops').createIndexes;
const deleteMany = require('./operations/collection_ops').deleteMany;
const deleteOne = require('./operations/collection_ops').deleteOne;
const distinct = require('./operations/collection_ops').distinct;
const dropIndex = require('./operations/collection_ops').dropIndex;
const dropIndexes = require('./operations/collection_ops').dropIndexes;
const ensureIndex = require('./operations/collection_ops').ensureIndex;
const findAndModify = require('./operations/collection_ops').findAndModify;
const findAndRemove = require('./operations/collection_ops').findAndRemove;
const findOne = require('./operations/collection_ops').findOne;
const findOneAndDelete = require('./operations/collection_ops').findOneAndDelete;
const findOneAndReplace = require('./operations/collection_ops').findOneAndReplace;
const findOneAndUpdate = require('./operations/collection_ops').findOneAndUpdate;
const geoHaystackSearch = require('./operations/collection_ops').geoHaystackSearch;
const group = require('./operations/collection_ops').group;
const indexes = require('./operations/collection_ops').indexes;
const indexExists = require('./operations/collection_ops').indexExists;
const indexInformation = require('./operations/collection_ops').indexInformation;
const insertOne = require('./operations/collection_ops').insertOne;
const isCapped = require('./operations/collection_ops').isCapped;
const mapReduce = require('./operations/collection_ops').mapReduce;
const optionsOp = require('./operations/collection_ops').optionsOp;
const parallelCollectionScan = require('./operations/collection_ops').parallelCollectionScan;
const prepareDocs = require('./operations/collection_ops').prepareDocs;
const reIndex = require('./operations/collection_ops').reIndex;
const removeDocuments = require('./operations/collection_ops').removeDocuments;
const rename = require('./operations/collection_ops').rename;
const replaceOne = require('./operations/collection_ops').replaceOne;
const save = require('./operations/collection_ops').save;
const stats = require('./operations/collection_ops').stats;
const updateDocuments = require('./operations/collection_ops').updateDocuments;
const updateMany = require('./operations/collection_ops').updateMany;
const updateOne = require('./operations/collection_ops').updateOne;

/**
 * @fileOverview The **Collection** class is an internal class that embodies a MongoDB collection
 * allowing for insert/update/remove/find and other command operation on that MongoDB collection.
 *
 * **COLLECTION Cannot directly be instantiated**
 * @example
 * const MongoClient = require('mongodb').MongoClient;
 * const test = require('assert');
 * // Connection url
 * const url = 'mongodb://localhost:27017';
 * // Database Name
 * const dbName = 'test';
 * // Connect using MongoClient
 * MongoClient.connect(url, function(err, client) {
 *   // Create a collection we want to drop later
 *   const col = client.db(dbName).collection('createIndexExample1');
 *   // Show that duplicate records got dropped
 *   col.find({}).toArray(function(err, items) {
 *     test.equal(null, err);
 *     test.equal(4, items.length);
 *     client.close();
 *   });
 * });
 */

const mergeKeys = ['ignoreUndefined'];

/**
 * Create a new Collection instance (INTERNAL TYPE, do not instantiate directly)
 * @class
 * @property {string} collectionName Get the collection name.
 * @property {string} namespace Get the full collection namespace.
 * @property {object} writeConcern The current write concern values.
 * @property {object} readConcern The current read concern values.
 * @property {object} hint Get current index hint for collection.
 * @return {Collection} a Collection instance.
 */
function Collection(db, topology, dbName, name, pkFactory, options) {
  checkCollectionName(name);

  // Unpack variables
  const internalHint = null;
  const slaveOk = options == null || options.slaveOk == null ? db.slaveOk : options.slaveOk;
  const serializeFunctions =
    options == null || options.serializeFunctions == null
      ? db.s.options.serializeFunctions
      : options.serializeFunctions;
  const raw = options == null || options.raw == null ? db.s.options.raw : options.raw;
  const promoteLongs =
    options == null || options.promoteLongs == null
      ? db.s.options.promoteLongs
      : options.promoteLongs;
  const promoteValues =
    options == null || options.promoteValues == null
      ? db.s.options.promoteValues
      : options.promoteValues;
  const promoteBuffers =
    options == null || options.promoteBuffers == null
      ? db.s.options.promoteBuffers
      : options.promoteBuffers;
  let readPreference = null;
  const collectionHint = null;
  const namespace = `${dbName}.${name}`;

  // Get the promiseLibrary
  const promiseLibrary = options.promiseLibrary || Promise;

  // Assign the right collection level readPreference
  if (options && options.readPreference) {
    readPreference = options.readPreference;
  } else if (db.options.readPreference) {
    readPreference = db.options.readPreference;
  }

  // Set custom primary key factory if provided
  pkFactory = pkFactory == null ? ObjectID : pkFactory;

  // Internal state
  this.s = {
    // Set custom primary key factory if provided
    pkFactory: pkFactory,
    // Db
    db: db,
    // Topology
    topology: topology,
    // dbName
    dbName: dbName,
    // Options
    options: options,
    // Namespace
    namespace: namespace,
    // Read preference
    readPreference: readPreference,
    // SlaveOK
    slaveOk: slaveOk,
    // Serialize functions
    serializeFunctions: serializeFunctions,
    // Raw
    raw: raw,
    // promoteLongs
    promoteLongs: promoteLongs,
    // promoteValues
    promoteValues: promoteValues,
    // promoteBuffers
    promoteBuffers: promoteBuffers,
    // internalHint
    internalHint: internalHint,
    // collectionHint
    collectionHint: collectionHint,
    // Name
    name: name,
    // Promise library
    promiseLibrary: promiseLibrary,
    // Read Concern
    readConcern: options.readConcern,
    // Write Concern
    writeConcern: options.writeConcern
  };
}

Object.defineProperty(Collection.prototype, 'dbName', {
  enumerable: true,
  get: function() {
    return this.s.dbName;
  }
});

Object.defineProperty(Collection.prototype, 'collectionName', {
  enumerable: true,
  get: function() {
    return this.s.name;
  }
});

Object.defineProperty(Collection.prototype, 'namespace', {
  enumerable: true,
  get: function() {
    return this.s.namespace;
  }
});

Object.defineProperty(Collection.prototype, 'readConcern', {
  enumerable: true,
  get: function() {
    return this.s.readConcern || { level: 'local' };
  }
});

Object.defineProperty(Collection.prototype, 'writeConcern', {
  enumerable: true,
  get: function() {
    let ops = {};
    if (this.s.writeConcern) {
      return this.s.writeConcern;
    }

    if (this.s.options.w != null) ops.w = this.s.options.w;
    if (this.s.options.j != null) ops.j = this.s.options.j;
    if (this.s.options.fsync != null) ops.fsync = this.s.options.fsync;
    if (this.s.options.wtimeout != null) ops.wtimeout = this.s.options.wtimeout;
    return ops;
  }
});

/**
 * @ignore
 */
Object.defineProperty(Collection.prototype, 'hint', {
  enumerable: true,
  get: function() {
    return this.s.collectionHint;
  },
  set: function(v) {
    this.s.collectionHint = normalizeHintField(v);
  }
});

const DEPRECATED_FIND_OPTIONS = ['maxScan', 'snapshot'];

/**
 * Creates a cursor for a query that can be used to iterate over results from MongoDB
 * @method
 * @param {object} [query={}] The cursor query object.
 * @param {object} [options] Optional settings.
 * @param {number} [options.limit=0] Sets the limit of documents returned in the query.
 * @param {(array|object)} [options.sort] Set to sort the documents coming back from the query. Array of indexes, [['a', 1]] etc.
 * @param {object} [options.projection] The fields to return in the query. Object of fields to include or exclude (not both), {'a':1}
 * @param {object} [options.fields] **Deprecated** Use `options.projection` instead
 * @param {number} [options.skip=0] Set to skip N documents ahead in your query (useful for pagination).
 * @param {Object} [options.hint] Tell the query to use specific indexes in the query. Object of indexes to use, {'_id':1}
 * @param {boolean} [options.explain=false] Explain the query instead of returning the data.
 * @param {boolean} [options.snapshot=false] DEPRECATED: Snapshot query.
 * @param {boolean} [options.timeout=false] Specify if the cursor can timeout.
 * @param {boolean} [options.tailable=false] Specify if the cursor is tailable.
 * @param {number} [options.batchSize=0] Set the batchSize for the getMoreCommand when iterating over the query results.
 * @param {boolean} [options.returnKey=false] Only return the index key.
 * @param {number} [options.maxScan] DEPRECATED: Limit the number of items to scan.
 * @param {number} [options.min] Set index bounds.
 * @param {number} [options.max] Set index bounds.
 * @param {boolean} [options.showDiskLoc=false] Show disk location of results.
 * @param {string} [options.comment] You can put a $comment field on a query to make looking in the profiler logs simpler.
 * @param {boolean} [options.raw=false] Return document results as raw BSON buffers.
 * @param {boolean} [options.promoteLongs=true] Promotes Long values to number if they fit inside the 53 bits resolution.
 * @param {boolean} [options.promoteValues=true] Promotes BSON values to native types where possible, set to false to only receive wrapper types.
 * @param {boolean} [options.promoteBuffers=false] Promotes Binary BSON values to native Node Buffers.
 * @param {(ReadPreference|string)} [options.readPreference] The preferred read preference (ReadPreference.PRIMARY, ReadPreference.PRIMARY_PREFERRED, ReadPreference.SECONDARY, ReadPreference.SECONDARY_PREFERRED, ReadPreference.NEAREST).
 * @param {boolean} [options.partial=false] Specify if the cursor should return partial results when querying against a sharded system
 * @param {number} [options.maxTimeMS] Number of miliseconds to wait before aborting the query.
 * @param {object} [options.collation] Specify collation (MongoDB 3.4 or higher) settings for update operation (see 3.4 documentation for available fields).
 * @param {ClientSession} [options.session] optional session to use for this operation
 * @throws {MongoError}
 * @return {Cursor}
 */
Collection.prototype.find = function(query, options, callback) {
  let selector = query;
  // figuring out arguments
  if (typeof callback !== 'function') {
    if (typeof options === 'function') {
      callback = options;
      options = undefined;
    } else if (options == null) {
      callback = typeof selector === 'function' ? selector : undefined;
      selector = typeof selector === 'object' ? selector : undefined;
    }
  }

  // Ensure selector is not null
  selector = selector == null ? {} : selector;
  // Validate correctness off the selector
  const object = selector;
  if (Buffer.isBuffer(object)) {
    const object_size = object[0] | (object[1] << 8) | (object[2] << 16) | (object[3] << 24);
    if (object_size !== object.length) {
      const error = new Error(
        'query selector raw message size does not match message header size [' +
          object.length +
          '] != [' +
          object_size +
          ']'
      );
      error.name = 'MongoError';
      throw error;
    }
  }

  // Check special case where we are using an objectId
  if (selector != null && selector._bsontype === 'ObjectID') {
    selector = { _id: selector };
  }

  if (!options) options = {};

  let projection = options.projection || options.fields;

  if (projection && !Buffer.isBuffer(projection) && Array.isArray(projection)) {
    projection = projection.length
      ? projection.reduce((result, field) => {
          result[field] = 1;
          return result;
        }, {})
      : { _id: 1 };
  }

  // Make a shallow copy of options
  let newOptions = Object.assign({}, options);

  // Make a shallow copy of the collection options
  for (let key in this.s.options) {
    if (mergeKeys.indexOf(key) !== -1) {
      newOptions[key] = this.s.options[key];
    }
  }

  // Unpack options
  newOptions.skip = options.skip ? options.skip : 0;
  newOptions.limit = options.limit ? options.limit : 0;
  newOptions.raw = typeof options.raw === 'boolean' ? options.raw : this.s.raw;
  newOptions.hint = options.hint != null ? normalizeHintField(options.hint) : this.s.collectionHint;
  newOptions.timeout = typeof options.timeout === 'undefined' ? undefined : options.timeout;
  // // If we have overridden slaveOk otherwise use the default db setting
  newOptions.slaveOk = options.slaveOk != null ? options.slaveOk : this.s.db.slaveOk;

  // Add read preference if needed
  newOptions.readPreference = resolveReadPreference(newOptions, {
    db: this.s.db,
    collection: this
  });

  // Set slave ok to true if read preference different from primary
  if (
    newOptions.readPreference != null &&
    (newOptions.readPreference !== 'primary' || newOptions.readPreference.mode !== 'primary')
  ) {
    newOptions.slaveOk = true;
  }

  // Ensure the query is an object
  if (selector != null && typeof selector !== 'object') {
    throw MongoError.create({ message: 'query selector must be an object', driver: true });
  }

  // Build the find command
  const findCommand = {
    find: this.s.namespace,
    limit: newOptions.limit,
    skip: newOptions.skip,
    query: selector
  };

  // Ensure we use the right await data option
  if (typeof newOptions.awaitdata === 'boolean') {
    newOptions.awaitData = newOptions.awaitdata;
  }

  // Translate to new command option noCursorTimeout
  if (typeof newOptions.timeout === 'boolean') newOptions.noCursorTimeout = newOptions.timeout;

  // Merge in options to command
  for (let name in newOptions) {
    if (newOptions[name] != null && name !== 'session') {
      findCommand[name] = newOptions[name];
    }
  }

  DEPRECATED_FIND_OPTIONS.forEach(deprecatedOption => {
    if (findCommand[deprecatedOption]) {
      console.warn(
        `Find option ${deprecatedOption} is deprecated, and will be removed in a later version`
      );
    }
  });

  if (projection) findCommand.fields = projection;

  // Add db object to the new options
  newOptions.db = this.s.db;

  // Add the promise library
  newOptions.promiseLibrary = this.s.promiseLibrary;

  // Set raw if available at collection level
  if (newOptions.raw == null && typeof this.s.raw === 'boolean') newOptions.raw = this.s.raw;
  // Set promoteLongs if available at collection level
  if (newOptions.promoteLongs == null && typeof this.s.promoteLongs === 'boolean')
    newOptions.promoteLongs = this.s.promoteLongs;
  if (newOptions.promoteValues == null && typeof this.s.promoteValues === 'boolean')
    newOptions.promoteValues = this.s.promoteValues;
  if (newOptions.promoteBuffers == null && typeof this.s.promoteBuffers === 'boolean')
    newOptions.promoteBuffers = this.s.promoteBuffers;

  // Sort options
  if (findCommand.sort) {
    findCommand.sort = formattedOrderClause(findCommand.sort);
  }

  // Set the readConcern
  decorateWithReadConcern(findCommand, this, options);

  // Decorate find command with collation options
  decorateWithCollation(findCommand, this, options);

  const cursor = this.s.topology.cursor(this.s.namespace, findCommand, newOptions);

  return typeof callback === 'function' ? handleCallback(callback, null, cursor) : cursor;
};

/**
 * Inserts a single document into MongoDB. If documents passed in do not contain the **_id** field,
 * one will be added to each of the documents missing it by the driver, mutating the document. This behavior
 * can be overridden by setting the **forceServerObjectId** flag.
 *
 * @method
 * @param {object} doc Document to insert.
 * @param {object} [options] Optional settings.
 * @param {(number|string)} [options.w] The write concern.
 * @param {number} [options.wtimeout] The write concern timeout.
 * @param {boolean} [options.j=false] Specify a journal write concern.
 * @param {boolean} [options.serializeFunctions=false] Serialize functions on any object.
 * @param {boolean} [options.forceServerObjectId=false] Force server to assign _id values instead of driver.
 * @param {boolean} [options.bypassDocumentValidation=false] Allow driver to bypass schema validation in MongoDB 3.2 or higher.
 * @param {ClientSession} [options.session] optional session to use for this operation
 * @param {Collection~insertOneWriteOpCallback} [callback] The command result callback
 * @return {Promise} returns Promise if no callback passed
 */
Collection.prototype.insertOne = function(doc, options, callback) {
  if (typeof options === 'function') (callback = options), (options = {});
  options = options || {};

  // Add ignoreUndfined
  if (this.s.options.ignoreUndefined) {
    options = Object.assign({}, options);
    options.ignoreUndefined = this.s.options.ignoreUndefined;
  }

  return executeOperation(this.s.topology, insertOne, [this, doc, options, callback]);
};

function mapInsertManyResults(docs, r) {
  const finalResult = {
    result: { ok: 1, n: r.insertedCount },
    ops: docs,
    insertedCount: r.insertedCount,
    insertedIds: r.insertedIds
  };

  if (r.getLastOp()) {
    finalResult.result.opTime = r.getLastOp();
  }

  return finalResult;
}

/**
 * Inserts an array of documents into MongoDB. If documents passed in do not contain the **_id** field,
 * one will be added to each of the documents missing it by the driver, mutating the document. This behavior
 * can be overridden by setting the **forceServerObjectId** flag.
 *
 * @method
 * @param {object[]} docs Documents to insert.
 * @param {object} [options] Optional settings.
 * @param {(number|string)} [options.w] The write concern.
 * @param {number} [options.wtimeout] The write concern timeout.
 * @param {boolean} [options.j=false] Specify a journal write concern.
 * @param {boolean} [options.serializeFunctions=false] Serialize functions on any object.
 * @param {boolean} [options.forceServerObjectId=false] Force server to assign _id values instead of driver.
 * @param {boolean} [options.bypassDocumentValidation=false] Allow driver to bypass schema validation in MongoDB 3.2 or higher.
 * @param {boolean} [options.ordered=true] If true, when an insert fails, don't execute the remaining writes. If false, continue with remaining inserts when one fails.
 * @param {ClientSession} [options.session] optional session to use for this operation
 * @param {Collection~insertWriteOpCallback} [callback] The command result callback
 * @return {Promise} returns Promise if no callback passed
 */
Collection.prototype.insertMany = function(docs, options, callback) {
  if (typeof options === 'function') (callback = options), (options = {});
  options = options ? Object.assign({}, options) : { ordered: true };

  if (!Array.isArray(docs) && typeof callback === 'function') {
    return callback(
      MongoError.create({ message: 'docs parameter must be an array of documents', driver: true })
    );
  } else if (!Array.isArray(docs)) {
    return new this.s.promiseLibrary((resolve, reject) => {
      reject(
        MongoError.create({ message: 'docs parameter must be an array of documents', driver: true })
      );
    });
  }

  // If keep going set unordered
  options['serializeFunctions'] = options['serializeFunctions'] || this.s.serializeFunctions;

  docs = prepareDocs(this, docs, options);

  // Generate the bulk write operations
  const operations = [
    {
      insertMany: docs
    }
  ];

  return executeOperation(this.s.topology, bulkWrite, [this, operations, options, callback], {
    resultMutator: result => mapInsertManyResults(docs, result)
  });
};

/**
 * @typedef {Object} Collection~BulkWriteOpResult
 * @property {number} insertedCount Number of documents inserted.
 * @property {number} matchedCount Number of documents matched for update.
 * @property {number} modifiedCount Number of documents modified.
 * @property {number} deletedCount Number of documents deleted.
 * @property {number} upsertedCount Number of documents upserted.
 * @property {object} insertedIds Inserted document generated Id's, hash key is the index of the originating operation
 * @property {object} upsertedIds Upserted document generated Id's, hash key is the index of the originating operation
 * @property {object} result The command result object.
 */

/**
 * The callback format for inserts
 * @callback Collection~bulkWriteOpCallback
 * @param {BulkWriteError} error An error instance representing the error during the execution.
 * @param {Collection~BulkWriteOpResult} result The result object if the command was executed successfully.
 */

/**
 * Perform a bulkWrite operation without a fluent API
 *
 * Legal operation types are
 *
 *  { insertOne: { document: { a: 1 } } }
 *
 *  { updateOne: { filter: {a:2}, update: {$set: {a:2}}, upsert:true } }
 *
 *  { updateMany: { filter: {a:2}, update: {$set: {a:2}}, upsert:true } }
 *
 *  { deleteOne: { filter: {c:1} } }
 *
 *  { deleteMany: { filter: {c:1} } }
 *
 *  { replaceOne: { filter: {c:3}, replacement: {c:4}, upsert:true}}
 *
 * If documents passed in do not contain the **_id** field,
 * one will be added to each of the documents missing it by the driver, mutating the document. This behavior
 * can be overridden by setting the **forceServerObjectId** flag.
 *
 * @method
 * @param {object[]} operations Bulk operations to perform.
 * @param {object} [options] Optional settings.
 * @param {(number|string)} [options.w] The write concern.
 * @param {number} [options.wtimeout] The write concern timeout.
 * @param {boolean} [options.j=false] Specify a journal write concern.
 * @param {boolean} [options.serializeFunctions=false] Serialize functions on any object.
 * @param {boolean} [options.ordered=true] Execute write operation in ordered or unordered fashion.
 * @param {boolean} [options.bypassDocumentValidation=false] Allow driver to bypass schema validation in MongoDB 3.2 or higher.
 * @param {ClientSession} [options.session] optional session to use for this operation
 * @param {Collection~bulkWriteOpCallback} [callback] The command result callback
 * @return {Promise} returns Promise if no callback passed
 */
Collection.prototype.bulkWrite = function(operations, options, callback) {
  if (typeof options === 'function') (callback = options), (options = {});
  options = options || { ordered: true };

  if (!Array.isArray(operations)) {
    throw MongoError.create({ message: 'operations must be an array of documents', driver: true });
  }

  return executeOperation(this.s.topology, bulkWrite, [this, operations, options, callback]);
};

/**
 * @typedef {Object} Collection~WriteOpResult
 * @property {object[]} ops All the documents inserted using insertOne/insertMany/replaceOne. Documents contain the _id field if forceServerObjectId == false for insertOne/insertMany
 * @property {object} connection The connection object used for the operation.
 * @property {object} result The command result object.
 */

/**
 * The callback format for inserts
 * @callback Collection~writeOpCallback
 * @param {MongoError} error An error instance representing the error during the execution.
 * @param {Collection~WriteOpResult} result The result object if the command was executed successfully.
 */

/**
 * @typedef {Object} Collection~insertWriteOpResult
 * @property {Number} insertedCount The total amount of documents inserted.
 * @property {object[]} ops All the documents inserted using insertOne/insertMany/replaceOne. Documents contain the _id field if forceServerObjectId == false for insertOne/insertMany
 * @property {Object.<Number, ObjectId>} insertedIds Map of the index of the inserted document to the id of the inserted document.
 * @property {object} connection The connection object used for the operation.
 * @property {object} result The raw command result object returned from MongoDB (content might vary by server version).
 * @property {Number} result.ok Is 1 if the command executed correctly.
 * @property {Number} result.n The total count of documents inserted.
 */

/**
 * @typedef {Object} Collection~insertOneWriteOpResult
 * @property {Number} insertedCount The total amount of documents inserted.
 * @property {object[]} ops All the documents inserted using insertOne/insertMany/replaceOne. Documents contain the _id field if forceServerObjectId == false for insertOne/insertMany
 * @property {ObjectId} insertedId The driver generated ObjectId for the insert operation.
 * @property {object} connection The connection object used for the operation.
 * @property {object} result The raw command result object returned from MongoDB (content might vary by server version).
 * @property {Number} result.ok Is 1 if the command executed correctly.
 * @property {Number} result.n The total count of documents inserted.
 */

/**
 * The callback format for inserts
 * @callback Collection~insertWriteOpCallback
 * @param {MongoError} error An error instance representing the error during the execution.
 * @param {Collection~insertWriteOpResult} result The result object if the command was executed successfully.
 */

/**
 * The callback format for inserts
 * @callback Collection~insertOneWriteOpCallback
 * @param {MongoError} error An error instance representing the error during the execution.
 * @param {Collection~insertOneWriteOpResult} result The result object if the command was executed successfully.
 */

/**
 * Inserts a single document or a an array of documents into MongoDB. If documents passed in do not contain the **_id** field,
 * one will be added to each of the documents missing it by the driver, mutating the document. This behavior
 * can be overridden by setting the **forceServerObjectId** flag.
 *
 * @method
 * @param {(object|object[])} docs Documents to insert.
 * @param {object} [options] Optional settings.
 * @param {(number|string)} [options.w] The write concern.
 * @param {number} [options.wtimeout] The write concern timeout.
 * @param {boolean} [options.j=false] Specify a journal write concern.
 * @param {boolean} [options.serializeFunctions=false] Serialize functions on any object.
 * @param {boolean} [options.forceServerObjectId=false] Force server to assign _id values instead of driver.
 * @param {boolean} [options.bypassDocumentValidation=false] Allow driver to bypass schema validation in MongoDB 3.2 or higher.
 * @param {ClientSession} [options.session] optional session to use for this operation
 * @param {Collection~insertWriteOpCallback} [callback] The command result callback
 * @return {Promise} returns Promise if no callback passed
 * @deprecated Use insertOne, insertMany or bulkWrite
 */
Collection.prototype.insert = function(docs, options, callback) {
  if (typeof options === 'function') (callback = options), (options = {});
  options = options || { ordered: false };
  docs = !Array.isArray(docs) ? [docs] : docs;

  if (options.keepGoing === true) {
    options.ordered = false;
  }

  return this.insertMany(docs, options, callback);
};

/**
 * @typedef {Object} Collection~updateWriteOpResult
 * @property {Object} result The raw result returned from MongoDB, field will vary depending on server version.
 * @property {Number} result.ok Is 1 if the command executed correctly.
 * @property {Number} result.n The total count of documents scanned.
 * @property {Number} result.nModified The total count of documents modified.
 * @property {Object} connection The connection object used for the operation.
 * @property {Number} matchedCount The number of documents that matched the filter.
 * @property {Number} modifiedCount The number of documents that were modified.
 * @property {Number} upsertedCount The number of documents upserted.
 * @property {Object} upsertedId The upserted id.
 * @property {ObjectId} upsertedId._id The upserted _id returned from the server.
 */

/**
 * The callback format for inserts
 * @callback Collection~updateWriteOpCallback
 * @param {MongoError} error An error instance representing the error during the execution.
 * @param {Collection~updateWriteOpResult} result The result object if the command was executed successfully.
 */

/**
 * Update a single document on MongoDB
 * @method
 * @param {object} filter The Filter used to select the document to update
 * @param {object} update The update operations to be applied to the document
 * @param {object} [options] Optional settings.
 * @param {boolean} [options.upsert=false] Update operation is an upsert.
 * @param {(number|string)} [options.w] The write concern.
 * @param {number} [options.wtimeout] The write concern timeout.
 * @param {boolean} [options.j=false] Specify a journal write concern.
 * @param {boolean} [options.bypassDocumentValidation=false] Allow driver to bypass schema validation in MongoDB 3.2 or higher.
 * @param {Array} [options.arrayFilters] optional list of array filters referenced in filtered positional operators
 * @param {ClientSession} [options.session] optional session to use for this operation
 * @param {Collection~updateWriteOpCallback} [callback] The command result callback
 * @return {Promise} returns Promise if no callback passed
 */
Collection.prototype.updateOne = function(filter, update, options, callback) {
  if (typeof options === 'function') (callback = options), (options = {});
  options = options || {};

  const err = checkForAtomicOperators(update);
  if (err) {
    if (typeof callback === 'function') return callback(err);
    return this.s.promiseLibrary.reject(err);
  }

  options = Object.assign({}, options);

  // Add ignoreUndfined
  if (this.s.options.ignoreUndefined) {
    options = Object.assign({}, options);
    options.ignoreUndefined = this.s.options.ignoreUndefined;
  }

  return executeOperation(this.s.topology, updateOne, [this, filter, update, options, callback]);
};

/**
 * Replace a document on MongoDB
 * @method
 * @param {object} filter The Filter used to select the document to update
 * @param {object} doc The Document that replaces the matching document
 * @param {object} [options] Optional settings.
 * @param {boolean} [options.upsert=false] Update operation is an upsert.
 * @param {(number|string)} [options.w] The write concern.
 * @param {number} [options.wtimeout] The write concern timeout.
 * @param {boolean} [options.j=false] Specify a journal write concern.
 * @param {boolean} [options.bypassDocumentValidation=false] Allow driver to bypass schema validation in MongoDB 3.2 or higher.
 * @param {ClientSession} [options.session] optional session to use for this operation
 * @param {Collection~updateWriteOpCallback} [callback] The command result callback
 * @return {Promise} returns Promise if no callback passed
 */
Collection.prototype.replaceOne = function(filter, doc, options, callback) {
  if (typeof options === 'function') (callback = options), (options = {});
  options = Object.assign({}, options);

  // Add ignoreUndfined
  if (this.s.options.ignoreUndefined) {
    options = Object.assign({}, options);
    options.ignoreUndefined = this.s.options.ignoreUndefined;
  }

  return executeOperation(this.s.topology, replaceOne, [this, filter, doc, options, callback]);
};

/**
 * Update multiple documents on MongoDB
 * @method
 * @param {object} filter The Filter used to select the documents to update
 * @param {object} update The update operations to be applied to the document
 * @param {object} [options] Optional settings.
 * @param {boolean} [options.upsert=false] Update operation is an upsert.
 * @param {(number|string)} [options.w] The write concern.
 * @param {number} [options.wtimeout] The write concern timeout.
 * @param {boolean} [options.j=false] Specify a journal write concern.
 * @param {Array} [options.arrayFilters] optional list of array filters referenced in filtered positional operators
 * @param {ClientSession} [options.session] optional session to use for this operation
 * @param {Collection~updateWriteOpCallback} [callback] The command result callback
 * @return {Promise} returns Promise if no callback passed
 */
Collection.prototype.updateMany = function(filter, update, options, callback) {
  if (typeof options === 'function') (callback = options), (options = {});
  options = options || {};

  const err = checkForAtomicOperators(update);
  if (err) {
    if (typeof callback === 'function') return callback(err);
    return this.s.promiseLibrary.reject(err);
  }

  options = Object.assign({}, options);

  // Add ignoreUndfined
  if (this.s.options.ignoreUndefined) {
    options = Object.assign({}, options);
    options.ignoreUndefined = this.s.options.ignoreUndefined;
  }

  return executeOperation(this.s.topology, updateMany, [this, filter, update, options, callback]);
};

/**
 * Updates documents.
 * @method
 * @param {object} selector The selector for the update operation.
 * @param {object} document The update document.
 * @param {object} [options] Optional settings.
 * @param {(number|string)} [options.w] The write concern.
 * @param {number} [options.wtimeout] The write concern timeout.
 * @param {boolean} [options.j=false] Specify a journal write concern.
 * @param {boolean} [options.upsert=false] Update operation is an upsert.
 * @param {boolean} [options.multi=false] Update one/all documents with operation.
 * @param {boolean} [options.bypassDocumentValidation=false] Allow driver to bypass schema validation in MongoDB 3.2 or higher.
 * @param {object} [options.collation] Specify collation (MongoDB 3.4 or higher) settings for update operation (see 3.4 documentation for available fields).
 * @param {Array} [options.arrayFilters] optional list of array filters referenced in filtered positional operators
 * @param {ClientSession} [options.session] optional session to use for this operation
 * @param {Collection~writeOpCallback} [callback] The command result callback
 * @throws {MongoError}
 * @return {Promise} returns Promise if no callback passed
 * @deprecated use updateOne, updateMany or bulkWrite
 */
Collection.prototype.update = function(selector, document, options, callback) {
  if (typeof options === 'function') (callback = options), (options = {});
  options = options || {};

  // Add ignoreUndfined
  if (this.s.options.ignoreUndefined) {
    options = Object.assign({}, options);
    options.ignoreUndefined = this.s.options.ignoreUndefined;
  }

  return executeOperation(this.s.topology, updateDocuments, [
    this,
    selector,
    document,
    options,
    callback
  ]);
};

/**
 * @typedef {Object} Collection~deleteWriteOpResult
 * @property {Object} result The raw result returned from MongoDB, field will vary depending on server version.
 * @property {Number} result.ok Is 1 if the command executed correctly.
 * @property {Number} result.n The total count of documents deleted.
 * @property {Object} connection The connection object used for the operation.
 * @property {Number} deletedCount The number of documents deleted.
 */

/**
 * The callback format for inserts
 * @callback Collection~deleteWriteOpCallback
 * @param {MongoError} error An error instance representing the error during the execution.
 * @param {Collection~deleteWriteOpResult} result The result object if the command was executed successfully.
 */

/**
 * Delete a document on MongoDB
 * @method
 * @param {object} filter The Filter used to select the document to remove
 * @param {object} [options] Optional settings.
 * @param {(number|string)} [options.w] The write concern.
 * @param {number} [options.wtimeout] The write concern timeout.
 * @param {boolean} [options.j=false] Specify a journal write concern.
 * @param {ClientSession} [options.session] optional session to use for this operation
 * @param {Collection~deleteWriteOpCallback} [callback] The command result callback
 * @return {Promise} returns Promise if no callback passed
 */
Collection.prototype.deleteOne = function(filter, options, callback) {
  if (typeof options === 'function') (callback = options), (options = {});
  options = Object.assign({}, options);

  // Add ignoreUndfined
  if (this.s.options.ignoreUndefined) {
    options = Object.assign({}, options);
    options.ignoreUndefined = this.s.options.ignoreUndefined;
  }

  return executeOperation(this.s.topology, deleteOne, [this, filter, options, callback]);
};

Collection.prototype.removeOne = Collection.prototype.deleteOne;

/**
 * Delete multiple documents on MongoDB
 * @method
 * @param {object} filter The Filter used to select the documents to remove
 * @param {object} [options] Optional settings.
 * @param {(number|string)} [options.w] The write concern.
 * @param {number} [options.wtimeout] The write concern timeout.
 * @param {boolean} [options.j=false] Specify a journal write concern.
 * @param {ClientSession} [options.session] optional session to use for this operation
 * @param {Collection~deleteWriteOpCallback} [callback] The command result callback
 * @return {Promise} returns Promise if no callback passed
 */
Collection.prototype.deleteMany = function(filter, options, callback) {
  if (typeof options === 'function') (callback = options), (options = {});
  options = Object.assign({}, options);

  // Add ignoreUndfined
  if (this.s.options.ignoreUndefined) {
    options = Object.assign({}, options);
    options.ignoreUndefined = this.s.options.ignoreUndefined;
  }

  return executeOperation(this.s.topology, deleteMany, [this, filter, options, callback]);
};

Collection.prototype.removeMany = Collection.prototype.deleteMany;

/**
 * Remove documents.
 * @method
 * @param {object} selector The selector for the update operation.
 * @param {object} [options] Optional settings.
 * @param {(number|string)} [options.w] The write concern.
 * @param {number} [options.wtimeout] The write concern timeout.
 * @param {boolean} [options.j=false] Specify a journal write concern.
 * @param {boolean} [options.single=false] Removes the first document found.
 * @param {ClientSession} [options.session] optional session to use for this operation
 * @param {Collection~writeOpCallback} [callback] The command result callback
 * @return {Promise} returns Promise if no callback passed
 * @deprecated use deleteOne, deleteMany or bulkWrite
 */
Collection.prototype.remove = function(selector, options, callback) {
  if (typeof options === 'function') (callback = options), (options = {});
  options = options || {};

  // Add ignoreUndfined
  if (this.s.options.ignoreUndefined) {
    options = Object.assign({}, options);
    options.ignoreUndefined = this.s.options.ignoreUndefined;
  }

  return executeOperation(this.s.topology, removeDocuments, [this, selector, options, callback]);
};

/**
 * Save a document. Simple full document replacement function. Not recommended for efficiency, use atomic
 * operators and update instead for more efficient operations.
 * @method
 * @param {object} doc Document to save
 * @param {object} [options] Optional settings.
 * @param {(number|string)} [options.w] The write concern.
 * @param {number} [options.wtimeout] The write concern timeout.
 * @param {boolean} [options.j=false] Specify a journal write concern.
 * @param {ClientSession} [options.session] optional session to use for this operation
 * @param {Collection~writeOpCallback} [callback] The command result callback
 * @return {Promise} returns Promise if no callback passed
 * @deprecated use insertOne, insertMany, updateOne or updateMany
 */
Collection.prototype.save = function(doc, options, callback) {
  if (typeof options === 'function') (callback = options), (options = {});
  options = options || {};

  // Add ignoreUndfined
  if (this.s.options.ignoreUndefined) {
    options = Object.assign({}, options);
    options.ignoreUndefined = this.s.options.ignoreUndefined;
  }

  return executeOperation(this.s.topology, save, [this, doc, options, callback]);
};

/**
 * The callback format for results
 * @callback Collection~resultCallback
 * @param {MongoError} error An error instance representing the error during the execution.
 * @param {object} result The result object if the command was executed successfully.
 */

/**
 * The callback format for an aggregation call
 * @callback Collection~aggregationCallback
 * @param {MongoError} error An error instance representing the error during the execution.
 * @param {AggregationCursor} cursor The cursor if the aggregation command was executed successfully.
 */

/**
 * Fetches the first document that matches the query
 * @method
 * @param {object} query Query for find Operation
 * @param {object} [options] Optional settings.
 * @param {number} [options.limit=0] Sets the limit of documents returned in the query.
 * @param {(array|object)} [options.sort] Set to sort the documents coming back from the query. Array of indexes, [['a', 1]] etc.
 * @param {object} [options.projection] The fields to return in the query. Object of fields to include or exclude (not both), {'a':1}
 * @param {object} [options.fields] **Deprecated** Use `options.projection` instead
 * @param {number} [options.skip=0] Set to skip N documents ahead in your query (useful for pagination).
 * @param {Object} [options.hint] Tell the query to use specific indexes in the query. Object of indexes to use, {'_id':1}
 * @param {boolean} [options.explain=false] Explain the query instead of returning the data.
 * @param {boolean} [options.snapshot=false] DEPRECATED: Snapshot query.
 * @param {boolean} [options.timeout=false] Specify if the cursor can timeout.
 * @param {boolean} [options.tailable=false] Specify if the cursor is tailable.
 * @param {number} [options.batchSize=0] Set the batchSize for the getMoreCommand when iterating over the query results.
 * @param {boolean} [options.returnKey=false] Only return the index key.
 * @param {number} [options.maxScan] DEPRECATED: Limit the number of items to scan.
 * @param {number} [options.min] Set index bounds.
 * @param {number} [options.max] Set index bounds.
 * @param {boolean} [options.showDiskLoc=false] Show disk location of results.
 * @param {string} [options.comment] You can put a $comment field on a query to make looking in the profiler logs simpler.
 * @param {boolean} [options.raw=false] Return document results as raw BSON buffers.
 * @param {boolean} [options.promoteLongs=true] Promotes Long values to number if they fit inside the 53 bits resolution.
 * @param {boolean} [options.promoteValues=true] Promotes BSON values to native types where possible, set to false to only receive wrapper types.
 * @param {boolean} [options.promoteBuffers=false] Promotes Binary BSON values to native Node Buffers.
 * @param {(ReadPreference|string)} [options.readPreference] The preferred read preference (ReadPreference.PRIMARY, ReadPreference.PRIMARY_PREFERRED, ReadPreference.SECONDARY, ReadPreference.SECONDARY_PREFERRED, ReadPreference.NEAREST).
 * @param {boolean} [options.partial=false] Specify if the cursor should return partial results when querying against a sharded system
 * @param {number} [options.maxTimeMS] Number of miliseconds to wait before aborting the query.
 * @param {object} [options.collation] Specify collation (MongoDB 3.4 or higher) settings for update operation (see 3.4 documentation for available fields).
 * @param {ClientSession} [options.session] optional session to use for this operation
 * @param {Collection~resultCallback} [callback] The command result callback
 * @return {Promise} returns Promise if no callback passed
 */
Collection.prototype.findOne = function(query, options, callback) {
  if (typeof query === 'function') (callback = query), (query = {}), (options = {});
  if (typeof options === 'function') (callback = options), (options = {});
  query = query || {};
  options = options || {};

  return executeOperation(this.s.topology, findOne, [this, query, options, callback]);
};

/**
 * The callback format for the collection method, must be used if strict is specified
 * @callback Collection~collectionResultCallback
 * @param {MongoError} error An error instance representing the error during the execution.
 * @param {Collection} collection The collection instance.
 */

/**
 * Rename the collection.
 *
 * @method
 * @param {string} newName New name of of the collection.
 * @param {object} [options] Optional settings.
 * @param {boolean} [options.dropTarget=false] Drop the target name collection if it previously exists.
 * @param {ClientSession} [options.session] optional session to use for this operation
 * @param {Collection~collectionResultCallback} [callback] The results callback
 * @return {Promise} returns Promise if no callback passed
 */
Collection.prototype.rename = function(newName, options, callback) {
  if (typeof options === 'function') (callback = options), (options = {});
  options = Object.assign({}, options, { readPreference: ReadPreference.PRIMARY });

  return executeOperation(this.s.topology, rename, [this, newName, options, callback]);
};

/**
 * Drop the collection from the database, removing it permanently. New accesses will create a new collection.
 *
 * @method
 * @param {object} [options] Optional settings.
 * @param {ClientSession} [options.session] optional session to use for this operation
 * @param {Collection~resultCallback} [callback] The results callback
 * @return {Promise} returns Promise if no callback passed
 */
Collection.prototype.drop = function(options, callback) {
  if (typeof options === 'function') (callback = options), (options = {});
  options = options || {};

  return executeOperation(this.s.topology, this.s.db.dropCollection.bind(this.s.db), [
    this.s.name,
    options,
    callback
  ]);
};

/**
 * Returns the options of the collection.
 *
 * @method
 * @param {Object} [options] Optional settings
 * @param {ClientSession} [options.session] optional session to use for this operation
 * @param {Collection~resultCallback} [callback] The results callback
 * @return {Promise} returns Promise if no callback passed
 */
Collection.prototype.options = function(opts, callback) {
  if (typeof opts === 'function') (callback = opts), (opts = {});
  opts = opts || {};

  return executeOperation(this.s.topology, optionsOp, [this, opts, callback]);
};

/**
 * Returns if the collection is a capped collection
 *
 * @method
 * @param {Object} [options] Optional settings
 * @param {ClientSession} [options.session] optional session to use for this operation
 * @param {Collection~resultCallback} [callback] The results callback
 * @return {Promise} returns Promise if no callback passed
 */
Collection.prototype.isCapped = function(options, callback) {
  if (typeof options === 'function') (callback = options), (options = {});
  options = options || {};

  return executeOperation(this.s.topology, isCapped, [this, options, callback]);
};

/**
 * Creates an index on the db and collection collection.
 * @method
 * @param {(string|object)} fieldOrSpec Defines the index.
 * @param {object} [options] Optional settings.
 * @param {(number|string)} [options.w] The write concern.
 * @param {number} [options.wtimeout] The write concern timeout.
 * @param {boolean} [options.j=false] Specify a journal write concern.
 * @param {boolean} [options.unique=false] Creates an unique index.
 * @param {boolean} [options.sparse=false] Creates a sparse index.
 * @param {boolean} [options.background=false] Creates the index in the background, yielding whenever possible.
 * @param {boolean} [options.dropDups=false] A unique index cannot be created on a key that has pre-existing duplicate values. If you would like to create the index anyway, keeping the first document the database indexes and deleting all subsequent documents that have duplicate value
 * @param {number} [options.min] For geospatial indexes set the lower bound for the co-ordinates.
 * @param {number} [options.max] For geospatial indexes set the high bound for the co-ordinates.
 * @param {number} [options.v] Specify the format version of the indexes.
 * @param {number} [options.expireAfterSeconds] Allows you to expire data on indexes applied to a data (MongoDB 2.2 or higher)
 * @param {string} [options.name] Override the autogenerated index name (useful if the resulting name is larger than 128 bytes)
 * @param {object} [options.partialFilterExpression] Creates a partial index based on the given filter object (MongoDB 3.2 or higher)
 * @param {object} [options.collation] Specify collation (MongoDB 3.4 or higher) settings for update operation (see 3.4 documentation for available fields).
 * @param {ClientSession} [options.session] optional session to use for this operation
 * @param {Collection~resultCallback} [callback] The command result callback
 * @return {Promise} returns Promise if no callback passed
 */
Collection.prototype.createIndex = function(fieldOrSpec, options, callback) {
  if (typeof options === 'function') (callback = options), (options = {});
  options = options || {};

  return executeOperation(this.s.topology, createIndex, [this, fieldOrSpec, options, callback]);
};

/**
 * Creates multiple indexes in the collection, this method is only supported for
 * MongoDB 2.6 or higher. Earlier version of MongoDB will throw a command not supported
 * error. Index specifications are defined at http://docs.mongodb.org/manual/reference/command/createIndexes/.
 * @method
 * @param {array} indexSpecs An array of index specifications to be created
 * @param {Object} [options] Optional settings
 * @param {ClientSession} [options.session] optional session to use for this operation
 * @param {Collection~resultCallback} [callback] The command result callback
 * @return {Promise} returns Promise if no callback passed
 */
Collection.prototype.createIndexes = function(indexSpecs, options, callback) {
  if (typeof options === 'function') (callback = options), (options = {});

  options = options ? Object.assign({}, options) : {};
  if (typeof options.maxTimeMS !== 'number') delete options.maxTimeMS;

  return executeOperation(this.s.topology, createIndexes, [this, indexSpecs, options, callback]);
};

/**
 * Drops an index from this collection.
 * @method
 * @param {string} indexName Name of the index to drop.
 * @param {object} [options] Optional settings.
 * @param {(number|string)} [options.w] The write concern.
 * @param {number} [options.wtimeout] The write concern timeout.
 * @param {boolean} [options.j=false] Specify a journal write concern.
 * @param {ClientSession} [options.session] optional session to use for this operation
 * @param {number} [options.maxTimeMS] Number of miliseconds to wait before aborting the query.
 * @param {Collection~resultCallback} [callback] The command result callback
 * @return {Promise} returns Promise if no callback passed
 */
Collection.prototype.dropIndex = function(indexName, options, callback) {
  const args = Array.prototype.slice.call(arguments, 1);
  callback = typeof args[args.length - 1] === 'function' ? args.pop() : undefined;

  options = args.length ? args.shift() || {} : {};
  // Run only against primary
  options.readPreference = ReadPreference.PRIMARY;

  return executeOperation(this.s.topology, dropIndex, [this, indexName, options, callback]);
};

/**
 * Drops all indexes from this collection.
 * @method
 * @param {Object} [options] Optional settings
 * @param {ClientSession} [options.session] optional session to use for this operation
 * @param {number} [options.maxTimeMS] Number of miliseconds to wait before aborting the query.
 * @param {Collection~resultCallback} [callback] The command result callback
 * @return {Promise} returns Promise if no callback passed
 */
Collection.prototype.dropIndexes = function(options, callback) {
  if (typeof options === 'function') (callback = options), (options = {});
  options = options ? Object.assign({}, options) : {};

  if (typeof options.maxTimeMS !== 'number') delete options.maxTimeMS;

  return executeOperation(this.s.topology, dropIndexes, [this, options, callback]);
};

/**
 * Drops all indexes from this collection.
 * @method
 * @deprecated use dropIndexes
 * @param {Collection~resultCallback} callback The command result callback
 * @return {Promise} returns Promise if no [callback] passed
 */
Collection.prototype.dropAllIndexes = Collection.prototype.dropIndexes;

/**
 * Reindex all indexes on the collection
 * Warning: reIndex is a blocking operation (indexes are rebuilt in the foreground) and will be slow for large collections.
 * @method
 * @param {Object} [options] Optional settings
 * @param {ClientSession} [options.session] optional session to use for this operation
 * @param {Collection~resultCallback} [callback] The command result callback
 * @return {Promise} returns Promise if no callback passed
 */
Collection.prototype.reIndex = function(options, callback) {
  if (typeof options === 'function') (callback = options), (options = {});
  options = options || {};

  return executeOperation(this.s.topology, reIndex, [this, options, callback]);
};

/**
 * Get the list of all indexes information for the collection.
 *
 * @method
 * @param {object} [options] Optional settings.
 * @param {number} [options.batchSize] The batchSize for the returned command cursor or if pre 2.8 the systems batch collection
 * @param {(ReadPreference|string)} [options.readPreference] The preferred read preference (ReadPreference.PRIMARY, ReadPreference.PRIMARY_PREFERRED, ReadPreference.SECONDARY, ReadPreference.SECONDARY_PREFERRED, ReadPreference.NEAREST).
 * @param {ClientSession} [options.session] optional session to use for this operation
 * @return {CommandCursor}
 */
Collection.prototype.listIndexes = function(options) {
  options = options || {};
  // Clone the options
  options = Object.assign({}, options);
  // Determine the read preference in the options.
  options.readPreference = resolveReadPreference(options, { db: this.s.db, collection: this });
  // Set the CommandCursor constructor
  options.cursorFactory = CommandCursor;
  // Set the promiseLibrary
  options.promiseLibrary = this.s.promiseLibrary;

  if (!this.s.topology.capabilities()) {
    throw new MongoError('cannot connect to server');
  }

  // Cursor options
  let cursor = options.batchSize ? { batchSize: options.batchSize } : {};

  // We have a list collections command
  if (this.s.topology.capabilities().hasListIndexesCommand) {
    // Build the command
    const command = { listIndexes: this.s.name, cursor: cursor };
    // Execute the cursor
    cursor = this.s.topology.cursor(`${this.s.dbName}.$cmd`, command, options);
    // Do we have a readPreference, apply it
    if (options.readPreference) cursor.setReadPreference(options.readPreference);
    // Return the cursor
    return cursor;
  }

  // Get the namespace
  const ns = `${this.s.dbName}.system.indexes`;
  // Get the query
  cursor = this.s.topology.cursor(ns, { find: ns, query: { ns: this.s.namespace } }, options);
  // Do we have a readPreference, apply it
  if (options.readPreference) cursor.setReadPreference(options.readPreference);
  // Set the passed in batch size if one was provided
  if (options.batchSize) cursor = cursor.batchSize(options.batchSize);
  // Return the cursor
  return cursor;
};

/**
 * Ensures that an index exists, if it does not it creates it
 * @method
 * @deprecated use createIndexes instead
 * @param {(string|object)} fieldOrSpec Defines the index.
 * @param {object} [options] Optional settings.
 * @param {(number|string)} [options.w] The write concern.
 * @param {number} [options.wtimeout] The write concern timeout.
 * @param {boolean} [options.j=false] Specify a journal write concern.
 * @param {boolean} [options.unique=false] Creates an unique index.
 * @param {boolean} [options.sparse=false] Creates a sparse index.
 * @param {boolean} [options.background=false] Creates the index in the background, yielding whenever possible.
 * @param {boolean} [options.dropDups=false] A unique index cannot be created on a key that has pre-existing duplicate values. If you would like to create the index anyway, keeping the first document the database indexes and deleting all subsequent documents that have duplicate value
 * @param {number} [options.min] For geospatial indexes set the lower bound for the co-ordinates.
 * @param {number} [options.max] For geospatial indexes set the high bound for the co-ordinates.
 * @param {number} [options.v] Specify the format version of the indexes.
 * @param {number} [options.expireAfterSeconds] Allows you to expire data on indexes applied to a data (MongoDB 2.2 or higher)
 * @param {number} [options.name] Override the autogenerated index name (useful if the resulting name is larger than 128 bytes)
 * @param {object} [options.collation] Specify collation (MongoDB 3.4 or higher) settings for update operation (see 3.4 documentation for available fields).
 * @param {ClientSession} [options.session] optional session to use for this operation
 * @param {Collection~resultCallback} [callback] The command result callback
 * @return {Promise} returns Promise if no callback passed
 */
Collection.prototype.ensureIndex = function(fieldOrSpec, options, callback) {
  if (typeof options === 'function') (callback = options), (options = {});
  options = options || {};

  return executeOperation(this.s.topology, ensureIndex, [this, fieldOrSpec, options, callback]);
};

/**
 * Checks if one or more indexes exist on the collection, fails on first non-existing index
 * @method
 * @param {(string|array)} indexes One or more index names to check.
 * @param {Object} [options] Optional settings
 * @param {ClientSession} [options.session] optional session to use for this operation
 * @param {Collection~resultCallback} [callback] The command result callback
 * @return {Promise} returns Promise if no callback passed
 */
Collection.prototype.indexExists = function(indexes, options, callback) {
  if (typeof options === 'function') (callback = options), (options = {});
  options = options || {};

  return executeOperation(this.s.topology, indexExists, [this, indexes, options, callback]);
};

/**
 * Retrieves this collections index info.
 * @method
 * @param {object} [options] Optional settings.
 * @param {boolean} [options.full=false] Returns the full raw index information.
 * @param {ClientSession} [options.session] optional session to use for this operation
 * @param {Collection~resultCallback} [callback] The command result callback
 * @return {Promise} returns Promise if no callback passed
 */
Collection.prototype.indexInformation = function(options, callback) {
  const args = Array.prototype.slice.call(arguments, 0);
  callback = typeof args[args.length - 1] === 'function' ? args.pop() : undefined;
  options = args.length ? args.shift() || {} : {};

  return executeOperation(this.s.topology, indexInformation, [this, options, callback]);
};

/**
 * The callback format for results
 * @callback Collection~countCallback
 * @param {MongoError} error An error instance representing the error during the execution.
 * @param {number} result The count of documents that matched the query.
 */

/**
 * Count number of matching documents in the db to a query.
 * @method
<<<<<<< HEAD
 * @param {object} query The query for the count.
 * @param {object} [options] Optional settings.
 * @param {boolean} [options.limit] The limit of documents to count.
 * @param {boolean} [options.skip] The number of documents to skip for the count.
 * @param {string} [options.hint] An index name hint for the query.
 * @param {(ReadPreference|string)} [options.readPreference] The preferred read preference (ReadPreference.PRIMARY, ReadPreference.PRIMARY_PREFERRED, ReadPreference.SECONDARY, ReadPreference.SECONDARY_PREFERRED, ReadPreference.NEAREST).
 * @param {number} [options.maxTimeMS] Number of miliseconds to wait before aborting the query.
=======
 * @param {object} [query={}] The query for the count.
 * @param {object} [options=null] Optional settings.
 * @param {boolean} [options.limit=null] The limit of documents to count.
 * @param {boolean} [options.skip=null] The number of documents to skip for the count.
 * @param {string} [options.hint=null] An index name hint for the query.
 * @param {(ReadPreference|string)} [options.readPreference=null] The preferred read preference (ReadPreference.PRIMARY, ReadPreference.PRIMARY_PREFERRED, ReadPreference.SECONDARY, ReadPreference.SECONDARY_PREFERRED, ReadPreference.NEAREST).
 * @param {number} [options.maxTimeMS=null] Number of miliseconds to wait before aborting the query.
>>>>>>> e1cdce35
 * @param {ClientSession} [options.session] optional session to use for this operation
 * @param {Collection~countCallback} [callback] The command result callback
 * @return {Promise} returns Promise if no callback passed
 * @deprecated use {@link Collection#countDocuments countDocuments} or {@link Collection#estimatedDocumentCount estimatedDocumentCount} instead
 */
Collection.prototype.count = deprecate(function(query, options, callback) {
  const args = Array.prototype.slice.call(arguments, 0);
  callback = typeof args[args.length - 1] === 'function' ? args.pop() : undefined;
  query = args.length ? args.shift() || {} : {};
  options = args.length ? args.shift() || {} : {};

  return executeOperation(this.s.topology, count, [this, query, options, callback]);
}, 'collection.count is deprecated, and will be removed in a future version.' +
  ' Use collection.countDocuments or collection.estimatedDocumentCount instead');

/**
 * Gets an estimate of the count of documents in a collection using collection metadata.
 *
 * **Note**: When migrating from {@link Collection#count count} to {@link Collection#estimatedDocumentCount estimatedDocumentCount}
 * the following query operators must be replaced:
 *
 * | Operator | Replacement |
 * | -------- | ----------- |
 * | `$where`   | [`$expr`][1] |
 * | `$near`    | [`$geoWithin`][2] with [`$center`][3] |
 * | `$nearSphere` | [`$geoWithin`][2] with [`$centerSphere`][4] |
 *
 * [1]: https://docs.mongodb.com/manual/reference/operator/query/expr/
 * [2]: https://docs.mongodb.com/manual/reference/operator/query/geoWithin/
 * [3]: https://docs.mongodb.com/manual/reference/operator/query/center/#op._S_center
 * [4]: https://docs.mongodb.com/manual/reference/operator/query/centerSphere/#op._S_centerSphere
 * @method
 * @param {object} [options] Optional settings.
 * @param {number} [options.maxTimeMS] The maximum amount of time to allow the operation to run.
 * @param {Collection~countCallback} [callback] The command result callback.
 * @return {Promise} returns Promise if no callback passed.
 * @see https://docs.mongodb.com/manual/reference/operator/query/expr/
 * @see https://docs.mongodb.com/manual/reference/operator/query/geoWithin/
 * @see https://docs.mongodb.com/manual/reference/operator/query/center/#op._S_center
 * @see https://docs.mongodb.com/manual/reference/operator/query/centerSphere/#op._S_centerSphere
 */
Collection.prototype.estimatedDocumentCount = function(options, callback) {
  if (typeof options === 'function') (callback = options), (options = {});
  options = options || {};

  options = typeof options.maxTimeMS === 'number' ? options : {};

  return executeOperation(this.s.topology, count, [this, null, options, callback]);
};

/**
 * Gets the number of documents matching the filter.
 *
 * **Note**: When migrating from {@link Collection#count count} to {@link Collection#countDocuments countDocuments}
 * the following query operators must be replaced:
 *
 * | Operator | Replacement |
 * | -------- | ----------- |
 * | `$where`   | [`$expr`][1] |
 * | `$near`    | [`$geoWithin`][2] with [`$center`][3] |
 * | `$nearSphere` | [`$geoWithin`][2] with [`$centerSphere`][4] |
 *
 * [1]: https://docs.mongodb.com/manual/reference/operator/query/expr/
 * [2]: https://docs.mongodb.com/manual/reference/operator/query/geoWithin/
 * [3]: https://docs.mongodb.com/manual/reference/operator/query/center/#op._S_center
 * [4]: https://docs.mongodb.com/manual/reference/operator/query/centerSphere/#op._S_centerSphere
 *
 * @param {object} [query] the query for the count
 * @param {object} [options] Optional settings.
 * @param {object} [options.collation] Specifies a collation.
 * @param {string|object} [options.hint] The index to use.
 * @param {number} [options.limit] The maximum number of document to count.
 * @param {number} [options.maxTimeMS] The maximum amount of time to allow the operation to run.
 * @param {number} [options.skip] The number of documents to skip before counting.
 * @param {Collection~countCallback} [callback] The command result callback.
 * @return {Promise} returns Promise if no callback passed.
 * @see https://docs.mongodb.com/manual/reference/operator/query/expr/
 * @see https://docs.mongodb.com/manual/reference/operator/query/geoWithin/
 * @see https://docs.mongodb.com/manual/reference/operator/query/center/#op._S_center
 * @see https://docs.mongodb.com/manual/reference/operator/query/centerSphere/#op._S_centerSphere
 */

Collection.prototype.countDocuments = function(query, options, callback) {
  const args = Array.prototype.slice.call(arguments, 0);
  callback = typeof args[args.length - 1] === 'function' ? args.pop() : undefined;
  query = args.length ? args.shift() || {} : {};
  options = args.length ? args.shift() || {} : {};

  return executeOperation(this.s.topology, countDocuments, [this, query, options, callback]);
};

/**
 * The distinct command returns returns a list of distinct values for the given key across a collection.
 * @method
 * @param {string} key Field of the document to find distinct values for.
 * @param {object} query The query for filtering the set of documents to which we apply the distinct filter.
 * @param {object} [options] Optional settings.
 * @param {(ReadPreference|string)} [options.readPreference] The preferred read preference (ReadPreference.PRIMARY, ReadPreference.PRIMARY_PREFERRED, ReadPreference.SECONDARY, ReadPreference.SECONDARY_PREFERRED, ReadPreference.NEAREST).
 * @param {number} [options.maxTimeMS] Number of miliseconds to wait before aborting the query.
 * @param {ClientSession} [options.session] optional session to use for this operation
 * @param {Collection~resultCallback} [callback] The command result callback
 * @return {Promise} returns Promise if no callback passed
 */
Collection.prototype.distinct = function(key, query, options, callback) {
  const args = Array.prototype.slice.call(arguments, 1);
  callback = typeof args[args.length - 1] === 'function' ? args.pop() : undefined;
  const queryOption = args.length ? args.shift() || {} : {};
  const optionsOption = args.length ? args.shift() || {} : {};

  return executeOperation(this.s.topology, distinct, [
    this,
    key,
    queryOption,
    optionsOption,
    callback
  ]);
};

/**
 * Retrieve all the indexes on the collection.
 * @method
 * @param {Object} [options] Optional settings
 * @param {ClientSession} [options.session] optional session to use for this operation
 * @param {Collection~resultCallback} [callback] The command result callback
 * @return {Promise} returns Promise if no callback passed
 */
Collection.prototype.indexes = function(options, callback) {
  if (typeof options === 'function') (callback = options), (options = {});
  options = options || {};

  return executeOperation(this.s.topology, indexes, [this, options, callback]);
};

/**
 * Get all the collection statistics.
 *
 * @method
 * @param {object} [options] Optional settings.
 * @param {number} [options.scale] Divide the returned sizes by scale value.
 * @param {ClientSession} [options.session] optional session to use for this operation
 * @param {Collection~resultCallback} [callback] The collection result callback
 * @return {Promise} returns Promise if no callback passed
 */
Collection.prototype.stats = function(options, callback) {
  const args = Array.prototype.slice.call(arguments, 0);
  callback = typeof args[args.length - 1] === 'function' ? args.pop() : undefined;
  options = args.length ? args.shift() || {} : {};

  return executeOperation(this.s.topology, stats, [this, options, callback]);
};

/**
 * @typedef {Object} Collection~findAndModifyWriteOpResult
 * @property {object} value Document returned from findAndModify command.
 * @property {object} lastErrorObject The raw lastErrorObject returned from the command.
 * @property {Number} ok Is 1 if the command executed correctly.
 */

/**
 * The callback format for inserts
 * @callback Collection~findAndModifyCallback
 * @param {MongoError} error An error instance representing the error during the execution.
 * @param {Collection~findAndModifyWriteOpResult} result The result object if the command was executed successfully.
 */

/**
 * Find a document and delete it in one atomic operation, requires a write lock for the duration of the operation.
 *
 * @method
 * @param {object} filter Document selection filter.
 * @param {object} [options] Optional settings.
 * @param {object} [options.projection] Limits the fields to return for all matching documents.
 * @param {object} [options.sort] Determines which document the operation modifies if the query selects multiple documents.
 * @param {number} [options.maxTimeMS] The maximum amount of time to allow the query to run.
 * @param {ClientSession} [options.session] optional session to use for this operation
 * @param {Collection~findAndModifyCallback} [callback] The collection result callback
 * @return {Promise} returns Promise if no callback passed
 */
Collection.prototype.findOneAndDelete = function(filter, options, callback) {
  if (typeof options === 'function') (callback = options), (options = {});
  options = options || {};

  // Basic validation
  if (filter == null || typeof filter !== 'object')
    throw toError('filter parameter must be an object');

  return executeOperation(this.s.topology, findOneAndDelete, [this, filter, options, callback]);
};

/**
 * Find a document and replace it in one atomic operation, requires a write lock for the duration of the operation.
 *
 * @method
 * @param {object} filter Document selection filter.
 * @param {object} replacement Document replacing the matching document.
 * @param {object} [options] Optional settings.
 * @param {object} [options.projection] Limits the fields to return for all matching documents.
 * @param {object} [options.sort] Determines which document the operation modifies if the query selects multiple documents.
 * @param {number} [options.maxTimeMS] The maximum amount of time to allow the query to run.
 * @param {boolean} [options.upsert=false] Upsert the document if it does not exist.
 * @param {boolean} [options.returnOriginal=true] When false, returns the updated document rather than the original. The default is true.
 * @param {ClientSession} [options.session] optional session to use for this operation
 * @param {Collection~findAndModifyCallback} [callback] The collection result callback
 * @return {Promise} returns Promise if no callback passed
 */
Collection.prototype.findOneAndReplace = function(filter, replacement, options, callback) {
  if (typeof options === 'function') (callback = options), (options = {});
  options = options || {};

  // Basic validation
  if (filter == null || typeof filter !== 'object')
    throw toError('filter parameter must be an object');
  if (replacement == null || typeof replacement !== 'object')
    throw toError('replacement parameter must be an object');

  return executeOperation(this.s.topology, findOneAndReplace, [
    this,
    filter,
    replacement,
    options,
    callback
  ]);
};

/**
 * Find a document and update it in one atomic operation, requires a write lock for the duration of the operation.
 *
 * @method
 * @param {object} filter Document selection filter.
 * @param {object} update Update operations to be performed on the document
 * @param {object} [options] Optional settings.
 * @param {object} [options.projection] Limits the fields to return for all matching documents.
 * @param {object} [options.sort] Determines which document the operation modifies if the query selects multiple documents.
 * @param {number} [options.maxTimeMS] The maximum amount of time to allow the query to run.
 * @param {boolean} [options.upsert=false] Upsert the document if it does not exist.
 * @param {boolean} [options.returnOriginal=true] When false, returns the updated document rather than the original. The default is true.
 * @param {ClientSession} [options.session] optional session to use for this operation
 * @param {Array} [options.arrayFilters] optional list of array filters referenced in filtered positional operators
 * @param {Collection~findAndModifyCallback} [callback] The collection result callback
 * @return {Promise} returns Promise if no callback passed
 */
Collection.prototype.findOneAndUpdate = function(filter, update, options, callback) {
  if (typeof options === 'function') (callback = options), (options = {});
  options = options || {};

  // Basic validation
  if (filter == null || typeof filter !== 'object')
    throw toError('filter parameter must be an object');
  if (update == null || typeof update !== 'object')
    throw toError('update parameter must be an object');

  const err = checkForAtomicOperators(update);
  if (err) {
    if (typeof callback === 'function') return callback(err);
    return this.s.promiseLibrary.reject(err);
  }

  return executeOperation(this.s.topology, findOneAndUpdate, [
    this,
    filter,
    update,
    options,
    callback
  ]);
};

/**
 * Find and update a document.
 * @method
 * @param {object} query Query object to locate the object to modify.
 * @param {array} sort If multiple docs match, choose the first one in the specified sort order as the object to manipulate.
 * @param {object} doc The fields/vals to be updated.
 * @param {object} [options] Optional settings.
 * @param {(number|string)} [options.w] The write concern.
 * @param {number} [options.wtimeout] The write concern timeout.
 * @param {boolean} [options.j=false] Specify a journal write concern.
 * @param {boolean} [options.remove=false] Set to true to remove the object before returning.
 * @param {boolean} [options.upsert=false] Perform an upsert operation.
 * @param {boolean} [options.new=false] Set to true if you want to return the modified object rather than the original. Ignored for remove.
 * @param {object} [options.projection] Object containing the field projection for the result returned from the operation.
 * @param {object} [options.fields] **Deprecated** Use `options.projection` instead
 * @param {ClientSession} [options.session] optional session to use for this operation
 * @param {Array} [options.arrayFilters] optional list of array filters referenced in filtered positional operators
 * @param {Collection~findAndModifyCallback} [callback] The command result callback
 * @return {Promise} returns Promise if no callback passed
 * @deprecated use findOneAndUpdate, findOneAndReplace or findOneAndDelete instead
 */
Collection.prototype.findAndModify = function(query, sort, doc, options, callback) {
  const args = Array.prototype.slice.call(arguments, 1);
  callback = typeof args[args.length - 1] === 'function' ? args.pop() : undefined;
  sort = args.length ? args.shift() || [] : [];
  doc = args.length ? args.shift() : null;
  options = args.length ? args.shift() || {} : {};

  // Clone options
  options = Object.assign({}, options);
  // Force read preference primary
  options.readPreference = ReadPreference.PRIMARY;

  return executeOperation(this.s.topology, findAndModify, [
    this,
    query,
    sort,
    doc,
    options,
    callback
  ]);
};

/**
 * Find and remove a document.
 * @method
 * @param {object} query Query object to locate the object to modify.
 * @param {array} sort If multiple docs match, choose the first one in the specified sort order as the object to manipulate.
 * @param {object} [options] Optional settings.
 * @param {(number|string)} [options.w] The write concern.
 * @param {number} [options.wtimeout] The write concern timeout.
 * @param {boolean} [options.j=false] Specify a journal write concern.
 * @param {ClientSession} [options.session] optional session to use for this operation
 * @param {Collection~resultCallback} [callback] The command result callback
 * @return {Promise} returns Promise if no callback passed
 * @deprecated use findOneAndDelete instead
 */
Collection.prototype.findAndRemove = function(query, sort, options, callback) {
  const args = Array.prototype.slice.call(arguments, 1);
  callback = typeof args[args.length - 1] === 'function' ? args.pop() : undefined;
  sort = args.length ? args.shift() || [] : [];
  options = args.length ? args.shift() || {} : {};

  return executeOperation(this.s.topology, findAndRemove, [this, query, sort, options, callback]);
};

/**
 * Execute an aggregation framework pipeline against the collection, needs MongoDB >= 2.2
 * @method
 * @param {object} pipeline Array containing all the aggregation framework commands for the execution.
 * @param {object} [options] Optional settings.
 * @param {(ReadPreference|string)} [options.readPreference] The preferred read preference (ReadPreference.PRIMARY, ReadPreference.PRIMARY_PREFERRED, ReadPreference.SECONDARY, ReadPreference.SECONDARY_PREFERRED, ReadPreference.NEAREST).
 * @param {object} [options.cursor] Return the query as cursor, on 2.6 > it returns as a real cursor on pre 2.6 it returns as an emulated cursor.
 * @param {number} [options.cursor.batchSize] The batchSize for the cursor
 * @param {boolean} [options.explain=false] Explain returns the aggregation execution plan (requires mongodb 2.6 >).
 * @param {boolean} [options.allowDiskUse=false] allowDiskUse lets the server know if it can use disk to store temporary results for the aggregation (requires mongodb 2.6 >).
 * @param {number} [options.maxTimeMS] maxTimeMS specifies a cumulative time limit in milliseconds for processing operations on the cursor. MongoDB interrupts the operation at the earliest following interrupt point.
 * @param {boolean} [options.bypassDocumentValidation=false] Allow driver to bypass schema validation in MongoDB 3.2 or higher.
 * @param {boolean} [options.raw=false] Return document results as raw BSON buffers.
 * @param {boolean} [options.promoteLongs=true] Promotes Long values to number if they fit inside the 53 bits resolution.
 * @param {boolean} [options.promoteValues=true] Promotes BSON values to native types where possible, set to false to only receive wrapper types.
 * @param {boolean} [options.promoteBuffers=false] Promotes Binary BSON values to native Node Buffers.
 * @param {object} [options.collation] Specify collation (MongoDB 3.4 or higher) settings for update operation (see 3.4 documentation for available fields).
 * @param {string} [options.comment] Add a comment to an aggregation command
 * @param {ClientSession} [options.session] optional session to use for this operation
 * @param {Collection~aggregationCallback} callback The command result callback
 * @return {(null|AggregationCursor)}
 */
Collection.prototype.aggregate = function(pipeline, options, callback) {
  if (Array.isArray(pipeline)) {
    // Set up callback if one is provided
    if (typeof options === 'function') {
      callback = options;
      options = {};
    }

    // If we have no options or callback we are doing
    // a cursor based aggregation
    if (options == null && callback == null) {
      options = {};
    }
  } else {
    // Aggregation pipeline passed as arguments on the method
    const args = Array.prototype.slice.call(arguments, 0);
    // Get the callback
    callback = args.pop();
    // Get the possible options object
    const opts = args[args.length - 1];
    // If it contains any of the admissible options pop it of the args
    options =
      opts &&
      (opts.readPreference ||
        opts.explain ||
        opts.cursor ||
        opts.out ||
        opts.maxTimeMS ||
        opts.hint ||
        opts.allowDiskUse)
        ? args.pop()
        : {};
    // Left over arguments is the pipeline
    pipeline = args;
  }

  // Ignore readConcern option
  let ignoreReadConcern = false;

  // Build the command
  const command = { aggregate: this.s.name, pipeline: pipeline };

  // If out was specified
  if (typeof options.out === 'string') {
    pipeline.push({ $out: options.out });
    // Ignore read concern
    ignoreReadConcern = true;
  } else if (pipeline.length > 0 && pipeline[pipeline.length - 1]['$out']) {
    ignoreReadConcern = true;
  }

  // Decorate command with writeConcern if out has been specified
  if (
    pipeline.length > 0 &&
    pipeline[pipeline.length - 1]['$out'] &&
    this.s.topology.capabilities().commandsTakeWriteConcern
  ) {
    applyWriteConcern(command, { db: this.s.db, collection: this }, options);
  }

  // Have we specified collation
  decorateWithCollation(command, this, options);

  // If we have bypassDocumentValidation set
  if (options.bypassDocumentValidation === true) {
    command.bypassDocumentValidation = options.bypassDocumentValidation;
  }

  // Do we have a readConcern specified
  if (!ignoreReadConcern) {
    decorateWithReadConcern(command, this, options);
  }

  // If we have allowDiskUse defined
  if (options.allowDiskUse) command.allowDiskUse = options.allowDiskUse;
  if (typeof options.maxTimeMS === 'number') command.maxTimeMS = options.maxTimeMS;

  // If we are giving a hint
  if (options.hint) command.hint = options.hint;

  options = Object.assign({}, options);
  // Ensure we have the right read preference inheritance
  options.readPreference = resolveReadPreference(options, { db: this.s.db, collection: this });

  // If explain has been specified add it
  if (options.explain) {
    if (command.readConcern || command.writeConcern) {
      throw toError('"explain" cannot be used on an aggregate call with readConcern/writeConcern');
    }
    command.explain = options.explain;
  }

  if (typeof options.comment === 'string') command.comment = options.comment;

  // Validate that cursor options is valid
  if (options.cursor != null && typeof options.cursor !== 'object') {
    throw toError('cursor options must be an object');
  }

  options.cursor = options.cursor || {};
  if (options.batchSize) options.cursor.batchSize = options.batchSize;
  command.cursor = options.cursor;

  // promiseLibrary
  options.promiseLibrary = this.s.promiseLibrary;

  // Set the AggregationCursor constructor
  options.cursorFactory = AggregationCursor;
  if (typeof callback !== 'function') {
    if (!this.s.topology.capabilities()) {
      throw new MongoError('cannot connect to server');
    }

    // Allow disk usage command
    if (typeof options.allowDiskUse === 'boolean') command.allowDiskUse = options.allowDiskUse;
    if (typeof options.maxTimeMS === 'number') command.maxTimeMS = options.maxTimeMS;

    // Execute the cursor
    return this.s.topology.cursor(this.s.namespace, command, options);
  }

  return handleCallback(callback, null, this.s.topology.cursor(this.s.namespace, command, options));
};

/**
 * Create a new Change Stream, watching for new changes (insertions, updates, replacements, deletions, and invalidations) in this collection.
 * @method
 * @since 3.0.0
 * @param {Array} [pipeline] An array of {@link https://docs.mongodb.com/manual/reference/operator/aggregation-pipeline/|aggregation pipeline stages} through which to pass change stream documents. This allows for filtering (using $match) and manipulating the change stream documents.
 * @param {object} [options] Optional settings
 * @param {string} [options.fullDocument='default'] Allowed values: ‘default’, ‘updateLookup’. When set to ‘updateLookup’, the change stream will include both a delta describing the changes to the document, as well as a copy of the entire document that was changed from some time after the change occurred.
 * @param {object} [options.resumeAfter] Specifies the logical starting point for the new change stream. This should be the _id field from a previously returned change stream document.
 * @param {number} [options.maxAwaitTimeMS] The maximum amount of time for the server to wait on new documents to satisfy a change stream query
 * @param {number} [options.batchSize] The number of documents to return per batch. See {@link https://docs.mongodb.com/manual/reference/command/aggregate|aggregation documentation}.
 * @param {object} [options.collation] Specify collation settings for operation. See {@link https://docs.mongodb.com/manual/reference/command/aggregate|aggregation documentation}.
 * @param {ReadPreference} [options.readPreference] The read preference. Defaults to the read preference of the database or collection. See {@link https://docs.mongodb.com/manual/reference/read-preference|read preference documentation}.
 * @param {Timestamp} [options.startAtClusterTime] receive change events that occur after the specified timestamp
 * @param {ClientSession} [options.session] optional session to use for this operation
 * @return {ChangeStream} a ChangeStream instance.
 */
Collection.prototype.watch = function(pipeline, options) {
  pipeline = pipeline || [];
  options = options || {};

  // Allow optionally not specifying a pipeline
  if (!Array.isArray(pipeline)) {
    options = pipeline;
    pipeline = [];
  }

  return new ChangeStream(this, pipeline, options);
};

/**
 * The callback format for results
 * @callback Collection~parallelCollectionScanCallback
 * @param {MongoError} error An error instance representing the error during the execution.
 * @param {Cursor[]} cursors A list of cursors returned allowing for parallel reading of collection.
 */

/**
 * Return N number of parallel cursors for a collection allowing parallel reading of entire collection. There are
 * no ordering guarantees for returned results.
 * @method
 * @param {object} [options] Optional settings.
 * @param {(ReadPreference|string)} [options.readPreference] The preferred read preference (ReadPreference.PRIMARY, ReadPreference.PRIMARY_PREFERRED, ReadPreference.SECONDARY, ReadPreference.SECONDARY_PREFERRED, ReadPreference.NEAREST).
 * @param {number} [options.batchSize] Set the batchSize for the getMoreCommand when iterating over the query results.
 * @param {number} [options.numCursors=1] The maximum number of parallel command cursors to return (the number of returned cursors will be in the range 1:numCursors)
 * @param {boolean} [options.raw=false] Return all BSON documents as Raw Buffer documents.
 * @param {Collection~parallelCollectionScanCallback} [callback] The command result callback
 * @return {Promise} returns Promise if no callback passed
 */
Collection.prototype.parallelCollectionScan = function(options, callback) {
  if (typeof options === 'function') (callback = options), (options = { numCursors: 1 });
  // Set number of cursors to 1
  options.numCursors = options.numCursors || 1;
  options.batchSize = options.batchSize || 1000;

  options = Object.assign({}, options);
  // Ensure we have the right read preference inheritance
  options.readPreference = resolveReadPreference(options, { db: this.s.db, collection: this });

  // Add a promiseLibrary
  options.promiseLibrary = this.s.promiseLibrary;

  if (options.session) {
    options.session = undefined;
  }

  return executeOperation(this.s.topology, parallelCollectionScan, [this, options, callback], {
    skipSessions: true
  });
};

/**
 * Execute a geo search using a geo haystack index on a collection.
 *
 * @method
 * @param {number} x Point to search on the x axis, ensure the indexes are ordered in the same order.
 * @param {number} y Point to search on the y axis, ensure the indexes are ordered in the same order.
 * @param {object} [options] Optional settings.
 * @param {(ReadPreference|string)} [options.readPreference] The preferred read preference (ReadPreference.PRIMARY, ReadPreference.PRIMARY_PREFERRED, ReadPreference.SECONDARY, ReadPreference.SECONDARY_PREFERRED, ReadPreference.NEAREST).
 * @param {number} [options.maxDistance] Include results up to maxDistance from the point.
 * @param {object} [options.search] Filter the results by a query.
 * @param {number} [options.limit=false] Max number of results to return.
 * @param {ClientSession} [options.session] optional session to use for this operation
 * @param {Collection~resultCallback} [callback] The command result callback
 * @return {Promise} returns Promise if no callback passed
 */
Collection.prototype.geoHaystackSearch = function(x, y, options, callback) {
  const args = Array.prototype.slice.call(arguments, 2);
  callback = typeof args[args.length - 1] === 'function' ? args.pop() : undefined;
  options = args.length ? args.shift() || {} : {};

  return executeOperation(this.s.topology, geoHaystackSearch, [this, x, y, options, callback]);
};

/**
 * Run a group command across a collection
 *
 * @method
 * @param {(object|array|function|code)} keys An object, array or function expressing the keys to group by.
 * @param {object} condition An optional condition that must be true for a row to be considered.
 * @param {object} initial Initial value of the aggregation counter object.
 * @param {(function|Code)} reduce The reduce function aggregates (reduces) the objects iterated
 * @param {(function|Code)} finalize An optional function to be run on each item in the result set just before the item is returned.
 * @param {boolean} command Specify if you wish to run using the internal group command or using eval, default is true.
 * @param {object} [options] Optional settings.
 * @param {(ReadPreference|string)} [options.readPreference] The preferred read preference (ReadPreference.PRIMARY, ReadPreference.PRIMARY_PREFERRED, ReadPreference.SECONDARY, ReadPreference.SECONDARY_PREFERRED, ReadPreference.NEAREST).
 * @param {ClientSession} [options.session] optional session to use for this operation
 * @param {Collection~resultCallback} [callback] The command result callback
 * @return {Promise} returns Promise if no callback passed
 * @deprecated MongoDB 3.6 or higher will no longer support the group command. We recommend rewriting using the aggregation framework.
 */
Collection.prototype.group = function(
  keys,
  condition,
  initial,
  reduce,
  finalize,
  command,
  options,
  callback
) {
  const args = Array.prototype.slice.call(arguments, 3);
  callback = typeof args[args.length - 1] === 'function' ? args.pop() : undefined;
  reduce = args.length ? args.shift() : null;
  finalize = args.length ? args.shift() : null;
  command = args.length ? args.shift() : null;
  options = args.length ? args.shift() || {} : {};

  // Make sure we are backward compatible
  if (!(typeof finalize === 'function')) {
    command = finalize;
    finalize = null;
  }

  if (
    !Array.isArray(keys) &&
    keys instanceof Object &&
    typeof keys !== 'function' &&
    !(keys._bsontype === 'Code')
  ) {
    keys = Object.keys(keys);
  }

  if (typeof reduce === 'function') {
    reduce = reduce.toString();
  }

  if (typeof finalize === 'function') {
    finalize = finalize.toString();
  }

  // Set up the command as default
  command = command == null ? true : command;

  return executeOperation(this.s.topology, group, [
    this,
    keys,
    condition,
    initial,
    reduce,
    finalize,
    command,
    options,
    callback
  ]);
};

/**
 * Run Map Reduce across a collection. Be aware that the inline option for out will return an array of results not a collection.
 *
 * @method
 * @param {(function|string)} map The mapping function.
 * @param {(function|string)} reduce The reduce function.
 * @param {object} [options] Optional settings.
 * @param {(ReadPreference|string)} [options.readPreference] The preferred read preference (ReadPreference.PRIMARY, ReadPreference.PRIMARY_PREFERRED, ReadPreference.SECONDARY, ReadPreference.SECONDARY_PREFERRED, ReadPreference.NEAREST).
 * @param {object} [options.out] Sets the output target for the map reduce job. *{inline:1} | {replace:'collectionName'} | {merge:'collectionName'} | {reduce:'collectionName'}*
 * @param {object} [options.query] Query filter object.
 * @param {object} [options.sort] Sorts the input objects using this key. Useful for optimization, like sorting by the emit key for fewer reduces.
 * @param {number} [options.limit] Number of objects to return from collection.
 * @param {boolean} [options.keeptemp=false] Keep temporary data.
 * @param {(function|string)} [options.finalize] Finalize function.
 * @param {object} [options.scope] Can pass in variables that can be access from map/reduce/finalize.
 * @param {boolean} [options.jsMode=false] It is possible to make the execution stay in JS. Provided in MongoDB > 2.0.X.
 * @param {boolean} [options.verbose=false] Provide statistics on job execution time.
 * @param {boolean} [options.bypassDocumentValidation=false] Allow driver to bypass schema validation in MongoDB 3.2 or higher.
 * @param {ClientSession} [options.session] optional session to use for this operation
 * @param {Collection~resultCallback} [callback] The command result callback
 * @throws {MongoError}
 * @return {Promise} returns Promise if no callback passed
 */
Collection.prototype.mapReduce = function(map, reduce, options, callback) {
  if ('function' === typeof options) (callback = options), (options = {});
  // Out must allways be defined (make sure we don't break weirdly on pre 1.8+ servers)
  if (null == options.out) {
    throw new Error(
      'the out option parameter must be defined, see mongodb docs for possible values'
    );
  }

  if ('function' === typeof map) {
    map = map.toString();
  }

  if ('function' === typeof reduce) {
    reduce = reduce.toString();
  }

  if ('function' === typeof options.finalize) {
    options.finalize = options.finalize.toString();
  }

  return executeOperation(this.s.topology, mapReduce, [this, map, reduce, options, callback]);
};

/**
 * Initiate a Out of order batch write operation. All operations will be buffered into insert/update/remove commands executed out of order.
 *
 * @method
 * @param {object} [options] Optional settings.
 * @param {(number|string)} [options.w] The write concern.
 * @param {number} [options.wtimeout] The write concern timeout.
 * @param {boolean} [options.j=false] Specify a journal write concern.
 * @param {ClientSession} [options.session] optional session to use for this operation
 * @return {UnorderedBulkOperation}
 */
Collection.prototype.initializeUnorderedBulkOp = function(options) {
  options = options || {};
  options.promiseLibrary = this.s.promiseLibrary;
  return unordered(this.s.topology, this, options);
};

/**
 * Initiate an In order bulk write operation, operations will be serially executed in the order they are added, creating a new operation for each switch in types.
 *
 * @method
 * @param {object} [options] Optional settings.
 * @param {(number|string)} [options.w] The write concern.
 * @param {number} [options.wtimeout] The write concern timeout.
 * @param {boolean} [options.j=false] Specify a journal write concern.
 * @param {ClientSession} [options.session] optional session to use for this operation
 * @param {OrderedBulkOperation} callback The command result callback
 * @return {null}
 */
Collection.prototype.initializeOrderedBulkOp = function(options) {
  options = options || {};
  options.promiseLibrary = this.s.promiseLibrary;
  return ordered(this.s.topology, this, options);
};

module.exports = Collection;<|MERGE_RESOLUTION|>--- conflicted
+++ resolved
@@ -1330,23 +1330,13 @@
 /**
  * Count number of matching documents in the db to a query.
  * @method
-<<<<<<< HEAD
- * @param {object} query The query for the count.
+ * @param {object} [query={}] The query for the count.
  * @param {object} [options] Optional settings.
  * @param {boolean} [options.limit] The limit of documents to count.
  * @param {boolean} [options.skip] The number of documents to skip for the count.
  * @param {string} [options.hint] An index name hint for the query.
  * @param {(ReadPreference|string)} [options.readPreference] The preferred read preference (ReadPreference.PRIMARY, ReadPreference.PRIMARY_PREFERRED, ReadPreference.SECONDARY, ReadPreference.SECONDARY_PREFERRED, ReadPreference.NEAREST).
  * @param {number} [options.maxTimeMS] Number of miliseconds to wait before aborting the query.
-=======
- * @param {object} [query={}] The query for the count.
- * @param {object} [options=null] Optional settings.
- * @param {boolean} [options.limit=null] The limit of documents to count.
- * @param {boolean} [options.skip=null] The number of documents to skip for the count.
- * @param {string} [options.hint=null] An index name hint for the query.
- * @param {(ReadPreference|string)} [options.readPreference=null] The preferred read preference (ReadPreference.PRIMARY, ReadPreference.PRIMARY_PREFERRED, ReadPreference.SECONDARY, ReadPreference.SECONDARY_PREFERRED, ReadPreference.NEAREST).
- * @param {number} [options.maxTimeMS=null] Number of miliseconds to wait before aborting the query.
->>>>>>> e1cdce35
  * @param {ClientSession} [options.session] optional session to use for this operation
  * @param {Collection~countCallback} [callback] The command result callback
  * @return {Promise} returns Promise if no callback passed
