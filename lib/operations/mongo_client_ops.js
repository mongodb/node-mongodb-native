--- conflicted
+++ resolved
@@ -199,7 +199,6 @@
 
     // APM logging
     if (_finalOptions.monitor) {
-<<<<<<< HEAD
       const monitoringCategories = getMonitoringCategories(_finalOptions.monitor);
       // check if APM logging enables command monitoring
       if (monitoringCategories.indexOf('command') > -1) _finalOptions.monitorCommands = true;
@@ -213,21 +212,6 @@
       } catch (e) {
         return callback(e);
       }
-=======
-      // get array of monitor groups to enable
-      const monitors = getMonitors(_finalOptions.monitor);
-      // check if logging enables command monitoring
-      if (monitors.indexOf('command') > -1) _finalOptions.monitorCommands = true;
-
-      const defaultFile = process.cwd() + '/monitor.log';
-      // get writable out stream, either to custom location or default
-      const out = _finalOptions.monitorout
-        ? getCustomOut(_finalOptions.monitorout)
-        : createOutFileStream(defaultFile);
-
-      // callback with error if resolving the file path errored
-      if (out instanceof Error) return callback(out);
->>>>>>> 8fe4df7f
 
       // handle eventual stream errors
       monitoringStream.on('error', apmLoggingEventHandler(mongoClient));
