'use strict';

const Aspect = require('./operation').Aspect;
const applyWriteConcern = require('../utils').applyWriteConcern;
const OperationBase = require('./operation').OperationBase;
const debugOptions = require('../utils').debugOptions;
const handleCallback = require('../utils').handleCallback;
const MongoError = require('mongodb-core').MongoError;
const resolveReadPreference = require('../utils').resolveReadPreference;
const MongoDBNamespace = require('../utils').MongoDBNamespace;

const debugFields = [
  'authSource',
  'w',
  'wtimeout',
  'j',
  'native_parser',
  'forceServerObjectId',
  'serializeFunctions',
  'raw',
  'promoteLongs',
  'promoteValues',
  'promoteBuffers',
  'bufferMaxEntries',
  'numberOfRetries',
  'retryMiliSeconds',
  'readPreference',
  'pkFactory',
  'parentDb',
  'promiseLibrary',
  'noListener'
];

class CommandOperation extends OperationBase {
  constructor(db, command, options, collection) {
    super(options);

    this.db = db;
    this.command = command;

    if (collection) {
      this.collection = collection;
    }
  }

  execute(callback) {
    const db = this.db;
    const command = this.command;
    const options = Object.assign({}, this.options);
    let collection;
    if (this.collection) {
      collection = this.collection;
    }

    // Did the user destroy the topology
    if (db.serverConfig && db.serverConfig.isDestroyed())
      return callback(new MongoError('topology was destroyed'));

    // Get the db name we are executing against
    const dbName = options.dbName || options.authdb || db.databaseName;

    // Convert the readPreference if its not a write
<<<<<<< HEAD
    if (!this.hasAspect(Aspect.WRITE_OPERATION)) {
      options.readPreference = resolveReadPreference(options, {
        collection,
        db,
        default: ReadPreference.primary
      });
    } else {
      options.readPreference = ReadPreference.primary;
      applyWriteConcern(command, { db }, options);
    }
=======
    options.readPreference = resolveReadPreference(db, options);
>>>>>>> c6470ae2

    // Debug information
    if (db.s.logger.isDebug())
      db.s.logger.debug(
        `executing command ${JSON.stringify(
          command
        )} against ${dbName}.$cmd with options [${JSON.stringify(
          debugOptions(debugFields, options)
        )}]`
      );

    const namespace = new MongoDBNamespace(dbName, '$cmd');

    // Execute command
    db.s.topology.command(namespace, command, options, (err, result) => {
      if (err) return handleCallback(callback, err);
      if (options.full) return handleCallback(callback, null, result);
      handleCallback(callback, null, result.result);
    });
  }
}

module.exports = CommandOperation;<|MERGE_RESOLUTION|>--- conflicted
+++ resolved
@@ -60,7 +60,6 @@
     const dbName = options.dbName || options.authdb || db.databaseName;
 
     // Convert the readPreference if its not a write
-<<<<<<< HEAD
     if (!this.hasAspect(Aspect.WRITE_OPERATION)) {
       options.readPreference = resolveReadPreference(options, {
         collection,
@@ -71,9 +70,6 @@
       options.readPreference = ReadPreference.primary;
       applyWriteConcern(command, { db }, options);
     }
-=======
-    options.readPreference = resolveReadPreference(db, options);
->>>>>>> c6470ae2
 
     // Debug information
     if (db.s.logger.isDebug())
