--- conflicted
+++ resolved
@@ -2,10 +2,6 @@
 
 const CommandOperation = require('./command');
 
-<<<<<<< HEAD
-class StatsOperation extends CommandOperation {
-  constructor(collection, options) {
-=======
 /**
  * Get all the collection statistics.
  *
@@ -13,7 +9,7 @@
  * @property {Collection} a Collection instance.
  * @property {object} [options] Optional settings. See Collection.prototype.stats for a list of options.
  */
-class StatsOperation extends OperationBase {
+class StatsOperation extends CommandOperation {
   /**
    * Construct a Stats operation.
    *
@@ -21,38 +17,15 @@
    * @param {object} [options] Optional settings. See Collection.prototype.stats for a list of options.
    */
   constructor(collection, options) {
-    super(options);
-
-    this.collection = collection;
-  }
-
-  /**
-   * Execute the operation.
-   *
-   * @param {Collection~resultCallback} [callback] The collection result callback
-   */
-  execute(callback) {
-    const coll = this.collection;
-    let options = this.options;
-
->>>>>>> c6470ae2
     // Build command object
     const commandObject = {
       collStats: collection.collectionName
     };
 
     // Check if we have the scale value
-<<<<<<< HEAD
     if (options['scale'] != null) {
       commandObject['scale'] = options['scale'];
     }
-=======
-    if (options['scale'] != null) commandObject['scale'] = options['scale'];
-
-    options = Object.assign({}, options);
-    // Ensure we have the right read preference inheritance
-    options.readPreference = resolveReadPreference(coll, options);
->>>>>>> c6470ae2
 
     super(collection.s.db, commandObject, options, collection);
   }
