--- conflicted
+++ resolved
@@ -1,12 +1,8 @@
 'use strict';
 
-<<<<<<< HEAD
 const Aspect = require('./operation').Aspect;
 const CommandOperation = require('./command');
 const defineAspects = require('./operation').defineAspects;
-=======
-const CommandOperation = require('./command');
->>>>>>> 9e705123
 
 /**
  * Get all the collection statistics.
@@ -29,10 +25,6 @@
     };
 
     // Check if we have the scale value
-<<<<<<< HEAD
-
-=======
->>>>>>> 9e705123
     if (options['scale'] != null) {
       commandObject['scale'] = options['scale'];
     }
