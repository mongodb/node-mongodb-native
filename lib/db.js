--- conflicted
+++ resolved
@@ -180,15 +180,10 @@
     // No listener
     noListener: typeof options.noListener === 'boolean' ? options.noListener : false,
     // ReadConcern
-<<<<<<< HEAD
     readConcern: ReadConcern.fromOptions(options),
-    writeConcern: WriteConcern.fromOptions(options)
-=======
-    readConcern: options.readConcern,
     writeConcern: WriteConcern.fromOptions(options),
     // Namespace
     namespace: new MongoDBNamespace(databaseName)
->>>>>>> 45cc59fc
   };
 
   // Ensure we have a valid db name
@@ -247,12 +242,13 @@
   }
 });
 
-<<<<<<< HEAD
 Object.defineProperty(Db.prototype, 'readConcern', {
   enumerable: true,
   get: function() {
     return this.s.readConcern;
-=======
+  }
+});
+
 Object.defineProperty(Db.prototype, 'readPreference', {
   enumerable: true,
   get: function() {
@@ -262,7 +258,6 @@
     }
 
     return this.s.readPreference;
->>>>>>> 45cc59fc
   }
 });
 
