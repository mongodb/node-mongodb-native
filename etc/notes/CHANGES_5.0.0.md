# Changes in v5

## TOC

- TODO

## About

The following is a detailed collection of the changes in the major v5 release of the mongodb package for Node.js.

<!--
1. a brief statement of what is breaking (brief as in "x will now return y instead of z", or "x is no longer supported, use y instead", etc
2. a brief statement of why we are breaking it (bug, not useful, inconsistent behavior, better alternative, etc)
3. if applicable, an example of suggested syntax change (can be included in (1) )
-->

## Changes

### Callback support migrated to `mongodb-legacy`

If you are a callback user and you are not ready to use promises support for your workflow has **not** been removed.
We have migrated it to a new package:

- [`mongodb-legacy` Github](https://github.com/mongodb-js/nodejs-mongodb-legacy#readme)
- [`mongodb-legacy` npm](https://www.npmjs.com/package/mongodb-legacy)

The package wraps all of the driver's asynchronous operations and provides the _optional_ callback support. All the wrapped APIs offer an optional callback argument or a Promise return value so projects with mixed usage will continue to work.

#### Example usage of equivalent callback and promise usage

After installing the package and modifying imports the following example demonstrates equivalent usages of either `async`/`await` syntax, `.then`/`.catch` chaining, or callbacks:

```ts
// Just add '-legacy' to my mongodb import
import { MongoClient } from 'mongodb-legacy';
const client = new MongoClient();
const db = client.db();
const collection = db.collection('pets');

// Legacy projects may have intermixed API usage:
app.get('/endpoint_async_await', async (req, res) => {
  try {
    const result = await collection.findOne({})
    res.end(JSON.stringify(result));
  } catch (error) {
    res.errorHandling(error)
  }
});

app.get('/endpoint_promises', (req, res) => {
  collection
    .findOne({})
    .then(result => res.end(JSON.stringify(result)))
    .catch(error => res.errorHandling(error));
});

app.get('/endpoint_callbacks', (req, res) => {
  collection.findOne({}, (error, result) => {
    if (error) return res.errorHandling(error);
    res.end(JSON.stringify(result));
  });
});
```


### Dot Notation Typescript Support Removed By Default

<<<<<<< HEAD
**NOTE:** This is a **Typescript compile-time only** change. Dot notation in filters sent to MongoDB will still work the same.
=======
**NOTE** This is a **Typescript compile-time only** change. Dot notation in filters sent to MongoDB will still work the same.
>>>>>>> b850868e

Version 4.3.0 introduced Typescript support for dot notation in filter predicates.  For example:

```typescript
interface Schema {
  user: {
    name: string
  }
}

declare const collection: Collection<Schema>;
// compiles pre-v4.3.0, fails in v4.3.0+
collection.find({ 'user.name': 4 })
```

This change caused a number of problems for users, including slow compilation times and compile errors for
valid dot notation queries. While we have tried to mitigate this issue as much as possible
in v4, ultimately we do not believe that this feature is fully production ready for all use cases.

Driver 5.0 removes type checking for dot notation in filter predicates.  The preceding example will compile with
driver v5.

#### Dot Notation Helper Types Exported

Although we removed support for type checking on dot notation filters by default, we have preserved the
corresponding types in an experimental capacity.
These helper types can be used for type checking.  We export the `StrictUpdateFilter` and the `StrictFilter`
types for type safety in updates and finds.

To use one of the new types, simply create a predicate that uses dot notation and assign it the type of `StrictFilter<your schema>`.
```typescript
interface Schema {
  user: {
    name: string
  }
}

declare const collection: Collection<Schema>;

// fails to compile, 4 is not assignable to type "string"
const filterPredicate: StrictFilter<Schema> = { 'user.name': 4 };
collection.find(filterPredicate);
```

**NOTE** As an experimental feature, these types can change at any time and are not recommended for production settings.

### `Collection.mapReduce()` helper removed

The `mapReduce` helper has been removed from the `Collection` class.  The `mapReduce` operation has been
deprecated in favor of the aggregation pipeline since MongoDB server version 5.0.  It is recommended
to migrate code that uses `Collection.mapReduce` to use the aggregation pipeline (see [Map-Reduce to Aggregation Pipeline](https://www.mongodb.com/docs/manual/reference/map-reduce-to-aggregation-pipeline/)).

If the `mapReduce` command must be used, the `Db.command()` helper can be used to run the raw
`mapReduce` command.

```typescript
// using the Collection.mapReduce helper in <4.x drivers
const collection = db.collection('my-collection');

await collection.mapReduce(
  function() { emit(this.user_id, 1); },
  function(k, vals) { return 1 },
  {
    out: 'inline',
    readConcern: 'majority'
  }
)

// manually running the command using `db.command()`
const command = {
  mapReduce: 'my-collection',
  map: 'function() { emit(this.user_id, 1); }',
  reduce: 'function(k,vals) { return 1; }',
  out: 'inline',
  readConcern: 'majority'
}

await db.command(command);
```

**Note** When using the `Db.command()` helper, all `mapReduce` options should be specified
on the raw command object and should not be passed through the options object.

### `AddUserOptions.digestPassword` removed

The `digestPassword` option has been removed from the add user helper.

### Removal of Internal Types from Public API

The following types are used internally the driver but were accidentally exported.  They have now been
marked internal and are no longer exported.

- ServerSelector
- PipeOptions
- ServerOptions

### `DeleteOptions.single` Option Removed

TODO - merge in Neal's removal of `collection.remove` and combine notes

### Remove of `ObjectID` Type in Favor Of `ObjectId`

For clarity the deprecated and duplicate export ObjectID has been removed. ObjectId matches the class name and is equal in every way to the capital "D" export.

### Kerberos Option `gssapiCanonicalizeHostName` Removed

`gssapiCanonicalizeHostName` has been removed in favor of the `CANONICALIZE_HOST_NAME` value.

### `Projection` and `ProjectionOperations` Types Removed

Both of these types were unused but exported.  These types have been removed.  Please
use `Document` instead.

### `CommandOperationOptions.fullResponse` Option Removed

The `fullResponse` option on the `CommandOperationOptions` as unused in the driver and has been removed.

### `BulkWriteOptions.keepGoing` Option Removed

The `keepGoing` option on the `BulkWriteOptions` has been removed.  Please use the `ordered` option instead.

### `WriteConcernError.err()` Removed

The `err()` getter on the WriteConcernError class has been removed.  The `toJSON()` method can be in place
of `err()`.

### slaveOk options removed

The deprecated `slaveOk` option and `slaveOk()` method on the `Collection` class have been removed. Please
now use `secondaryOk` as the replacement for the option and the method.

### Bulk results no longer contain `lastOp()` and `opTime`

The `lastOp()` method and `opTime` property on the `BulkResult` have been removed. Merging of bulk results
no longer normalizes the values. There is no new method or property to replace them.

### `CursorCloseOptions` removed

When calling `close()` on a `Cursor`, no more options can be provided. This removes support for the
`skipKillCursors` option that was unused.

### Snappy v7.2.2 or later and optional peerDependency

`snappy` compression has been added to the package.json as a peerDependency that is **optional**.
This means `npm` will let you know if the version of snappy you have installed is incompatible with the driver.

```sh
npm install --save "snappy@^7.2.2"
```

### `.unref()` removed from `Db`

The `.unref()` method was a no-op and has now been removed from the Db class.


### @aws-sdk/credential-providers v3.201.0 or later and optional peerDependency

`@aws-sdk/credential-providers` has been added to the package.json as a peerDependency that is **optional**.
This means `npm` will let you know if the version of the sdk you have installed is incompatible with the driver.

```sh
npm install --save @aws-sdk/credential-providers@3.186.0
```

### Minimum supported Node version

The new minimum supported Node.js version is now 14.20.1.

### Custom Promise library support removed

The MongoClient option `promiseLibrary` along with the `Promise.set` export that allows specifying a custom promise library has been removed.
This allows the driver to adopt async/await syntax which has [performance benefits](https://v8.dev/blog/fast-async) over manual promise construction.

### Cursors now implement `AsyncGenerator` interface instead of `AsyncIterator`

All cursor types have been changed to implement `AsyncGenerator` instead of `AsyncIterator`.
This was done to make our typing more accurate.

### Cursor closes on exit of for await of loops

Cursors will now automatically close when exiting a for await of loop on the cursor itself.

```js
const cursor = collection.find({});
for await (const doc of cursor) {
  console.log(doc);
  break;
}

cursor.closed // true
```

### Driver now sends `1` instead of `true` for hello commands

Everywhere the driver sends a `hello` command (initial handshake and monitoring), it will now pass the command value as `1` instead of the
previous `true` for spec compliance.

### Removed `Collection.insert`, `Collection.update`, and `Collection.remove`

Three legacy operation helpers on the collection class have been removed:

| Removed API                                    | API to migrate to                                  |
|------------------------------------------------|----------------------------------------------------|
| `insert(document)`                             | `insertOne(document)`                              |
| `insert(arrayOfDocuments)`                     | `insertMany(arrayOfDocuments)`                     |
| `update(filter)`                               | `updateMany(filter)`                               |
| `remove(filter)`                               | `deleteMany(filter)`                               |

The `insert` method accepted an array of documents for multi-document inserts and a single document for single document inserts.  `insertOne` should now be used for single-document inserts and `insertMany` should be used for multi-document inserts.

```ts
// Single document insert:
await collection.insert({ name: 'spot' });
// Migration:
await collection.insertOne({ name: 'spot' });

// Multi-document insert:
await collection.insert([{ name: 'fido' }, { name: 'luna' }])
// Migration:
await collection.insertMany([{ name: 'fido' }, { name: 'luna' }])
```

### Removed `keepGoing` option from `BulkWriteOptions`

The `keepGoing` option was a legacy name for setting `ordered` to `false` for bulk inserts.
It was only supported by the legacy `collection.insert()` method which is now removed as noted above.

### `bson-ext` support removed

The `bson-ext` package will no longer automatically import and supplant the `bson` dependency.

### `BulkWriteResult` no longer contains a publicly enumerable `result` property.

To access the raw result, please use `bulkWriteResult.getRawResponse()`.

### `BulkWriteResult` now contains individual ressult properties.

These can be accessed via:

```ts
  bulkWriteResult.insertedCount;
  bulkWriteResult.matchedCount;
  bulkWriteResult.modifiedCount;
  bulkWriteResult.deletedCount;
  bulkWriteResult.upsertedCount;
  bulkWriteResult.upsertedIds;
  bulkWriteResult.insertedIds;
```<|MERGE_RESOLUTION|>--- conflicted
+++ resolved
@@ -65,11 +65,7 @@
 
 ### Dot Notation Typescript Support Removed By Default
 
-<<<<<<< HEAD
 **NOTE:** This is a **Typescript compile-time only** change. Dot notation in filters sent to MongoDB will still work the same.
-=======
-**NOTE** This is a **Typescript compile-time only** change. Dot notation in filters sent to MongoDB will still work the same.
->>>>>>> b850868e
 
 Version 4.3.0 introduced Typescript support for dot notation in filter predicates.  For example:
 
