# Changes in v5

## TOC

- TODO

## About

The following is a detailed collection of the changes in the major v5 release of the mongodb package for Node.js.

<!--
1. a brief statement of what is breaking (brief as in "x will now return y instead of z", or "x is no longer supported, use y instead", etc
2. a brief statement of why we are breaking it (bug, not useful, inconsistent behavior, better alternative, etc)
3. if applicable, an example of suggested syntax change (can be included in (1) )
-->

## Changes

<<<<<<< HEAD
### salveOk options removed

The deprecated `slaveOk` option and `slaveOk()` method on the `Collection` class have been removed. Please
now use `secondaryOk` as the replacement for the option and the method.
=======
### Bulk results no longer contain `lastOp()` and `opTime`

The `lastOp()` method and `opTime` property on the `BulkResult` have been removed. Merging of bulk results
no longer normalizes the values. There is no new method or property to replace them.

### `CursorCloseOptions` removed

When calling `close()` on a `Cursor`, no more options can be provided. This removes support for the
`skipKillCursors` option that was unused.
>>>>>>> 8900d40e

### Snappy v7.x.x or later and optional peerDependency

`snappy` compression has been added to the package.json as a peerDependency that is **optional**.
This means `npm` will let you know if the version of snappy you have installed is incompatible with the driver.

```sh
npm install --save snappy@7
```

### `.unref()` removed from `Db`

The `.unref()` method was a no-op and has now been removed from the Db class.


### @aws-sdk/credential-providers v3.201.0 or later and optional peerDependency

`@aws-sdk/credential-providers` has been added to the package.json as a peerDependency that is **optional**.
This means `npm` will let you know if the version of the sdk you have installed is incompatible with the driver.

```sh
npm install --save @aws-sdk/credential-providers@3.186.0
```

### Minimum supported Node version

The new minimum supported Node.js version is now 14.20.1.

### Custom Promise library support removed

The MongoClient option `promiseLibrary` along with the `Promise.set` export that allows specifying a custom promise library has been removed.
This allows the driver to adopt async/await syntax which has [performance benefits](https://v8.dev/blog/fast-async) over manual promise construction.

### Cursor closes on exit of for await of loops

Cursors will now automatically close when exiting a for await of loop on the cursor itself.

```js
const cursor = collection.find({});
for await (const doc of cursor) {
  console.log(doc);
  break;
}

cursor.closed // true
```<|MERGE_RESOLUTION|>--- conflicted
+++ resolved
@@ -16,12 +16,11 @@
 
 ## Changes
 
-<<<<<<< HEAD
 ### salveOk options removed
 
 The deprecated `slaveOk` option and `slaveOk()` method on the `Collection` class have been removed. Please
 now use `secondaryOk` as the replacement for the option and the method.
-=======
+
 ### Bulk results no longer contain `lastOp()` and `opTime`
 
 The `lastOp()` method and `opTime` property on the `BulkResult` have been removed. Merging of bulk results
@@ -31,7 +30,6 @@
 
 When calling `close()` on a `Cursor`, no more options can be provided. This removes support for the
 `skipKillCursors` option that was unused.
->>>>>>> 8900d40e
 
 ### Snappy v7.x.x or later and optional peerDependency
 
