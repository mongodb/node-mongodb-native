--- conflicted
+++ resolved
@@ -192,14 +192,13 @@
 The `keepGoing` option was a legacy name for setting `ordered` to `false` for bulk inserts.
 It was only supported by the legacy `collection.insert()` method which is now removed as noted above.
 
-<<<<<<< HEAD
 ### `bson-ext` support removed
 
 The `bson-ext` package will no longer automatically import and supplant the `bson` dependency.
-=======
+
 ### `BulkWriteResult` no longer contains a publicly enumerable `result` property.
 
-To access the raw result, please use `bulkWriteResult.getRawResponse()`. 
+To access the raw result, please use `bulkWriteResult.getRawResponse()`.
 
 ### `BulkWriteResult` now contains individual ressult properties.
 
@@ -213,5 +212,4 @@
   bulkWriteResult.upsertedCount;
   bulkWriteResult.upsertedIds;
   bulkWriteResult.insertedIds;
-```
->>>>>>> 1f1a72bc
+```