# Changes in v5

## TOC

- TODO

## About

The following is a detailed collection of the changes in the major v5 release of the mongodb package for Node.js.

<!--
1. a brief statement of what is breaking (brief as in "x will now return y instead of z", or "x is no longer supported, use y instead", etc
2. a brief statement of why we are breaking it (bug, not useful, inconsistent behavior, better alternative, etc)
3. if applicable, an example of suggested syntax change (can be included in (1) )
-->

## Changes

<<<<<<< HEAD
### Bulk results no longer contain `lastOp()` and `opTime`

The `lastOp()` method and `opTime` property on the `BulkResult` have been removed. Merging of bulk results
no longer normalizes the values. There is no new method or property to replace them.
=======
### `CursorCloseOptions` removed

When calling `close()` on a `Cursor`, no more options can be provided. This removes support for the
`skipKillCursors` option that was unused.
>>>>>>> 88c03a12

### Snappy v7.x.x or later and optional peerDependency

`snappy` compression has been added to the package.json as a peerDependency that is **optional**.
This means `npm` will let you know if the version of snappy you have installed is incompatible with the driver.

```sh
npm install --save snappy@7
```

### `.unref()` removed from `Db`

The `.unref()` method was a no-op and has now been removed from the Db class.


### @aws-sdk/credential-providers v3.201.0 or later and optional peerDependency

`@aws-sdk/credential-providers` has been added to the package.json as a peerDependency that is **optional**.
This means `npm` will let you know if the version of the sdk you have installed is incompatible with the driver.

```sh
npm install --save @aws-sdk/credential-providers@3.186.0
```

### Minimum supported Node version

The new minimum supported Node.js version is now 14.20.1.

### Custom Promise library support removed

The MongoClient option `promiseLibrary` along with the `Promise.set` export that allows specifying a custom promise library has been removed.
This allows the driver to adopt async/await syntax which has [performance benefits](https://v8.dev/blog/fast-async) over manual promise construction.

### Cursor closes on exit of for await of loops

Cursors will now automatically close when exiting a for await of loop on the cursor itself.

```js
const cursor = collection.find({});
for await (const doc of cursor) {
  console.log(doc);
  break;
}

cursor.closed // true
```<|MERGE_RESOLUTION|>--- conflicted
+++ resolved
@@ -16,17 +16,15 @@
 
 ## Changes
 
-<<<<<<< HEAD
 ### Bulk results no longer contain `lastOp()` and `opTime`
 
 The `lastOp()` method and `opTime` property on the `BulkResult` have been removed. Merging of bulk results
 no longer normalizes the values. There is no new method or property to replace them.
-=======
+
 ### `CursorCloseOptions` removed
 
 When calling `close()` on a `Cursor`, no more options can be provided. This removes support for the
 `skipKillCursors` option that was unused.
->>>>>>> 88c03a12
 
 ### Snappy v7.x.x or later and optional peerDependency
 
