--- conflicted
+++ resolved
@@ -25,11 +25,11 @@
 npm install --save snappy@7
 ```
 
-<<<<<<< HEAD
 ### `.unref()` removed from `Db`
 
 The `.unref()` method was a no-op and has now been removed from the Db class.
-=======
+
+
 ### @aws-sdk/credential-providers v3.201.0 or later and optional peerDependency
 
 `@aws-sdk/credential-providers` has been added to the package.json as a peerDependency that is **optional**.
@@ -46,5 +46,4 @@
 ### Custom Promise library support removed
 
 The MongoClient option `promiseLibrary` along with the `Promise.set` export that allows specifying a custom promise library has been removed.
-This allows the driver to adopt async/await syntax which has [performance benefits](https://v8.dev/blog/fast-async) over manual promise construction.
->>>>>>> 8fd18228
+This allows the driver to adopt async/await syntax which has [performance benefits](https://v8.dev/blog/fast-async) over manual promise construction.