#! /usr/bin/env node
var cp = require('child_process');
var fs = require('fs');
var os = require('os');

if (fs.existsSync('src')) {
<<<<<<< HEAD
  cp.spawn('npm', ['run', 'build:dts'], { stdio: 'inherit', shell: true });
=======
  cp.spawn('npm', ['run', 'build:dts'], { stdio: 'inherit', shell: os.platform() === 'win32' });
>>>>>>> 3c56efcf
} else {
  if (!fs.existsSync('lib')) {
    console.warn('MongoDB: No compiled javascript present, the driver is not installed correctly.');
  }
}<|MERGE_RESOLUTION|>--- conflicted
+++ resolved
@@ -4,11 +4,7 @@
 var os = require('os');
 
 if (fs.existsSync('src')) {
-<<<<<<< HEAD
-  cp.spawn('npm', ['run', 'build:dts'], { stdio: 'inherit', shell: true });
-=======
   cp.spawn('npm', ['run', 'build:dts'], { stdio: 'inherit', shell: os.platform() === 'win32' });
->>>>>>> 3c56efcf
 } else {
   if (!fs.existsSync('lib')) {
     console.warn('MongoDB: No compiled javascript present, the driver is not installed correctly.');
