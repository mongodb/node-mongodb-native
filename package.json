{ "name" :            "mongodb"
, "description" :     "A node.js driver for MongoDB"
, "keywords" :        ["mongodb", "mongo", "driver", "db"]
<<<<<<< HEAD
, "version" :         "3.0.0"
=======
, "version" :         "1.4.0-rc8"
>>>>>>> 12f31347
, "author" :          "Christian Amor Kvalheim <christkv@gmail.com>"
, "contributors" :  [ "Aaron Heckmann",
                      "Christoph Pojer",
                      "Pau Ramon Revilla",
                      "Nathan White",
                      "Emmerman",
                      "Seth LaForge",
                      "Boris Filipov",
                      "Stefan Schärmeli",
                      "Tedde Lundgren",
                      "renctan",
                      "Sergey Ukustov",
                      "Ciaran Jessup",
                      "kuno",
                      "srimonti",
                      "Erik Abele",
                      "Pratik Daga",
                      "Slobodan Utvic",
                      "Kristina Chodorow",
                      "Yonathan Randolph",
                      "Brian Noguchi",
                      "Sam Epstein",
                      "James Harrison Fisher",
                      "Vladimir Dronnikov",
                      "Ben Hockey",
                      "Henrik Johansson",
                      "Simon Weare",
                      "Alex Gorbatchev",
                      "Shimon Doodkin",
                      "Kyle Mueller",
                      "Eran Hammer-Lahav",
                      "Marcin Ciszak",
                      "François de Metz",
                      "Vinay Pulim",
                      "nstielau",
                      "Adam Wiggins",
                      "entrinzikyl",
                      "Jeremy Selier",
                      "Ian Millington",
                      "Public Keating",
                      "andrewjstone",
                      "Christopher Stott",
                      "Corey Jewett",
                      "brettkiefer",
                      "Rob Holland",
                      "Senmiao Liu",
                      "heroic",
                      "gitfy",
                      "Andrew Stone",
											"John Le Drew",
                      "Lucasfilm Singapore",
                      "Roman Shtylman",
                      "Matt Self",
                      "Gregory Langlais",
                      "Samantha Ritter"]

, "repository" :    { "type" :  "git"
                    , "url" :   "http://github.com/mongodb/node-mongodb-native.git" }
, "bugs" :          { "mail" :  "node-mongodb-native@googlegroups.com"
                    , "url" :   "http://github.com/mongodb/node-mongodb-native/issues" }
, "dependencies" : {
  "bson": "0.2.7"
}
, "devDependencies": {
      "dox": "0.4.4"
    , "uglify-js": "1.2.5"
    , "ejs": "0.6.1"
    , "request": "2.12.0"
    , "nodeunit": "0.7.4"
	  , "markdown": "0.3.1"
	  , "gleak": "0.2.3"
	  , "step": "0.0.5"
	  , "async": "0.1.22"
    , "integra": "latest"
    , "optimist": "latest"
  }
, "optionalDependencies": {
    "kerberos": "0.0.3"
  }
, "config":         { "native" : false }
, "main":             "./lib/mongodb/index"
, "homepage":         "http://mongodb.github.com/node-mongodb-native/"
, "directories" :   { "lib" : "./lib/mongodb" }
, "engines" :       { "node" : ">=0.6.19" }
, "scripts": { "test" : "make test_functional" }
, "licenses" :    [ { "type" :  "Apache License, Version 2.0"
                    , "url" :   "http://www.apache.org/licenses/LICENSE-2.0" } ]
}<|MERGE_RESOLUTION|>--- conflicted
+++ resolved
@@ -1,11 +1,7 @@
 { "name" :            "mongodb"
 , "description" :     "A node.js driver for MongoDB"
 , "keywords" :        ["mongodb", "mongo", "driver", "db"]
-<<<<<<< HEAD
 , "version" :         "3.0.0"
-=======
-, "version" :         "1.4.0-rc8"
->>>>>>> 12f31347
 , "author" :          "Christian Amor Kvalheim <christkv@gmail.com>"
 , "contributors" :  [ "Aaron Heckmann",
                       "Christoph Pojer",
