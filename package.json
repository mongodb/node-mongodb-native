{ "name" :            "mongodb"
, "description" :     "A node.js driver for MongoDB"
, "keywords" :        ["mongodb", "mongo", "driver", "db"]
<<<<<<< HEAD
, "version" :         "3.0.0"
=======
, "version" :         "1.4.0"
>>>>>>> c692c14f
, "author" :          "Christian Amor Kvalheim <christkv@gmail.com>"
, "contributors" :  [ "Aaron Heckmann",
                      "Christoph Pojer",
                      "Pau Ramon Revilla",
                      "Nathan White",
                      "Emmerman",
                      "Seth LaForge",
                      "Boris Filipov",
                      "Stefan Schärmeli",
                      "Tedde Lundgren",
                      "renctan",
                      "Sergey Ukustov",
                      "Ciaran Jessup",
                      "kuno",
                      "srimonti",
                      "Erik Abele",
                      "Pratik Daga",
                      "Slobodan Utvic",
                      "Kristina Chodorow",
                      "Yonathan Randolph",
                      "Brian Noguchi",
                      "Sam Epstein",
                      "James Harrison Fisher",
                      "Vladimir Dronnikov",
                      "Ben Hockey",
                      "Henrik Johansson",
                      "Simon Weare",
                      "Alex Gorbatchev",
                      "Shimon Doodkin",
                      "Kyle Mueller",
                      "Eran Hammer-Lahav",
                      "Marcin Ciszak",
                      "François de Metz",
                      "Vinay Pulim",
                      "nstielau",
                      "Adam Wiggins",
                      "entrinzikyl",
                      "Jeremy Selier",
                      "Ian Millington",
                      "Public Keating",
                      "andrewjstone",
                      "Christopher Stott",
                      "Corey Jewett",
                      "brettkiefer",
                      "Rob Holland",
                      "Senmiao Liu",
                      "heroic",
                      "gitfy",
                      "Andrew Stone",
											"John Le Drew",
                      "Lucasfilm Singapore",
                      "Roman Shtylman",
                      "Matt Self",
                      "Gregory Langlais",
                      "Samantha Ritter"]

, "repository" :    { "type" :  "git"
                    , "url" :   "http://github.com/mongodb/node-mongodb-native.git" }
, "bugs" :          { "mail" :  "node-mongodb-native@googlegroups.com"
                    , "url" :   "http://github.com/mongodb/node-mongodb-native/issues" }
, "dependencies" : {
  "bson": "0.2.7"
}
, "devDependencies": {
      "dox": "0.4.4"
    , "uglify-js": "1.2.5"
    , "ejs": "0.6.1"
    , "request": "2.12.0"
    , "nodeunit": "0.7.4"
	  , "markdown": "0.3.1"
	  , "gleak": "0.2.3"
	  , "step": "0.0.5"
	  , "async": "0.1.22"
<<<<<<< HEAD
    , "integra": "0.1.1"
=======
    , "integra": "0.0.3"
>>>>>>> c692c14f
    , "optimist": "latest"
  }
, "optionalDependencies": {
    "kerberos": "0.0.3"
  }
, "config":         { "native" : false }
, "main":             "./lib/mongodb/index"
, "homepage":         "http://mongodb.github.com/node-mongodb-native/"
, "directories" :   { "lib" : "./lib/mongodb" }
, "engines" :       { "node" : ">=0.6.19" }
, "scripts": { "test" : "make test_functional" }
, "licenses" :    [ { "type" :  "Apache License, Version 2.0"
                    , "url" :   "http://www.apache.org/licenses/LICENSE-2.0" } ]
}<|MERGE_RESOLUTION|>--- conflicted
+++ resolved
@@ -1,11 +1,7 @@
 { "name" :            "mongodb"
 , "description" :     "A node.js driver for MongoDB"
 , "keywords" :        ["mongodb", "mongo", "driver", "db"]
-<<<<<<< HEAD
 , "version" :         "3.0.0"
-=======
-, "version" :         "1.4.0"
->>>>>>> c692c14f
 , "author" :          "Christian Amor Kvalheim <christkv@gmail.com>"
 , "contributors" :  [ "Aaron Heckmann",
                       "Christoph Pojer",
@@ -79,11 +75,7 @@
 	  , "gleak": "0.2.3"
 	  , "step": "0.0.5"
 	  , "async": "0.1.22"
-<<<<<<< HEAD
-    , "integra": "0.1.1"
-=======
-    , "integra": "0.0.3"
->>>>>>> c692c14f
+    , "integra": "0.1.2"
     , "optimist": "latest"
   }
 , "optionalDependencies": {
