--- conflicted
+++ resolved
@@ -1,10 +1,6 @@
 {
   "name": "mongodb",
-<<<<<<< HEAD
-  "version": "3.6.12",
-=======
   "version": "3.7.0",
->>>>>>> e5975af9
   "description": "The official MongoDB driver for Node.js",
   "main": "index.js",
   "files": [
