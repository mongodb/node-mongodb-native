--- conflicted
+++ resolved
@@ -94,11 +94,7 @@
     "build:docs": "gulp doc",
     "check:bench": "node test/benchmarks/driverBench",
     "check:coverage": "nyc npm run check:test",
-<<<<<<< HEAD
-    "check:lint": "eslint -v && eslint --max-warnings=2527 --ext '.js,.ts' src test",
-=======
     "check:lint": "eslint -v && eslint --max-warnings=258 --ext '.js,.ts' src test",
->>>>>>> e3cd9e68
     "check:test": "mocha --recursive test/functional test/unit",
     "check:ts": "tsc --noEmit",
     "check:atlas": "mocha --config \"test/manual/mocharc.json\" test/manual/atlas_connectivity.test.js",
