{
  "name": "mongodb",
  "version": "3.5.4",
  "description": "The official MongoDB driver for Node.js",
  "main": "lib/index.js",
  "files": [
    "lib"
  ],
  "repository": {
    "type": "git",
    "url": "git@github.com:mongodb/node-mongodb-native.git"
  },
  "keywords": [
    "mongodb",
    "driver",
    "official"
  ],
  "peerOptionalDependencies": {
    "kerberos": "^1.1.0",
    "mongodb-client-encryption": "^1.0.0",
    "mongodb-extjson": "^2.1.2",
    "snappy": "^6.1.1",
    "bson-ext": "^2.0.0"
  },
  "dependencies": {
    "bl": "^2.2.0",
    "bson": "^4.0.4",
    "denque": "^1.4.1"
  },
  "devDependencies": {
    "@istanbuljs/nyc-config-typescript": "^1.0.1",
    "@types/aws4": "^1.5.1",
    "@types/bl": "^2.1.0",
    "@types/bson": "^4.0.2",
    "@types/kerberos": "^1.1.0",
    "@types/node": "^14.0.1",
    "@types/saslprep": "^1.0.0",
    "@types/snappy": "^6.0.0",
    "@typescript-eslint/eslint-plugin": "^3.4.0",
    "@typescript-eslint/parser": "^3.4.0",
    "chai": "^4.2.0",
    "chai-subset": "^1.6.0",
    "chalk": "^2.4.2",
    "co": "4.6.0",
    "coveralls": "^3.0.11",
    "eslint": "^6.8.0",
    "eslint-config-prettier": "^6.11.0",
    "eslint-plugin-jsdoc": "^25.4.1",
    "eslint-plugin-prettier": "^3.1.3",
    "eslint-plugin-promise": "^4.2.1",
    "gulp": "^4.0.2",
    "gulp-prettier": "^3.0.0",
    "gulp-typescript": "^6.0.0-alpha.1",
    "jsdoc": "^3.6.4",
    "lodash.camelcase": "^4.3.0",
    "madge": "^3.9.0",
    "mocha": "^8.0.1",
    "mocha-sinon": "^2.1.0",
    "mongodb-mock-server": "^2.0.1",
    "nyc": "^15.1.0",
    "prettier": "^2.0.5",
    "semver": "^5.5.0",
    "sinon": "^4.3.0",
    "sinon-chai": "^3.2.0",
    "snappy": "^6.1.2",
    "source-map-support": "^0.5.19",
    "standard-version": "^7.1.0",
    "through2": "^3.0.1",
    "ts-node": "^8.10.2",
    "typescript": "^3.9.6",
    "typescript-cached-transpile": "^0.0.6",
    "worker-farm": "^1.5.0",
    "wtfnode": "^0.8.0",
    "yargs": "^14.2.0"
  },
  "license": "Apache-2.0",
  "engines": {
    "node": ">=10"
  },
  "bugs": {
    "url": "https://github.com/mongodb/node-mongodb-native/issues"
  },
  "scripts": {
    "build:evergreen": "node .evergreen/generate_evergreen_tasks.js",
    "build:ts": "gulp -f test/tools/ts-pipeline.js",
    "check:bench": "node test/benchmarks/driverBench",
    "check:coverage": "nyc npm run check:test",
    "check:lint": "eslint -v && eslint --ext '.js,.ts' src test",
    "check:test": "mocha --recursive test/functional test/unit",
    "check:ts": "tsc --noEmit",
    "check:atlas": "mocha --config \"test/manual/mocharc.json\" test/manual/atlas_connectivity.test.js",
    "check:ocsp": "mocha --config \"test/manual/mocharc.json\" test/manual/ocsp_support.test.js",
<<<<<<< HEAD
    "check:kerberos": "mocha --config \"test/manual/mocharc.json\" test/manual/kerberos.test.js",
=======
    "check:ldap": "mocha --config \"test/manual/mocharc.json\" test/manual/ldap.test.js",
>>>>>>> 3128c685
    "prepare": "npm run build:ts",
    "release": "standard-version -i HISTORY.md",
    "test": "npm run check:lint && npm run check:test"
  },
  "homepage": "https://github.com/mongodb/node-mongodb-native",
  "optionalDependencies": {
    "saslprep": "^1.0.0"
  }
}<|MERGE_RESOLUTION|>--- conflicted
+++ resolved
@@ -90,11 +90,8 @@
     "check:ts": "tsc --noEmit",
     "check:atlas": "mocha --config \"test/manual/mocharc.json\" test/manual/atlas_connectivity.test.js",
     "check:ocsp": "mocha --config \"test/manual/mocharc.json\" test/manual/ocsp_support.test.js",
-<<<<<<< HEAD
     "check:kerberos": "mocha --config \"test/manual/mocharc.json\" test/manual/kerberos.test.js",
-=======
     "check:ldap": "mocha --config \"test/manual/mocharc.json\" test/manual/ldap.test.js",
->>>>>>> 3128c685
     "prepare": "npm run build:ts",
     "release": "standard-version -i HISTORY.md",
     "test": "npm run check:lint && npm run check:test"
