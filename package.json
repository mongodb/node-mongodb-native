--- conflicted
+++ resolved
@@ -31,24 +31,15 @@
   },
   "devDependencies": {
     "@istanbuljs/nyc-config-typescript": "^1.0.1",
-<<<<<<< HEAD
-    "@microsoft/api-extractor": "^7.13.2",
-    "@microsoft/tsdoc-config": "^0.14.0",
-=======
     "@microsoft/api-extractor": "^7.14.0",
     "@microsoft/tsdoc-config": "^0.15.2",
->>>>>>> f4d40a4c
     "@types/aws4": "^1.5.1",
     "@types/bl": "^2.1.0",
     "@types/chai": "^4.2.14",
     "@types/chai-subset": "^1.3.3",
     "@types/kerberos": "^1.1.0",
     "@types/mocha": "^8.2.0",
-<<<<<<< HEAD
-    "@types/node": "^14.14.36",
-=======
     "@types/node": "^14.14.41",
->>>>>>> f4d40a4c
     "@types/saslprep": "^1.0.0",
     "@types/semver": "^7.3.4",
     "@typescript-eslint/eslint-plugin": "^4.19.0",
@@ -81,14 +72,9 @@
     "standard-version": "^9.1.1",
     "through2": "^3.0.1",
     "ts-node": "^9.1.1",
-<<<<<<< HEAD
     "tsd": "^0.14.0",
-    "typedoc": "^0.20.34",
-    "typescript": "^4.2.3",
-=======
     "typedoc": "^0.20.35",
     "typescript": "^4.2.4",
->>>>>>> f4d40a4c
     "typescript-cached-transpile": "^0.0.6",
     "worker-farm": "^1.5.0",
     "wtfnode": "^0.8.2",
