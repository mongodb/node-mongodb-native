{
  "name": "mongodb",
  "version": "6.9.0",
  "description": "The official MongoDB driver for Node.js",
  "main": "lib/index.js",
  "files": [
    "lib",
    "src",
    "etc/prepare.js",
    "mongodb.d.ts",
    "tsconfig.json"
  ],
  "types": "mongodb.d.ts",
  "repository": {
    "type": "git",
    "url": "git@github.com:mongodb/node-mongodb-native.git"
  },
  "keywords": [
    "mongodb",
    "driver",
    "official"
  ],
  "author": {
    "name": "The MongoDB NodeJS Team",
    "email": "dbx-node@mongodb.com"
  },
  "dependencies": {
    "@mongodb-js/saslprep": "^1.1.5",
    "bson": "^6.7.0",
    "mongodb-connection-string-url": "^3.0.0"
  },
  "peerDependencies": {
    "@aws-sdk/credential-providers": "^3.188.0",
    "@mongodb-js/zstd": "^1.1.0",
    "gcp-metadata": "^5.2.0",
    "kerberos": "^2.0.1",
    "mongodb-client-encryption": ">=6.0.0 <7",
    "snappy": "^7.2.2",
    "socks": "^2.7.1"
  },
  "peerDependenciesMeta": {
    "@aws-sdk/credential-providers": {
      "optional": true
    },
    "@mongodb-js/zstd": {
      "optional": true
    },
    "kerberos": {
      "optional": true
    },
    "snappy": {
      "optional": true
    },
    "mongodb-client-encryption": {
      "optional": true
    },
    "gcp-metadata": {
      "optional": true
    },
    "socks": {
      "optional": true
    }
  },
  "devDependencies": {
    "@aws-sdk/credential-providers": "^3.632.0",
    "@iarna/toml": "^2.2.5",
    "@istanbuljs/nyc-config-typescript": "^1.0.2",
    "@microsoft/api-extractor": "^7.47.5",
    "@microsoft/tsdoc-config": "^0.17.0",
    "@mongodb-js/zstd": "^1.2.0",
    "@types/chai": "^4.3.17",
    "@types/chai-subset": "^1.3.5",
    "@types/express": "^4.17.21",
    "@types/kerberos": "^1.1.5",
    "@types/mocha": "^10.0.7",
    "@types/node": "^22.4.1",
    "@types/saslprep": "^1.0.3",
    "@types/semver": "^7.5.8",
    "@types/sinon": "^17.0.3",
    "@types/sinon-chai": "^3.2.12",
    "@types/whatwg-url": "^11.0.5",
    "@typescript-eslint/eslint-plugin": "^8.2.0",
    "@typescript-eslint/parser": "^8.2.0",
    "chai": "^4.4.1",
    "chai-subset": "^1.6.0",
    "chalk": "^4.1.2",
    "eslint": "^9.0.0",
    "eslint-config-prettier": "^9.1.0",
    "eslint-plugin-mocha": "^10.4.1",
    "eslint-plugin-prettier": "^5.2.1",
    "eslint-plugin-simple-import-sort": "^12.1.1",
    "eslint-plugin-tsdoc": "^0.3.0",
    "eslint-plugin-unused-imports": "^4.0.0",
    "express": "^4.19.2",
    "gcp-metadata": "^5.3.0",
    "js-yaml": "^4.1.0",
    "mocha": "^10.4.0",
    "mocha-sinon": "^2.1.2",
    "mongodb-client-encryption": "^6.1.0",
<<<<<<< HEAD
    "mongodb-legacy": "^6.1.2",
=======
    "mongodb-legacy": "^6.1.3",
>>>>>>> c3f31dae
    "nyc": "^15.1.0",
    "prettier": "^3.3.3",
    "semver": "^7.6.3",
    "sinon": "^18.0.0",
    "sinon-chai": "^3.7.0",
    "snappy": "^7.2.2",
    "socks": "^2.8.1",
    "source-map-support": "^0.5.21",
    "ts-node": "^10.9.2",
    "tsd": "^0.31.1",
    "typescript": "5.5",
    "typescript-cached-transpile": "^0.0.6",
    "v8-heapsnapshot": "^1.3.1",
    "yargs": "^17.7.2"
  },
  "license": "Apache-2.0",
  "engines": {
    "node": ">=16.20.1"
  },
  "bugs": {
    "url": "https://jira.mongodb.org/projects/NODE/issues/"
  },
  "homepage": "https://github.com/mongodb/node-mongodb-native",
  "scripts": {
    "build:evergreen": "node .evergreen/generate_evergreen_tasks.js",
    "build:ts": "node ./node_modules/typescript/bin/tsc",
    "build:dts": "npm run build:ts && api-extractor run && node etc/clean_definition_files.cjs && ESLINT_USE_FLAT_CONFIG=false eslint --no-ignore --fix mongodb.d.ts lib/beta.d.ts",
    "build:docs": "./etc/docs/build.ts",
    "build:typedoc": "typedoc",
    "build:nightly": "node ./.github/scripts/nightly.mjs",
    "check:bench": "node test/benchmarks/driverBench",
    "check:coverage": "nyc npm run test:all",
    "check:integration-coverage": "nyc npm run check:test",
    "check:lambda": "mocha --config test/mocha_lambda.json test/integration/node-specific/examples/handler.test.js",
    "check:lambda:aws": "mocha --config test/mocha_lambda.json test/integration/node-specific/examples/aws_handler.test.js",
    "check:lint": "npm run build:dts && npm run check:dts && npm run check:eslint && npm run check:tsd",
    "check:eslint": "npm run build:dts && ESLINT_USE_FLAT_CONFIG=false eslint -v && ESLINT_USE_FLAT_CONFIG=false eslint --max-warnings=0 --ext '.js,.ts' src test",
    "check:tsd": "tsd --version && tsd",
    "check:dependencies": "mocha test/action/dependency.test.ts",
    "check:dts": "node ./node_modules/typescript/bin/tsc --noEmit mongodb.d.ts && tsd",
    "check:search-indexes": "nyc mocha --config test/mocha_mongodb.json test/manual/search-index-management.prose.test.ts",
    "check:test": "mocha --config test/mocha_mongodb.json test/integration",
    "check:unit": "mocha test/unit",
    "check:ts": "node ./node_modules/typescript/bin/tsc -v && node ./node_modules/typescript/bin/tsc --noEmit",
    "check:atlas": "mocha --config test/manual/mocharc.json test/manual/atlas_connectivity.test.ts",
    "check:resource-management": "mocha --config test/manual/mocharc.json test/manual/resource_management.test.ts",
    "check:drivers-atlas-testing": "mocha --config test/mocha_mongodb.json test/atlas/drivers_atlas_testing.test.ts",
    "check:adl": "mocha --config test/mocha_mongodb.json test/manual/atlas-data-lake-testing",
    "check:aws": "nyc mocha --config test/mocha_mongodb.json test/integration/auth/mongodb_aws.test.ts",
    "check:oidc-auth": "mocha --config test/mocha_mongodb.json test/integration/auth/auth.spec.test.ts",
    "check:oidc-test": "mocha --config test/mocha_mongodb.json test/integration/auth/mongodb_oidc.prose.test.ts",
    "check:oidc-azure": "mocha --config test/mocha_mongodb.json test/integration/auth/mongodb_oidc_azure.prose.05.test.ts",
    "check:oidc-gcp": "mocha --config test/mocha_mongodb.json test/integration/auth/mongodb_oidc_gcp.prose.06.test.ts",
    "check:ocsp": "mocha --config test/manual/mocharc.json test/manual/ocsp_support.test.js",
    "check:kerberos": "nyc mocha --config test/manual/mocharc.json test/manual/kerberos.test.ts",
    "check:tls": "mocha --config test/manual/mocharc.json test/manual/tls_support.test.ts",
    "check:ldap": "nyc mocha --config test/manual/mocharc.json test/manual/ldap.test.js",
    "check:socks5": "mocha --config test/manual/mocharc.json test/manual/socks5.test.ts",
    "check:csfle": "mocha --config test/mocha_mongodb.json test/integration/client-side-encryption",
    "check:snappy": "mocha test/unit/assorted/snappy.test.js",
    "check:x509": "mocha test/manual/x509_auth.test.ts",
    "fix:eslint": "npm run check:eslint -- --fix",
    "prepare": "node etc/prepare.js",
    "preview:docs": "ts-node etc/docs/preview.ts",
    "test": "npm run check:lint && npm run test:all",
    "test:all": "npm run check:unit && npm run check:test",
    "update:docs": "npm run build:docs -- --yes"
  },
  "tsd": {
    "directory": "test/types",
    "compilerOptions": {
      "strict": true,
      "target": "esnext",
      "module": "commonjs",
      "moduleResolution": "node"
    }
  }
}<|MERGE_RESOLUTION|>--- conflicted
+++ resolved
@@ -97,11 +97,7 @@
     "mocha": "^10.4.0",
     "mocha-sinon": "^2.1.2",
     "mongodb-client-encryption": "^6.1.0",
-<<<<<<< HEAD
-    "mongodb-legacy": "^6.1.2",
-=======
     "mongodb-legacy": "^6.1.3",
->>>>>>> c3f31dae
     "nyc": "^15.1.0",
     "prettier": "^3.3.3",
     "semver": "^7.6.3",
