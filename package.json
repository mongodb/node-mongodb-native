{
  "name": "mongodb",
  "version": "3.5.10",
  "description": "The official MongoDB driver for Node.js",
  "main": "index.js",
  "files": [
    "index.js",
    "lib"
  ],
  "repository": {
    "type": "git",
    "url": "git@github.com:mongodb/node-mongodb-native.git"
  },
  "keywords": [
    "mongodb",
    "driver",
    "official"
  ],
  "peerOptionalDependencies": {
    "kerberos": "^1.1.0",
    "mongodb-client-encryption": "^1.0.0",
    "mongodb-extjson": "^2.1.2",
    "snappy": "^6.3.4",
    "bson-ext": "^2.0.0"
  },
  "dependencies": {
    "bl": "^2.2.0",
    "bson": "^1.1.4",
    "denque": "^1.4.1",
    "require_optional": "^1.0.1",
    "safe-buffer": "^5.1.2"
  },
  "devDependencies": {
    "chai": "^4.1.1",
    "chai-subset": "^1.6.0",
    "chalk": "^2.4.2",
    "co": "4.6.0",
    "coveralls": "^2.11.6",
    "eslint": "^4.5.0",
    "eslint-plugin-prettier": "^2.2.0",
    "istanbul": "^0.4.5",
    "jsdoc": "3.5.5",
    "lodash.camelcase": "^4.3.0",
    "mocha": "5.2.0",
    "mocha-sinon": "^2.1.0",
    "mongodb-extjson": "^2.1.1",
    "mongodb-mock-server": "^1.0.1",
    "prettier": "^1.19.1",
    "semver": "^5.5.0",
    "sinon": "^4.3.0",
    "sinon-chai": "^3.2.0",
    "snappy": "^6.3.4",
    "standard-version": "^4.4.0",
    "util.promisify": "^1.0.1",
    "worker-farm": "^1.5.0",
    "wtfnode": "^0.8.0",
    "yargs": "^14.2.0"
  },
  "license": "Apache-2.0",
  "engines": {
    "node": ">=4"
  },
  "bugs": {
    "url": "https://github.com/mongodb/node-mongodb-native/issues"
  },
  "scripts": {
    "atlas": "mocha --opts '{}' ./test/manual/atlas_connectivity.test.js",
<<<<<<< HEAD
    "check:kerberos": "mocha --opts '{}' test/manual/kerberos.test.js",
    "check:ldap": "mocha --opts '{}' test/manual/ldap.test.js",
=======
    "check:ldap": "mocha --opts '{}' test/manual/ldap.test.js",
    "check:tls": "mocha --opts '{}' test/manual/tls_support.test.js",
>>>>>>> 56298bfa
    "test": "npm run lint && mocha --recursive test/functional test/unit test/core",
    "test-nolint": "mocha --recursive test/functional test/unit test/core",
    "coverage": "istanbul cover mongodb-test-runner -- -t 60000 test/core test/unit test/functional",
    "lint": "eslint -v && eslint lib test",
    "format": "prettier --print-width 100 --tab-width 2 --single-quote --write 'test/**/*.js' 'lib/**/*.js'",
    "bench": "node test/benchmarks/driverBench/",
    "generate-evergreen": "node .evergreen/generate_evergreen_tasks.js",
    "release": "standard-version -i HISTORY.md"
  },
  "homepage": "https://github.com/mongodb/node-mongodb-native",
  "optionalDependencies": {
    "saslprep": "^1.0.0"
  }
}<|MERGE_RESOLUTION|>--- conflicted
+++ resolved
@@ -65,13 +65,9 @@
   },
   "scripts": {
     "atlas": "mocha --opts '{}' ./test/manual/atlas_connectivity.test.js",
-<<<<<<< HEAD
     "check:kerberos": "mocha --opts '{}' test/manual/kerberos.test.js",
     "check:ldap": "mocha --opts '{}' test/manual/ldap.test.js",
-=======
-    "check:ldap": "mocha --opts '{}' test/manual/ldap.test.js",
     "check:tls": "mocha --opts '{}' test/manual/tls_support.test.js",
->>>>>>> 56298bfa
     "test": "npm run lint && mocha --recursive test/functional test/unit test/core",
     "test-nolint": "mocha --recursive test/functional test/unit test/core",
     "coverage": "istanbul cover mongodb-test-runner -- -t 60000 test/core test/unit test/functional",
