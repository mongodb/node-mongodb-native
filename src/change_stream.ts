--- conflicted
+++ resolved
@@ -647,10 +647,6 @@
     }
     const pipeline = [{ $changeStream: changeStreamStageOptions }, ...this.pipeline];
 
-<<<<<<< HEAD
-=======
-    const cursorOptions: ChangeStreamCursorOptions = filterOptions(options, CURSOR_OPTIONS);
-
     const client: MongoClient | null =
       this.type === CHANGE_DOMAIN_TYPES.CLUSTER
         ? (this.parent as MongoClient)
@@ -667,7 +663,6 @@
       );
     }
 
->>>>>>> 12614320
     const changeStreamCursor = new ChangeStreamCursor<TSchema, TChange>(
       client,
       this.namespace,
