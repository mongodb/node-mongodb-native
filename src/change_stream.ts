--- conflicted
+++ resolved
@@ -1,11 +1,7 @@
 import Denque = require('denque');
 import { EventEmitter } from 'events';
 import { MongoError, AnyError, isResumableError } from './error';
-<<<<<<< HEAD
-import { Cursor, CursorStream } from './cursor';
-=======
 import { Cursor, CursorOptions, CursorStream } from './cursor/cursor';
->>>>>>> 94f08e05
 import { AggregateOperation, AggregateOptions } from './operations/aggregate';
 import { loadCollection, loadDb, loadMongoClient } from './dynamic_loaders';
 import {
@@ -17,17 +13,9 @@
   MongoDBNamespace,
   Callback
 } from './utils';
-<<<<<<< HEAD
-import type { CursorOptions, StreamOptions } from './cursor/cursor';
 import type { ReadPreference } from './read_preference';
 import type { Timestamp, Document } from './bson';
 import type { Topology } from './sdam/topology';
-import type { Writable } from 'stream';
-=======
-import type { ReadPreference } from './read_preference';
-import type { Timestamp, Document } from './bson';
-import type { Topology } from './sdam/topology';
->>>>>>> 94f08e05
 import type { OperationParent } from './operations/command';
 import type { CollationOptions } from './cmap/wire_protocol/write_command';
 import type { CursorStreamOptions } from './cursor/core_cursor';
@@ -347,50 +335,13 @@
    * Return a modified Readable stream including a possible transform method.
    * @throws MongoError if this.cursor is undefined
    */
-<<<<<<< HEAD
-  stream(options?: StreamOptions): CursorStream {
-=======
   stream(options?: CursorStreamOptions): ChangeStreamStream {
->>>>>>> 94f08e05
     this.streamOptions = options;
     if (!this.cursor) {
       throw new MongoError('ChangeStream has no cursor, unable to stream');
     }
     return this.cursor.stream(options);
   }
-<<<<<<< HEAD
-
-  /**
-   * This method will cause a stream in flowing mode to stop emitting data events. Any data that becomes available will remain in the internal buffer.
-   * @throws MongoError if this.cursor is undefined
-   */
-  pause(): CursorStream {
-    if (!this.cursor) {
-      throw new MongoError('ChangeStream has no cursor, unable to pause');
-    }
-    const stream = this.cursor[kCursorStream];
-    if (!stream) {
-      throw new MongoError('Changestream has no stream on cursor, unable to pause');
-    }
-    return stream.pause();
-  }
-
-  /**
-   * This method will cause the readable stream to resume emitting data events.
-   * @throws MongoError if this.cursor is undefined
-   */
-  resume(): CursorStream {
-    if (!this.cursor) {
-      throw new MongoError('ChangeStream has no cursor, unable to resume');
-    }
-    const stream = this.cursor[kCursorStream];
-    if (!stream) {
-      throw new MongoError('Changestream has no stream on cursor, unable to resume');
-    }
-    return stream.resume();
-  }
-=======
->>>>>>> 94f08e05
 }
 
 /** @public */
@@ -544,23 +495,7 @@
   const stream = changeStreamCursor.stream();
   changeStreamCursor[kCursorStream] = stream;
 
-<<<<<<< HEAD
-  if (self.listenerCount(ChangeStream.CHANGE) > 0) {
-    stream.on(CursorStream.DATA, change => processNewChange(self, change));
-  }
-
-  stream.on(CursorStream.ERROR, error => processError(self, error));
-
-  if (self.pipeDestinations) {
-    const cursorStream = changeStreamCursor.stream(self.streamOptions);
-    for (const pipeDestination of self.pipeDestinations) {
-      cursorStream.pipe(pipeDestination);
-    }
-  }
-
-=======
   if (self.listenerCount(ChangeStream.CHANGE) > 0) streamEvents(self, changeStreamCursor);
->>>>>>> 94f08e05
   return changeStreamCursor;
 }
 
@@ -681,13 +616,7 @@
     changeStream.cursor = undefined;
 
     // stop listening to all events from old cursor
-<<<<<<< HEAD
-    [CursorStream.DATA, CursorStream.CLOSE, CursorStream.END, CursorStream.ERROR].forEach(event =>
-      cursor.removeAllListeners(event)
-    );
-=======
     endStream(changeStream);
->>>>>>> 94f08e05
 
     // close internal cursor, ignore errors
     cursor.close();
