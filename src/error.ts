import type { Document } from './bson';
import type { ServerType } from './sdam/common';
import type { TopologyVersion } from './sdam/server_description';
import type { TopologyDescription } from './sdam/topology_description';

/** @public */
export type AnyError = MongoError | Error;

/** @internal */
const kErrorLabels = Symbol('errorLabels');

/**
 * @internal
 * The legacy error message from the server that indicates the node is not a writable primary
 * https://github.com/mongodb/specifications/blob/b07c26dc40d04ac20349f989db531c9845fdd755/source/server-discovery-and-monitoring/server-discovery-and-monitoring.rst#not-writable-primary-and-node-is-recovering
 */
export const LEGACY_NOT_WRITABLE_PRIMARY_ERROR_MESSAGE = new RegExp('not master', 'i');

/**
 * @internal
 * The legacy error message from the server that indicates the node is not a primary or secondary
 * https://github.com/mongodb/specifications/blob/b07c26dc40d04ac20349f989db531c9845fdd755/source/server-discovery-and-monitoring/server-discovery-and-monitoring.rst#not-writable-primary-and-node-is-recovering
 */
export const LEGACY_NOT_PRIMARY_OR_SECONDARY_ERROR_MESSAGE = new RegExp(
  'not master or secondary',
  'i'
);

/**
 * @internal
 * The error message from the server that indicates the node is recovering
 * https://github.com/mongodb/specifications/blob/b07c26dc40d04ac20349f989db531c9845fdd755/source/server-discovery-and-monitoring/server-discovery-and-monitoring.rst#not-writable-primary-and-node-is-recovering
 */
export const NODE_IS_RECOVERING_ERROR_MESSAGE = new RegExp('node is recovering', 'i');

/** @internal MongoDB Error Codes */
export const MONGODB_ERROR_CODES = Object.freeze({
  HostUnreachable: 6,
  HostNotFound: 7,
  AuthenticationFailed: 18,
  NetworkTimeout: 89,
  ShutdownInProgress: 91,
  PrimarySteppedDown: 189,
  ExceededTimeLimit: 262,
  SocketException: 9001,
  NotWritablePrimary: 10107,
  InterruptedAtShutdown: 11600,
  InterruptedDueToReplStateChange: 11602,
  NotPrimaryNoSecondaryOk: 13435,
  NotPrimaryOrSecondary: 13436,
  StaleShardVersion: 63,
  StaleEpoch: 150,
  StaleConfig: 13388,
  RetryChangeStream: 234,
  FailedToSatisfyReadPreference: 133,
  CursorNotFound: 43,
  LegacyNotPrimary: 10058,
  WriteConcernFailed: 64,
  NamespaceNotFound: 26,
  IllegalOperation: 20,
  MaxTimeMSExpired: 50,
  UnknownReplWriteConcern: 79,
  UnsatisfiableWriteConcern: 100,
  Reauthenticate: 391,
  ReadConcernMajorityNotAvailableYet: 134
} as const);

// From spec@https://github.com/mongodb/specifications/blob/f93d78191f3db2898a59013a7ed5650352ef6da8/source/change-streams/change-streams.rst#resumable-error
export const GET_MORE_RESUMABLE_CODES = new Set<number>([
  MONGODB_ERROR_CODES.HostUnreachable,
  MONGODB_ERROR_CODES.HostNotFound,
  MONGODB_ERROR_CODES.NetworkTimeout,
  MONGODB_ERROR_CODES.ShutdownInProgress,
  MONGODB_ERROR_CODES.PrimarySteppedDown,
  MONGODB_ERROR_CODES.ExceededTimeLimit,
  MONGODB_ERROR_CODES.SocketException,
  MONGODB_ERROR_CODES.NotWritablePrimary,
  MONGODB_ERROR_CODES.InterruptedAtShutdown,
  MONGODB_ERROR_CODES.InterruptedDueToReplStateChange,
  MONGODB_ERROR_CODES.NotPrimaryNoSecondaryOk,
  MONGODB_ERROR_CODES.NotPrimaryOrSecondary,
  MONGODB_ERROR_CODES.StaleShardVersion,
  MONGODB_ERROR_CODES.StaleEpoch,
  MONGODB_ERROR_CODES.StaleConfig,
  MONGODB_ERROR_CODES.RetryChangeStream,
  MONGODB_ERROR_CODES.FailedToSatisfyReadPreference,
  MONGODB_ERROR_CODES.CursorNotFound
]);

/** @public */
export const MongoErrorLabel = Object.freeze({
  RetryableWriteError: 'RetryableWriteError',
  TransientTransactionError: 'TransientTransactionError',
  UnknownTransactionCommitResult: 'UnknownTransactionCommitResult',
  ResumableChangeStreamError: 'ResumableChangeStreamError',
  HandshakeError: 'HandshakeError',
  ResetPool: 'ResetPool',
  PoolRequstedRetry: 'PoolRequstedRetry',
  InterruptInUseConnections: 'InterruptInUseConnections',
  NoWritesPerformed: 'NoWritesPerformed'
} as const);

/** @public */
export type MongoErrorLabel = (typeof MongoErrorLabel)[keyof typeof MongoErrorLabel];

/** @public */
export interface ErrorDescription extends Document {
  message?: string;
  errmsg?: string;
  $err?: string;
  errorLabels?: string[];
  errInfo?: Document;
}

function isAggregateError(e: unknown): e is Error & { errors: Error[] } {
  return e != null && typeof e === 'object' && 'errors' in e && Array.isArray(e.errors);
}

/**
 * @public
 * @category Error
 *
 * @privateRemarks
 * mongodb-client-encryption has a dependency on this error, it uses the constructor with a string argument
 */
export class MongoError extends Error {
  get [Symbol.toStringTag]() {
    return this.name;
  }
  /** @internal */
  [kErrorLabels]: Set<string>;
  /**
   * This is a number in MongoServerError and a string in MongoDriverError
   * @privateRemarks
   * Define the type override on the subclasses when we can use the override keyword
   */
  code?: number | string;
  topologyVersion?: TopologyVersion;
  connectionGeneration?: number;
  override cause?: Error;

  /**
   * **Do not use this constructor!**
   *
   * Meant for internal use only.
   *
   * @remarks
   * This class is only meant to be constructed within the driver. This constructor is
   * not subject to semantic versioning compatibility guarantees and may change at any time.
   *
   * @public
   **/
  constructor(message: string, options?: { cause?: Error }) {
    super(message, options);
    this[kErrorLabels] = new Set();
  }

  /** @internal */
  static buildErrorMessage(e: unknown): string {
    if (typeof e === 'string') {
      return e;
    }
    if (isAggregateError(e) && e.message.length === 0) {
      return e.errors.length === 0
        ? 'AggregateError has an empty errors array. Please check the `cause` property for more information.'
        : e.errors.map(({ message }) => message).join(', ');
    }

    return e != null && typeof e === 'object' && 'message' in e && typeof e.message === 'string'
      ? e.message
      : 'empty error message';
  }

  override get name(): string {
    return 'MongoError';
  }

  /** Legacy name for server error responses */
  get errmsg(): string {
    return this.message;
  }

  /**
   * Checks the error to see if it has an error label
   *
   * @param label - The error label to check for
   * @returns returns true if the error has the provided error label
   */
  hasErrorLabel(label: string): boolean {
    return this[kErrorLabels].has(label);
  }

  addErrorLabel(label: string): void {
    this[kErrorLabels].add(label);
  }

  get errorLabels(): string[] {
    return Array.from(this[kErrorLabels]);
  }
}

/**
 * An error coming from the mongo server
 *
 * @public
 * @category Error
 */
export class MongoServerError extends MongoError {
  /** Raw error result document returned by server. */
  errorResponse: ErrorDescription;
  codeName?: string;
  writeConcernError?: Document;
  errInfo?: Document;
  ok?: number;
  [key: string]: any;

  /**
   * **Do not use this constructor!**
   *
   * Meant for internal use only.
   *
   * @remarks
   * This class is only meant to be constructed within the driver. This constructor is
   * not subject to semantic versioning compatibility guarantees and may change at any time.
   *
   * @public
   **/
  constructor(message: ErrorDescription) {
    super(message.message || message.errmsg || message.$err || 'n/a');
    if (message.errorLabels) {
      this[kErrorLabels] = new Set(message.errorLabels);
    }

    this.errorResponse = message;

    for (const name in message) {
      if (
        name !== 'errorLabels' &&
        name !== 'errmsg' &&
        name !== 'message' &&
        name !== 'errorResponse'
      ) {
        this[name] = message[name];
      }
    }
  }

  override get name(): string {
    return 'MongoServerError';
  }
}

/**
 * An error generated by the driver
 *
 * @public
 * @category Error
 */
export class MongoDriverError extends MongoError {
  /**
   * **Do not use this constructor!**
   *
   * Meant for internal use only.
   *
   * @remarks
   * This class is only meant to be constructed within the driver. This constructor is
   * not subject to semantic versioning compatibility guarantees and may change at any time.
   *
   * @public
   **/
  constructor(message: string, options?: { cause?: Error }) {
    super(message, options);
  }

  override get name(): string {
    return 'MongoDriverError';
  }
}

/**
 * An error generated when the driver API is used incorrectly
 *
 * @privateRemarks
 * Should **never** be directly instantiated
 *
 * @public
 * @category Error
 */

export class MongoAPIError extends MongoDriverError {
  /**
   * **Do not use this constructor!**
   *
   * Meant for internal use only.
   *
   * @remarks
   * This class is only meant to be constructed within the driver. This constructor is
   * not subject to semantic versioning compatibility guarantees and may change at any time.
   *
   * @public
   **/
  constructor(message: string, options?: { cause?: Error }) {
    super(message, options);
  }

  override get name(): string {
    return 'MongoAPIError';
  }
}

/**
 * An error generated when the driver encounters unexpected input
 * or reaches an unexpected/invalid internal state.
 *
 * @privateRemarks
 * Should **never** be directly instantiated.
 *
 * @public
 * @category Error
 */
export class MongoRuntimeError extends MongoDriverError {
  /**
   * **Do not use this constructor!**
   *
   * Meant for internal use only.
   *
   * @remarks
   * This class is only meant to be constructed within the driver. This constructor is
   * not subject to semantic versioning compatibility guarantees and may change at any time.
   *
   * @public
   **/
  constructor(message: string, options?: { cause?: Error }) {
    super(message, options);
  }

  override get name(): string {
    return 'MongoRuntimeError';
  }
}

/**
 * An error generated when a batch command is re-executed after one of the commands in the batch
 * has failed
 *
 * @public
 * @category Error
 */
export class MongoBatchReExecutionError extends MongoAPIError {
  /**
   * **Do not use this constructor!**
   *
   * Meant for internal use only.
   *
   * @remarks
   * This class is only meant to be constructed within the driver. This constructor is
   * not subject to semantic versioning compatibility guarantees and may change at any time.
   *
   * @public
   **/
  constructor(message = 'This batch has already been executed, create new batch to execute') {
    super(message);
  }

  override get name(): string {
    return 'MongoBatchReExecutionError';
  }
}

/**
 * An error generated when the driver fails to decompress
 * data received from the server.
 *
 * @public
 * @category Error
 */
export class MongoDecompressionError extends MongoRuntimeError {
  /**
   * **Do not use this constructor!**
   *
   * Meant for internal use only.
   *
   * @remarks
   * This class is only meant to be constructed within the driver. This constructor is
   * not subject to semantic versioning compatibility guarantees and may change at any time.
   *
   * @public
   **/
  constructor(message: string) {
    super(message);
  }

  override get name(): string {
    return 'MongoDecompressionError';
  }
}

/**
 * An error thrown when the user attempts to operate on a database or collection through a MongoClient
 * that has not yet successfully called the "connect" method
 *
 * @public
 * @category Error
 */
export class MongoNotConnectedError extends MongoAPIError {
  /**
   * **Do not use this constructor!**
   *
   * Meant for internal use only.
   *
   * @remarks
   * This class is only meant to be constructed within the driver. This constructor is
   * not subject to semantic versioning compatibility guarantees and may change at any time.
   *
   * @public
   **/
  constructor(message: string) {
    super(message);
  }

  override get name(): string {
    return 'MongoNotConnectedError';
  }
}

/**
 * An error generated when the user makes a mistake in the usage of transactions.
 * (e.g. attempting to commit a transaction with a readPreference other than primary)
 *
 * @public
 * @category Error
 */
export class MongoTransactionError extends MongoAPIError {
  /**
   * **Do not use this constructor!**
   *
   * Meant for internal use only.
   *
   * @remarks
   * This class is only meant to be constructed within the driver. This constructor is
   * not subject to semantic versioning compatibility guarantees and may change at any time.
   *
   * @public
   **/
  constructor(message: string) {
    super(message);
  }

  override get name(): string {
    return 'MongoTransactionError';
  }
}

/**
 * An error generated when the user attempts to operate
 * on a session that has expired or has been closed.
 *
 * @public
 * @category Error
 */
export class MongoExpiredSessionError extends MongoAPIError {
  /**
   * **Do not use this constructor!**
   *
   * Meant for internal use only.
   *
   * @remarks
   * This class is only meant to be constructed within the driver. This constructor is
   * not subject to semantic versioning compatibility guarantees and may change at any time.
   *
   * @public
   **/
  constructor(message = 'Cannot use a session that has ended') {
    super(message);
  }

  override get name(): string {
    return 'MongoExpiredSessionError';
  }
}

/**
 * A error generated when the user attempts to authenticate
 * via Kerberos, but fails to connect to the Kerberos client.
 *
 * @public
 * @category Error
 */
export class MongoKerberosError extends MongoRuntimeError {
  /**
   * **Do not use this constructor!**
   *
   * Meant for internal use only.
   *
   * @remarks
   * This class is only meant to be constructed within the driver. This constructor is
   * not subject to semantic versioning compatibility guarantees and may change at any time.
   *
   * @public
   **/
  constructor(message: string) {
    super(message);
  }

  override get name(): string {
    return 'MongoKerberosError';
  }
}

/**
 * A error generated when the user attempts to authenticate
 * via AWS, but fails
 *
 * @public
 * @category Error
 */
export class MongoAWSError extends MongoRuntimeError {
  /**
   * **Do not use this constructor!**
   *
   * Meant for internal use only.
   *
   * @remarks
   * This class is only meant to be constructed within the driver. This constructor is
   * not subject to semantic versioning compatibility guarantees and may change at any time.
   *
   * @public
   **/
  constructor(message: string, options?: { cause?: Error }) {
    super(message, options);
  }

  override get name(): string {
    return 'MongoAWSError';
  }
}

/**
 * A error generated when the user attempts to authenticate
 * via OIDC callbacks, but fails.
 *
 * @public
 * @category Error
 */
export class MongoOIDCError extends MongoRuntimeError {
  /**
   * **Do not use this constructor!**
   *
   * Meant for internal use only.
   *
   * @remarks
   * This class is only meant to be constructed within the driver. This constructor is
   * not subject to semantic versioning compatibility guarantees and may change at any time.
   *
   * @public
   **/
  constructor(message: string) {
    super(message);
  }

  override get name(): string {
    return 'MongoOIDCError';
  }
}

/**
 * A error generated when the user attempts to authenticate
 * via Azure, but fails.
 *
 * @public
 * @category Error
 */
export class MongoAzureError extends MongoOIDCError {
  /**
   * **Do not use this constructor!**
   *
   * Meant for internal use only.
   *
   * @remarks
   * This class is only meant to be constructed within the driver. This constructor is
   * not subject to semantic versioning compatibility guarantees and may change at any time.
   *
   * @public
   **/
  constructor(message: string) {
    super(message);
  }

  override get name(): string {
    return 'MongoAzureError';
  }
}

/**
 * A error generated when the user attempts to authenticate
 * via GCP, but fails.
 *
 * @public
 * @category Error
 */
export class MongoGCPError extends MongoOIDCError {
  /**
   * **Do not use this constructor!**
   *
   * Meant for internal use only.
   *
   * @remarks
   * This class is only meant to be constructed within the driver. This constructor is
   * not subject to semantic versioning compatibility guarantees and may change at any time.
   *
   * @public
   **/
  constructor(message: string) {
    super(message);
  }

  override get name(): string {
    return 'MongoGCPError';
  }
}

/**
 * An error generated when a ChangeStream operation fails to execute.
 *
 * @public
 * @category Error
 */
export class MongoChangeStreamError extends MongoRuntimeError {
  /**
   * **Do not use this constructor!**
   *
   * Meant for internal use only.
   *
   * @remarks
   * This class is only meant to be constructed within the driver. This constructor is
   * not subject to semantic versioning compatibility guarantees and may change at any time.
   *
   * @public
   **/
  constructor(message: string) {
    super(message);
  }

  override get name(): string {
    return 'MongoChangeStreamError';
  }
}

/**
 * An error thrown when the user calls a function or method not supported on a tailable cursor
 *
 * @public
 * @category Error
 */
export class MongoTailableCursorError extends MongoAPIError {
  /**
   * **Do not use this constructor!**
   *
   * Meant for internal use only.
   *
   * @remarks
   * This class is only meant to be constructed within the driver. This constructor is
   * not subject to semantic versioning compatibility guarantees and may change at any time.
   *
   * @public
   **/
  constructor(message = 'Tailable cursor does not support this operation') {
    super(message);
  }

  override get name(): string {
    return 'MongoTailableCursorError';
  }
}

/** An error generated when a GridFSStream operation fails to execute.
 *
 * @public
 * @category Error
 */
export class MongoGridFSStreamError extends MongoRuntimeError {
  /**
   * **Do not use this constructor!**
   *
   * Meant for internal use only.
   *
   * @remarks
   * This class is only meant to be constructed within the driver. This constructor is
   * not subject to semantic versioning compatibility guarantees and may change at any time.
   *
   * @public
   **/
  constructor(message: string) {
    super(message);
  }

  override get name(): string {
    return 'MongoGridFSStreamError';
  }
}

/**
 * An error generated when a malformed or invalid chunk is
 * encountered when reading from a GridFSStream.
 *
 * @public
 * @category Error
 */
export class MongoGridFSChunkError extends MongoRuntimeError {
  /**
   * **Do not use this constructor!**
   *
   * Meant for internal use only.
   *
   * @remarks
   * This class is only meant to be constructed within the driver. This constructor is
   * not subject to semantic versioning compatibility guarantees and may change at any time.
   *
   * @public
   **/
  constructor(message: string) {
    super(message);
  }

  override get name(): string {
    return 'MongoGridFSChunkError';
  }
}

/**
 * An error generated when a **parsable** unexpected response comes from the server.
 * This is generally an error where the driver in a state expecting a certain behavior to occur in
 * the next message from MongoDB but it receives something else.
 * This error **does not** represent an issue with wire message formatting.
 *
 * #### Example
 * When an operation fails, it is the driver's job to retry it. It must perform serverSelection
 * again to make sure that it attempts the operation against a server in a good state. If server
 * selection returns a server that does not support retryable operations, this error is used.
 * This scenario is unlikely as retryable support would also have been determined on the first attempt
 * but it is possible the state change could report a selectable server that does not support retries.
 *
 * @public
 * @category Error
 */
export class MongoUnexpectedServerResponseError extends MongoRuntimeError {
  /**
   * **Do not use this constructor!**
   *
   * Meant for internal use only.
   *
   * @remarks
   * This class is only meant to be constructed within the driver. This constructor is
   * not subject to semantic versioning compatibility guarantees and may change at any time.
   *
   * @public
   **/
  constructor(message: string, options?: { cause?: Error }) {
    super(message, options);
  }

  override get name(): string {
    return 'MongoUnexpectedServerResponseError';
  }
}

/**
<<<<<<< HEAD
 * @internal
 */
export class MongoOperationTimeoutError extends MongoRuntimeError {
=======
 * @public
 * @category Error
 *
 * This error is thrown when an operation could not be completed within the specified `timeoutMS`.
 * TODO(NODE-5688): expand this documentation.
 *
 * @example
 * ```ts
 * try {
 *   await blogs.insertOne(blogPost, { timeoutMS: 60_000 })
 * } catch (error) {
 *   if (error instanceof MongoOperationTimeoutError) {
 *     console.log(`Oh no! writer's block!`, error);
 *   }
 * }
 * ```
 */
export class MongoOperationTimeoutError extends MongoDriverError {
>>>>>>> 3ed4a149
  override get name(): string {
    return 'MongoOperationTimeoutError';
  }
}

/**
 * An error thrown when the user attempts to add options to a cursor that has already been
 * initialized
 *
 * @public
 * @category Error
 */
export class MongoCursorInUseError extends MongoAPIError {
  /**
   * **Do not use this constructor!**
   *
   * Meant for internal use only.
   *
   * @remarks
   * This class is only meant to be constructed within the driver. This constructor is
   * not subject to semantic versioning compatibility guarantees and may change at any time.
   *
   * @public
   **/
  constructor(message = 'Cursor is already initialized') {
    super(message);
  }

  override get name(): string {
    return 'MongoCursorInUseError';
  }
}

/**
 * An error generated when an attempt is made to operate
 * on a closed/closing server.
 *
 * @public
 * @category Error
 */
export class MongoServerClosedError extends MongoAPIError {
  /**
   * **Do not use this constructor!**
   *
   * Meant for internal use only.
   *
   * @remarks
   * This class is only meant to be constructed within the driver. This constructor is
   * not subject to semantic versioning compatibility guarantees and may change at any time.
   *
   * @public
   **/
  constructor(message = 'Server is closed') {
    super(message);
  }

  override get name(): string {
    return 'MongoServerClosedError';
  }
}

/**
 * An error thrown when an attempt is made to read from a cursor that has been exhausted
 *
 * @public
 * @category Error
 */
export class MongoCursorExhaustedError extends MongoAPIError {
  /**
   * **Do not use this constructor!**
   *
   * Meant for internal use only.
   *
   * @remarks
   * This class is only meant to be constructed within the driver. This constructor is
   * not subject to semantic versioning compatibility guarantees and may change at any time.
   *
   * @public
   **/
  constructor(message?: string) {
    super(message || 'Cursor is exhausted');
  }

  override get name(): string {
    return 'MongoCursorExhaustedError';
  }
}

/**
 * An error generated when an attempt is made to operate on a
 * dropped, or otherwise unavailable, database.
 *
 * @public
 * @category Error
 */
export class MongoTopologyClosedError extends MongoAPIError {
  /**
   * **Do not use this constructor!**
   *
   * Meant for internal use only.
   *
   * @remarks
   * This class is only meant to be constructed within the driver. This constructor is
   * not subject to semantic versioning compatibility guarantees and may change at any time.
   *
   * @public
   **/
  constructor(message = 'Topology is closed') {
    super(message);
  }

  override get name(): string {
    return 'MongoTopologyClosedError';
  }
}

/** @internal */
const kBeforeHandshake = Symbol('beforeHandshake');
export function isNetworkErrorBeforeHandshake(err: MongoNetworkError): boolean {
  return err[kBeforeHandshake] === true;
}

/** @public */
export interface MongoNetworkErrorOptions {
  /** Indicates the timeout happened before a connection handshake completed */
  beforeHandshake?: boolean;
  cause?: Error;
}

/**
 * An error indicating an issue with the network, including TCP errors and timeouts.
 * @public
 * @category Error
 */
export class MongoNetworkError extends MongoError {
  /** @internal */
  [kBeforeHandshake]?: boolean;

  /**
   * **Do not use this constructor!**
   *
   * Meant for internal use only.
   *
   * @remarks
   * This class is only meant to be constructed within the driver. This constructor is
   * not subject to semantic versioning compatibility guarantees and may change at any time.
   *
   * @public
   **/
  constructor(message: string, options?: MongoNetworkErrorOptions) {
    super(message, { cause: options?.cause });

    if (options && typeof options.beforeHandshake === 'boolean') {
      this[kBeforeHandshake] = options.beforeHandshake;
    }
  }

  override get name(): string {
    return 'MongoNetworkError';
  }
}

/**
 * An error indicating a network timeout occurred
 * @public
 * @category Error
 *
 * @privateRemarks
 * mongodb-client-encryption has a dependency on this error with an instanceof check
 */
export class MongoNetworkTimeoutError extends MongoNetworkError {
  /**
   * **Do not use this constructor!**
   *
   * Meant for internal use only.
   *
   * @remarks
   * This class is only meant to be constructed within the driver. This constructor is
   * not subject to semantic versioning compatibility guarantees and may change at any time.
   *
   * @public
   **/
  constructor(message: string, options?: MongoNetworkErrorOptions) {
    super(message, options);
  }

  override get name(): string {
    return 'MongoNetworkTimeoutError';
  }
}

/**
 * An error used when attempting to parse a value (like a connection string)
 * @public
 * @category Error
 */
export class MongoParseError extends MongoDriverError {
  /**
   * **Do not use this constructor!**
   *
   * Meant for internal use only.
   *
   * @remarks
   * This class is only meant to be constructed within the driver. This constructor is
   * not subject to semantic versioning compatibility guarantees and may change at any time.
   *
   * @public
   **/
  constructor(message: string) {
    super(message);
  }

  override get name(): string {
    return 'MongoParseError';
  }
}

/**
 * An error generated when the user supplies malformed or unexpected arguments
 * or when a required argument or field is not provided.
 *
 *
 * @public
 * @category Error
 */
export class MongoInvalidArgumentError extends MongoAPIError {
  /**
   * **Do not use this constructor!**
   *
   * Meant for internal use only.
   *
   * @remarks
   * This class is only meant to be constructed within the driver. This constructor is
   * not subject to semantic versioning compatibility guarantees and may change at any time.
   *
   * @public
   **/
  constructor(message: string) {
    super(message);
  }

  override get name(): string {
    return 'MongoInvalidArgumentError';
  }
}

/**
 * An error generated when a feature that is not enabled or allowed for the current server
 * configuration is used
 *
 *
 * @public
 * @category Error
 */
export class MongoCompatibilityError extends MongoAPIError {
  /**
   * **Do not use this constructor!**
   *
   * Meant for internal use only.
   *
   * @remarks
   * This class is only meant to be constructed within the driver. This constructor is
   * not subject to semantic versioning compatibility guarantees and may change at any time.
   *
   * @public
   **/
  constructor(message: string) {
    super(message);
  }

  override get name(): string {
    return 'MongoCompatibilityError';
  }
}

/**
 * An error generated when the user fails to provide authentication credentials before attempting
 * to connect to a mongo server instance.
 *
 *
 * @public
 * @category Error
 */
export class MongoMissingCredentialsError extends MongoAPIError {
  /**
   * **Do not use this constructor!**
   *
   * Meant for internal use only.
   *
   * @remarks
   * This class is only meant to be constructed within the driver. This constructor is
   * not subject to semantic versioning compatibility guarantees and may change at any time.
   *
   * @public
   **/
  constructor(message: string) {
    super(message);
  }

  override get name(): string {
    return 'MongoMissingCredentialsError';
  }
}

/**
 * An error generated when a required module or dependency is not present in the local environment
 *
 * @public
 * @category Error
 */
export class MongoMissingDependencyError extends MongoAPIError {
  dependencyName: string;

  /** @remarks This property is assigned in the `Error` constructor. */
  declare cause: Error;

  /**
   * **Do not use this constructor!**
   *
   * Meant for internal use only.
   *
   * @remarks
   * This class is only meant to be constructed within the driver. This constructor is
   * not subject to semantic versioning compatibility guarantees and may change at any time.
   *
   * @public
   **/
  constructor(message: string, options: { cause: Error; dependencyName: string }) {
    super(message, options);
    this.dependencyName = options.dependencyName;
  }

  override get name(): string {
    return 'MongoMissingDependencyError';
  }
}
/**
 * An error signifying a general system issue
 * @public
 * @category Error
 */
export class MongoSystemError extends MongoError {
  /** An optional reason context, such as an error saved during flow of monitoring and selecting servers */
  reason?: TopologyDescription;

  /**
   * **Do not use this constructor!**
   *
   * Meant for internal use only.
   *
   * @remarks
   * This class is only meant to be constructed within the driver. This constructor is
   * not subject to semantic versioning compatibility guarantees and may change at any time.
   *
   * @public
   **/
  constructor(message: string, reason: TopologyDescription) {
    if (reason && reason.error) {
      super(MongoError.buildErrorMessage(reason.error.message || reason.error), {
        cause: reason.error
      });
    } else {
      super(message);
    }

    if (reason) {
      this.reason = reason;
    }

    this.code = reason.error?.code;
  }

  override get name(): string {
    return 'MongoSystemError';
  }
}

/**
 * An error signifying a client-side server selection error
 * @public
 * @category Error
 */
export class MongoServerSelectionError extends MongoSystemError {
  /**
   * **Do not use this constructor!**
   *
   * Meant for internal use only.
   *
   * @remarks
   * This class is only meant to be constructed within the driver. This constructor is
   * not subject to semantic versioning compatibility guarantees and may change at any time.
   *
   * @public
   **/
  constructor(message: string, reason: TopologyDescription) {
    super(message, reason);
  }

  override get name(): string {
    return 'MongoServerSelectionError';
  }
}

/**
 * The type of the result property of MongoWriteConcernError
 * @public
 */
export interface WriteConcernErrorResult {
  writeConcernError: {
    code: number;
    errmsg: string;
    codeName?: string;
    errInfo?: Document;
  };
  ok: number;
  code?: number;
  errorLabels?: string[];
  [x: string | number]: unknown;
}

/**
 * An error thrown when the server reports a writeConcernError
 * @public
 * @category Error
 */
export class MongoWriteConcernError extends MongoServerError {
  /** The result document */
  result: Document;

  /**
   * **Do not use this constructor!**
   *
   * Meant for internal use only.
   *
   * @remarks
   * This class is only meant to be constructed within the driver. This constructor is
   * not subject to semantic versioning compatibility guarantees and may change at any time.
   *
   * @public
   **/
  constructor(result: WriteConcernErrorResult) {
    super({ ...result.writeConcernError, ...result });
    this.errInfo = result.writeConcernError.errInfo;
    this.result = result;
  }

  override get name(): string {
    return 'MongoWriteConcernError';
  }
}

// https://github.com/mongodb/specifications/blob/master/source/retryable-reads/retryable-reads.rst#retryable-error
const RETRYABLE_READ_ERROR_CODES = new Set<number>([
  MONGODB_ERROR_CODES.HostUnreachable,
  MONGODB_ERROR_CODES.HostNotFound,
  MONGODB_ERROR_CODES.NetworkTimeout,
  MONGODB_ERROR_CODES.ShutdownInProgress,
  MONGODB_ERROR_CODES.PrimarySteppedDown,
  MONGODB_ERROR_CODES.SocketException,
  MONGODB_ERROR_CODES.NotWritablePrimary,
  MONGODB_ERROR_CODES.InterruptedAtShutdown,
  MONGODB_ERROR_CODES.InterruptedDueToReplStateChange,
  MONGODB_ERROR_CODES.NotPrimaryNoSecondaryOk,
  MONGODB_ERROR_CODES.NotPrimaryOrSecondary,
  MONGODB_ERROR_CODES.ExceededTimeLimit,
  MONGODB_ERROR_CODES.ReadConcernMajorityNotAvailableYet
]);

// see: https://github.com/mongodb/specifications/blob/master/source/retryable-writes/retryable-writes.rst#terms
const RETRYABLE_WRITE_ERROR_CODES = RETRYABLE_READ_ERROR_CODES;

export function needsRetryableWriteLabel(
  error: Error,
  maxWireVersion: number,
  serverType: ServerType
): boolean {
  // pre-4.4 server, then the driver adds an error label for every valid case
  // execute operation will only inspect the label, code/message logic is handled here
  if (error instanceof MongoNetworkError) {
    return true;
  }

  if (error instanceof MongoError) {
    if (
      (maxWireVersion >= 9 || isRetryableWriteError(error)) &&
      !error.hasErrorLabel(MongoErrorLabel.HandshakeError)
    ) {
      // If we already have the error label no need to add it again. 4.4+ servers add the label.
      // In the case where we have a handshake error, need to fall down to the logic checking
      // the codes.
      return false;
    }
  }

  if (error instanceof MongoWriteConcernError) {
    if (serverType === 'Mongos' && maxWireVersion < 9) {
      // use original top-level code from server response
      return RETRYABLE_WRITE_ERROR_CODES.has(error.result.code ?? 0);
    }
    const code = error.result.writeConcernError.code ?? Number(error.code);
    return RETRYABLE_WRITE_ERROR_CODES.has(Number.isNaN(code) ? 0 : code);
  }

  if (error instanceof MongoError) {
    return RETRYABLE_WRITE_ERROR_CODES.has(Number(error.code));
  }

  const isNotWritablePrimaryError = LEGACY_NOT_WRITABLE_PRIMARY_ERROR_MESSAGE.test(error.message);
  if (isNotWritablePrimaryError) {
    return true;
  }

  const isNodeIsRecoveringError = NODE_IS_RECOVERING_ERROR_MESSAGE.test(error.message);
  if (isNodeIsRecoveringError) {
    return true;
  }

  return false;
}

export function isRetryableWriteError(error: MongoError): boolean {
  return (
    error.hasErrorLabel(MongoErrorLabel.RetryableWriteError) ||
    error.hasErrorLabel(MongoErrorLabel.PoolRequstedRetry)
  );
}

/** Determines whether an error is something the driver should attempt to retry */
export function isRetryableReadError(error: MongoError): boolean {
  const hasRetryableErrorCode =
    typeof error.code === 'number' ? RETRYABLE_READ_ERROR_CODES.has(error.code) : false;
  if (hasRetryableErrorCode) {
    return true;
  }

  if (error instanceof MongoNetworkError) {
    return true;
  }

  const isNotWritablePrimaryError = LEGACY_NOT_WRITABLE_PRIMARY_ERROR_MESSAGE.test(error.message);
  if (isNotWritablePrimaryError) {
    return true;
  }

  const isNodeIsRecoveringError = NODE_IS_RECOVERING_ERROR_MESSAGE.test(error.message);
  if (isNodeIsRecoveringError) {
    return true;
  }

  return false;
}

const SDAM_RECOVERING_CODES = new Set<number>([
  MONGODB_ERROR_CODES.ShutdownInProgress,
  MONGODB_ERROR_CODES.PrimarySteppedDown,
  MONGODB_ERROR_CODES.InterruptedAtShutdown,
  MONGODB_ERROR_CODES.InterruptedDueToReplStateChange,
  MONGODB_ERROR_CODES.NotPrimaryOrSecondary
]);

const SDAM_NOT_PRIMARY_CODES = new Set<number>([
  MONGODB_ERROR_CODES.NotWritablePrimary,
  MONGODB_ERROR_CODES.NotPrimaryNoSecondaryOk,
  MONGODB_ERROR_CODES.LegacyNotPrimary
]);

const SDAM_NODE_SHUTTING_DOWN_ERROR_CODES = new Set<number>([
  MONGODB_ERROR_CODES.InterruptedAtShutdown,
  MONGODB_ERROR_CODES.ShutdownInProgress
]);

function isRecoveringError(err: MongoError) {
  if (typeof err.code === 'number') {
    // If any error code exists, we ignore the error.message
    return SDAM_RECOVERING_CODES.has(err.code);
  }

  return (
    LEGACY_NOT_PRIMARY_OR_SECONDARY_ERROR_MESSAGE.test(err.message) ||
    NODE_IS_RECOVERING_ERROR_MESSAGE.test(err.message)
  );
}

function isNotWritablePrimaryError(err: MongoError) {
  if (typeof err.code === 'number') {
    // If any error code exists, we ignore the error.message
    return SDAM_NOT_PRIMARY_CODES.has(err.code);
  }

  if (isRecoveringError(err)) {
    return false;
  }

  return LEGACY_NOT_WRITABLE_PRIMARY_ERROR_MESSAGE.test(err.message);
}

export function isNodeShuttingDownError(err: MongoError): boolean {
  return !!(typeof err.code === 'number' && SDAM_NODE_SHUTTING_DOWN_ERROR_CODES.has(err.code));
}

/**
 * Determines whether SDAM can recover from a given error. If it cannot
 * then the pool will be cleared, and server state will completely reset
 * locally.
 *
 * @see https://github.com/mongodb/specifications/blob/master/source/server-discovery-and-monitoring/server-discovery-and-monitoring.rst#not-master-and-node-is-recovering
 */
export function isSDAMUnrecoverableError(error: MongoError): boolean {
  // NOTE: null check is here for a strictly pre-CMAP world, a timeout or
  //       close event are considered unrecoverable
  if (error instanceof MongoParseError || error == null) {
    return true;
  }

  return isRecoveringError(error) || isNotWritablePrimaryError(error);
}

export function isNetworkTimeoutError(err: MongoError): err is MongoNetworkError {
  return !!(err instanceof MongoNetworkError && err.message.match(/timed out/));
}

export function isResumableError(error?: Error, wireVersion?: number): boolean {
  if (error == null || !(error instanceof MongoError)) {
    return false;
  }

  if (error instanceof MongoNetworkError) {
    return true;
  }

  if (wireVersion != null && wireVersion >= 9) {
    // DRIVERS-1308: For 4.4 drivers running against 4.4 servers, drivers will add a special case to treat the CursorNotFound error code as resumable
    if (error.code === MONGODB_ERROR_CODES.CursorNotFound) {
      return true;
    }
    return error.hasErrorLabel(MongoErrorLabel.ResumableChangeStreamError);
  }

  if (typeof error.code === 'number') {
    return GET_MORE_RESUMABLE_CODES.has(error.code);
  }

  return false;
}<|MERGE_RESOLUTION|>--- conflicted
+++ resolved
@@ -765,11 +765,6 @@
 }
 
 /**
-<<<<<<< HEAD
- * @internal
- */
-export class MongoOperationTimeoutError extends MongoRuntimeError {
-=======
  * @public
  * @category Error
  *
@@ -788,7 +783,6 @@
  * ```
  */
 export class MongoOperationTimeoutError extends MongoDriverError {
->>>>>>> 3ed4a149
   override get name(): string {
     return 'MongoOperationTimeoutError';
   }
