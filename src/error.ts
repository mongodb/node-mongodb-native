import type { TopologyVersion } from './sdam/server_description';
import type { Document } from './bson';
import type { TopologyDescription } from './sdam/topology_description';

/** @public */
export type AnyError = MongoError | Error;

/** @internal */
const kErrorLabels = Symbol('errorLabels');

/** @internal MongoDB Error Codes */
export const MONGODB_ERROR_CODES = Object.freeze({
  HostUnreachable: 6,
  HostNotFound: 7,
  NetworkTimeout: 89,
  ShutdownInProgress: 91,
  PrimarySteppedDown: 189,
  ExceededTimeLimit: 262,
  SocketException: 9001,
  NotMaster: 10107,
  InterruptedAtShutdown: 11600,
  InterruptedDueToReplStateChange: 11602,
  NotMasterNoSlaveOk: 13435,
  NotMasterOrSecondary: 13436,
  StaleShardVersion: 63,
  StaleEpoch: 150,
  StaleConfig: 13388,
  RetryChangeStream: 234,
  FailedToSatisfyReadPreference: 133,
  CursorNotFound: 43,
  LegacyNotPrimary: 10058,
  WriteConcernFailed: 64,
  NamespaceNotFound: 26,
  IllegalOperation: 20,
  MaxTimeMSExpired: 50,
  UnknownReplWriteConcern: 79,
  UnsatisfiableWriteConcern: 100
} as const);

// From spec@https://github.com/mongodb/specifications/blob/f93d78191f3db2898a59013a7ed5650352ef6da8/source/change-streams/change-streams.rst#resumable-error
export const GET_MORE_RESUMABLE_CODES = new Set<number>([
  MONGODB_ERROR_CODES.HostUnreachable,
  MONGODB_ERROR_CODES.HostNotFound,
  MONGODB_ERROR_CODES.NetworkTimeout,
  MONGODB_ERROR_CODES.ShutdownInProgress,
  MONGODB_ERROR_CODES.PrimarySteppedDown,
  MONGODB_ERROR_CODES.ExceededTimeLimit,
  MONGODB_ERROR_CODES.SocketException,
  MONGODB_ERROR_CODES.NotMaster,
  MONGODB_ERROR_CODES.InterruptedAtShutdown,
  MONGODB_ERROR_CODES.InterruptedDueToReplStateChange,
  MONGODB_ERROR_CODES.NotMasterNoSlaveOk,
  MONGODB_ERROR_CODES.NotMasterOrSecondary,
  MONGODB_ERROR_CODES.StaleShardVersion,
  MONGODB_ERROR_CODES.StaleEpoch,
  MONGODB_ERROR_CODES.StaleConfig,
  MONGODB_ERROR_CODES.RetryChangeStream,
  MONGODB_ERROR_CODES.FailedToSatisfyReadPreference,
  MONGODB_ERROR_CODES.CursorNotFound
]);

/** @public */
export interface ErrorDescription extends Document {
  message?: string;
  errmsg?: string;
  $err?: string;
  errorLabels?: string[];
  errInfo?: Document;
}

/**
 * @public
 * @category Error
 *
 * @privateRemarks
 * CSFLE has a dependency on this error, it uses the constructor with a string argument
 */
export class MongoError extends Error {
  /** @internal */
  [kErrorLabels]: Set<string>;
  code?: number | string;
  topologyVersion?: TopologyVersion;

  constructor(message: string | Error) {
    if (message instanceof Error) {
      super(message.message);
    } else {
      super(message);
    }
  }

  get name(): string {
    return 'MongoError';
  }

  /** Legacy name for server error responses */
  get errmsg(): string {
    return this.message;
  }

  /**
   * Checks the error to see if it has an error label
   *
   * @param label - The error label to check for
   * @returns returns true if the error has the provided error label
   */
  hasErrorLabel(label: string): boolean {
    if (this[kErrorLabels] == null) {
      return false;
    }

    return this[kErrorLabels].has(label);
  }

  addErrorLabel(label: string): void {
    if (this[kErrorLabels] == null) {
      this[kErrorLabels] = new Set();
    }

    this[kErrorLabels].add(label);
  }

  get errorLabels(): string[] {
    return this[kErrorLabels] ? Array.from(this[kErrorLabels]) : [];
  }
}

/**
 * An error coming from the mongo server
 *
 * @public
 * @category Error
 */
export class MongoServerError extends MongoError {
  code?: number;
  codeName?: string;
  writeConcernError?: Document;
  ok?: number;
<<<<<<< HEAD
  // [key: string]: any;
=======
  topologyVersion?: TopologyVersion;
  [key: string]: any;
>>>>>>> 7914e291

  constructor(message: ErrorDescription) {
    super(message.message || message.errmsg || message.$err || 'n/a');
    if (message.errorLabels) {
      this[kErrorLabels] = new Set(message.errorLabels);
<<<<<<< HEAD
=======
    }

    this.code = message.code;
    this.codeName = message.codeName;
    this.writeConcernError = message.writeConcernError;
    this.ok = message.ok;
    this.topologyVersion = message.topologyVersion;

    const currentProps = Object.getOwnPropertyNames(this);
    const filteredProps = Object.entries(message).filter(([name]) => {
      return (
        name !== 'errorLabels' &&
        name !== 'errmsg' &&
        name !== 'message' &&
        !currentProps.includes(name)
      );
    });

    for (const [name, value] of filteredProps) {
      this[name] = value;
>>>>>>> 7914e291
    }

    this.code = message.code;
    this.codeName = message.codeName;
    this.writeConcernError = message.writeConcernError;
    this.ok = message.ok;

    // for (const [name, value] of Object.entries(message)) {
    //   if (name === 'errorLabels' || name === 'errmsg' || name === 'message') {
    //     continue;
    //   }

    //   this[name] = value;
    // }
  }

  get name(): string {
    return 'MongoServerError';
  }
}

/**
 * An error generated by the driver
 *
 * @public
 * @category Error
 */
export class MongoDriverError extends MongoError {
  code?: string;
  constructor(message: string) {
    super(message);
  }

  get name(): string {
    return 'MongoDriverError';
  }
}

/**
 * An error generated when the driver API is used incorrectly
 *
 * @privateRemarks
 * Should **never** be directly instantiated
 *
 * @public
 * @category Error
 */

export class MongoAPIError extends MongoDriverError {
  protected constructor(message: string) {
    super(message);
  }

  get name(): string {
    return 'MongoAPIError';
  }
}

/**
 * An error generated when the driver encounters unexpected input
 * or reaches an unexpected/invalid internal state
 *
 * @privateRemarks
 * Should **never** be directly instantiated.
 *
 * @public
 * @category Error
 */
export class MongoRuntimeError extends MongoDriverError {
  protected constructor(message: string) {
    super(message);
  }

  get name(): string {
    return 'MongoRuntimeError';
  }
}

/**
 * An error generated when a batch command is reexecuted after one of the commands in the batch
 * has failed
 *
 * @public
 * @category Error
 */
export class MongoBatchReExecutionError extends MongoAPIError {
  constructor(message?: string) {
    super(message || 'This batch has already been executed, create new batch to execute');
  }

  get name(): string {
    return 'MongoBatchReExecutionError';
  }
}

/**
 * An error generated when the user supplies an incorrect URI to the driver.
 *
 * @public
 * @category Error
 */
export class MongoURIError extends MongoRuntimeError {
  constructor(message: string) {
    super(message);
  }

  get name(): string {
    return 'MongoURIError';
  }
}

/**
 * An error generated when the driver fails to compress data
 * before sending it to the server.
 *
 * @public
 * @category Error
 */
export class MongoCompressionError extends MongoRuntimeError {
  constructor(message: string) {
    super(message);
  }

  get name(): string {
    return 'MongoCompressionError';
  }
}

/**
 * An error generated when the driver fails to decompress
 * data received from the server.
 *
 * @public
 * @category Error
 */
export class MongoDecompressionError extends MongoRuntimeError {
  constructor(message: string) {
    super(message);
  }

  get name(): string {
    return 'MongoDecompressionError';
  }
}

/**
 * An error thrown when the user attempts to operate on a database or collection through a MongoClient
 * that has not yet successfully called the "connect" method
 *
 * @public
 * @category Error
 */
export class MongoNotConnectedError extends MongoAPIError {
  constructor(message: string) {
    super(message);
  }

  get name(): string {
    return 'MongoNotConnectedError';
  }
}

/**
 * An error generated when the user makes a mistake in the usage of transactions.
 * (e.g. attempting to commit a transaction with a readPreference other than primary)
 *
 * @public
 * @category Error
 */
export class MongoTransactionError extends MongoAPIError {
  constructor(message: string) {
    super(message);
  }

  get name(): string {
    return 'MongoTransactionError';
  }
}

/**
 * An error generated when the user attempts to operate
 * on a session that has expired or has been closed.
 *
 * @public
 * @category Error
 */
export class MongoExpiredSessionError extends MongoAPIError {
  constructor(message: string) {
    super(message);
  }

  get name(): string {
    return 'MongoExpiredSessionError';
  }
}

/**
 * A error generated when the user attempts to authenticate
 * via Kerberos, but fails to connect to the Kerberos client.
 *
 * @public
 * @category Error
 */
export class MongoKerberosError extends MongoRuntimeError {
  constructor(message: string) {
    super(message);
  }

  get name(): string {
    return 'MongoKerberosError';
  }
}

/**
 * An error generated when a ChangeStream operation fails to execute.
 *
 * @public
 * @category Error
 */
export class MongoChangeStreamError extends MongoRuntimeError {
  constructor(message: string) {
    super(message);
  }

  get name(): string {
    return 'MongoChangeStreamError';
  }
}

/**
 * An error thrown when the user calls a function or method not supported on a tailable cursor
 *
 * @public
 * @category Error
 */
export class MongoTailableCursorError extends MongoAPIError {
  constructor(message?: string) {
    super(message || 'Tailable cursor does not support this operation');
  }

  get name(): string {
    return 'MongoTailableCursorError';
  }
}

/** An error generated when a GridFSStream operation fails to execute.
 *
 * @public
 * @category Error
 */
export class MongoGridFSStreamError extends MongoRuntimeError {
  constructor(message: string) {
    super(message);
  }

  get name(): string {
    return 'MongoGridFSStreamError';
  }
}

/**
 * An error generated when a malformed or invalid chunk is
 * encountered when reading from a GridFSStream.
 *
 * @public
 * @category Error
 */
export class MongoGridFSChunkError extends MongoRuntimeError {
  constructor(message: string) {
    super(message);
  }

  get name(): string {
    return 'MongoGridFSChunkError';
  }
}

/**
 * An error thrown when the user attempts to add options to a cursor that has already been
 * initialized
 *
 * @public
 * @category Error
 */
export class MongoCursorInUseError extends MongoAPIError {
  constructor(message?: string) {
    super(message || 'Cursor is already initialized');
  }

  get name(): string {
    return 'MongoCursorInUseError';
  }
}

/**
 * An error generated when an attempt is made to operate
 * on a closed/closing server.
 *
 * @public
 * @category Error
 */
export class MongoServerClosedError extends MongoAPIError {
  constructor(message: string) {
    super(message);
  }

  get name(): string {
    return 'MongoServerClosedError';
  }
}

/**
 * An error thrown when an attempt is made to read from a cursor that has been exhausted
 *
 * @public
 * @category Error
 */
export class MongoCursorExhaustedError extends MongoAPIError {
  constructor(message?: string) {
    super(message || 'Cursor is exhausted');
  }

  get name(): string {
    return 'MongoCursorExhaustedError';
  }
}

/**
 * An error generated when an attempt is made to operate on a
 * dropped, or otherwise unavailable, database.
 *
 * @public
 * @category Error
 */
export class MongoTopologyClosedError extends MongoAPIError {
  constructor(message: string) {
    super(message);
  }

  get name(): string {
    return 'MongoTopologyClosedError';
  }
}

/** @internal */
const kBeforeHandshake = Symbol('beforeHandshake');
export function isNetworkErrorBeforeHandshake(err: MongoNetworkError): boolean {
  return err[kBeforeHandshake] === true;
}

/** @public */
export interface MongoNetworkErrorOptions {
  /** Indicates the timeout happened before a connection handshake completed */
  beforeHandshake: boolean;
}

/**
 * An error indicating an issue with the network, including TCP errors and timeouts.
 * @public
 * @category Error
 */
export class MongoNetworkError extends MongoError {
  /** @internal */
  [kBeforeHandshake]?: boolean;

  constructor(message: string | Error, options?: MongoNetworkErrorOptions) {
    super(message);

    if (options && typeof options.beforeHandshake === 'boolean') {
      this[kBeforeHandshake] = options.beforeHandshake;
    }
  }

  get name(): string {
    return 'MongoNetworkError';
  }
}

/**
 * An error indicating a network timeout occurred
 * @public
 * @category Error
 *
 * @privateRemarks
 * CSFLE has a dependency on this error with an instanceof check
 */
export class MongoNetworkTimeoutError extends MongoNetworkError {
  constructor(message: string, options?: MongoNetworkErrorOptions) {
    super(message, options);
  }

  get name(): string {
    return 'MongoNetworkTimeoutError';
  }
}

/**
 * An error used when attempting to parse a value (like a connection string)
 * @public
 * @category Error
 */
export class MongoParseError extends MongoDriverError {
  constructor(message: string) {
    super(message);
  }

  get name(): string {
    return 'MongoParseError';
  }
}

/**
 * An error generated when the user supplies malformed or unexpected arguments
 * or when a required argument or field is not provided.
 *
 *
 * @public
 * @category Error
 */
export class MongoInvalidArgumentError extends MongoAPIError {
  constructor(message: string) {
    super(message);
  }

  get name(): string {
    return 'MongoInvalidArgumentError';
  }
}

/**
 * An error generated when a feature that is not enabled or allowed for the current server
 * configuration is used
 *
 *
 * @public
 * @category Error
 */
export class MongoCompatibilityError extends MongoAPIError {
  constructor(message: string) {
    super(message);
  }

  get name(): string {
    return 'MongoCompatibilityError';
  }
}

/**
 * An error generated when the user fails to provide authentication credentials before attempting
 * to connect to a mongo server instance.
 *
 *
 * @public
 * @category Error
 */
export class MongoMissingCredentialsError extends MongoAPIError {
  constructor(message: string) {
    super(message);
  }

  get name(): string {
    return 'MongoMissingCredentialsError';
  }
}

/**
 * An error generated when a required module or dependency is not present in the local environment
 *
 * @public
 * @category Error
 */
export class MongoMissingDependencyError extends MongoAPIError {
  constructor(message: string) {
    super(message);
  }

  get name(): string {
    return 'MongoMissingDependencyError';
  }
}
/**
 * An error signifying a general system issue
 * @public
 * @category Error
 */
export class MongoSystemError extends MongoError {
  /** An optional reason context, such as an error saved during flow of monitoring and selecting servers */
  reason?: TopologyDescription;

  constructor(message: string, reason: TopologyDescription) {
    if (reason && reason.error) {
      super(reason.error.message || reason.error);
    } else {
      super(message);
    }

    if (reason) {
      this.reason = reason;
    }
  }

  get name(): string {
    return 'MongoSystemError';
  }
}

/**
 * An error signifying a client-side server selection error
 * @public
 * @category Error
 */
export class MongoServerSelectionError extends MongoSystemError {
  constructor(message: string, reason: TopologyDescription) {
    super(message, reason);
  }

  get name(): string {
    return 'MongoServerSelectionError';
  }
}

function makeWriteConcernResultObject(input: any) {
  const output = Object.assign({}, input);

  if (output.ok === 0) {
    output.ok = 1;
    delete output.errmsg;
    delete output.code;
    delete output.codeName;
  }

  return output;
}

/**
 * An error thrown when the server reports a writeConcernError
 * @public
 * @category Error
 */
export class MongoWriteConcernError extends MongoServerError {
  /** The result document (provided if ok: 1) */
  result?: Document;
  errInfo?: Document;

  constructor(message: ErrorDescription, result?: Document) {
    if (result && Array.isArray(result.errorLabels)) {
      message.errorLabels = result.errorLabels;
    }

    super(message);
    this.errInfo = message.errInfo;

    if (result != null) {
      this.result = makeWriteConcernResultObject(result);
    }
  }

  get name(): string {
    return 'MongoWriteConcernError';
  }
}

// see: https://github.com/mongodb/specifications/blob/master/source/retryable-writes/retryable-writes.rst#terms
const RETRYABLE_ERROR_CODES = new Set<number>([
  MONGODB_ERROR_CODES.HostUnreachable,
  MONGODB_ERROR_CODES.HostNotFound,
  MONGODB_ERROR_CODES.NetworkTimeout,
  MONGODB_ERROR_CODES.ShutdownInProgress,
  MONGODB_ERROR_CODES.PrimarySteppedDown,
  MONGODB_ERROR_CODES.SocketException,
  MONGODB_ERROR_CODES.NotMaster,
  MONGODB_ERROR_CODES.InterruptedAtShutdown,
  MONGODB_ERROR_CODES.InterruptedDueToReplStateChange,
  MONGODB_ERROR_CODES.NotMasterNoSlaveOk,
  MONGODB_ERROR_CODES.NotMasterOrSecondary
]);

const RETRYABLE_WRITE_ERROR_CODES = new Set<number>([
  MONGODB_ERROR_CODES.InterruptedAtShutdown,
  MONGODB_ERROR_CODES.InterruptedDueToReplStateChange,
  MONGODB_ERROR_CODES.NotMaster,
  MONGODB_ERROR_CODES.NotMasterNoSlaveOk,
  MONGODB_ERROR_CODES.NotMasterOrSecondary,
  MONGODB_ERROR_CODES.PrimarySteppedDown,
  MONGODB_ERROR_CODES.ShutdownInProgress,
  MONGODB_ERROR_CODES.HostNotFound,
  MONGODB_ERROR_CODES.HostUnreachable,
  MONGODB_ERROR_CODES.NetworkTimeout,
  MONGODB_ERROR_CODES.SocketException,
  MONGODB_ERROR_CODES.ExceededTimeLimit
]);

export function isRetryableWriteError(error: MongoError): boolean {
  if (error instanceof MongoWriteConcernError) {
    return RETRYABLE_WRITE_ERROR_CODES.has(error.result?.code ?? error.code ?? 0);
  }
  return typeof error.code === 'number' && RETRYABLE_WRITE_ERROR_CODES.has(error.code);
}

/** Determines whether an error is something the driver should attempt to retry */
export function isRetryableError(error: MongoError): boolean {
  return (
    // eslint-disable-next-line @typescript-eslint/no-non-null-assertion
    (typeof error.code === 'number' && RETRYABLE_ERROR_CODES.has(error.code!)) ||
    error instanceof MongoNetworkError ||
    !!error.message.match(/not master/) ||
    !!error.message.match(/node is recovering/)
  );
}

const SDAM_RECOVERING_CODES = new Set<number>([
  MONGODB_ERROR_CODES.ShutdownInProgress,
  MONGODB_ERROR_CODES.PrimarySteppedDown,
  MONGODB_ERROR_CODES.InterruptedAtShutdown,
  MONGODB_ERROR_CODES.InterruptedDueToReplStateChange,
  MONGODB_ERROR_CODES.NotMasterOrSecondary
]);

const SDAM_NOTMASTER_CODES = new Set<number>([
  MONGODB_ERROR_CODES.NotMaster,
  MONGODB_ERROR_CODES.NotMasterNoSlaveOk,
  MONGODB_ERROR_CODES.LegacyNotPrimary
]);

const SDAM_NODE_SHUTTING_DOWN_ERROR_CODES = new Set<number>([
  MONGODB_ERROR_CODES.InterruptedAtShutdown,
  MONGODB_ERROR_CODES.ShutdownInProgress
]);

function isRecoveringError(err: MongoError) {
  if (typeof err.code === 'number') {
    // If any error code exists, we ignore the error.message
    return SDAM_RECOVERING_CODES.has(err.code);
  }

  return /not master or secondary/.test(err.message) || /node is recovering/.test(err.message);
}

function isNotMasterError(err: MongoError) {
  if (typeof err.code === 'number') {
    // If any error code exists, we ignore the error.message
    return SDAM_NOTMASTER_CODES.has(err.code);
  }

  if (isRecoveringError(err)) {
    return false;
  }

  return /not master/.test(err.message);
}

export function isNodeShuttingDownError(err: MongoError): boolean {
  return !!(typeof err.code === 'number' && SDAM_NODE_SHUTTING_DOWN_ERROR_CODES.has(err.code));
}

/**
 * Determines whether SDAM can recover from a given error. If it cannot
 * then the pool will be cleared, and server state will completely reset
 * locally.
 *
 * @see https://github.com/mongodb/specifications/blob/master/source/server-discovery-and-monitoring/server-discovery-and-monitoring.rst#not-master-and-node-is-recovering
 */
export function isSDAMUnrecoverableError(error: MongoError): boolean {
  // NOTE: null check is here for a strictly pre-CMAP world, a timeout or
  //       close event are considered unrecoverable
  if (error instanceof MongoParseError || error == null) {
    return true;
  }

  return isRecoveringError(error) || isNotMasterError(error);
}

export function isNetworkTimeoutError(err: MongoError): err is MongoNetworkError {
  return !!(err instanceof MongoNetworkError && err.message.match(/timed out/));
}

// From spec@https://github.com/mongodb/specifications/blob/7a2e93d85935ee4b1046a8d2ad3514c657dc74fa/source/change-streams/change-streams.rst#resumable-error:
//
// An error is considered resumable if it meets any of the following criteria:
// - any error encountered which is not a server error (e.g. a timeout error or network error)
// - any server error response from a getMore command excluding those containing the error label
//   NonRetryableChangeStreamError and those containing the following error codes:
//   - Interrupted: 11601
//   - CappedPositionLost: 136
//   - CursorKilled: 237
//
// An error on an aggregate command is not a resumable error. Only errors on a getMore command may be considered resumable errors.

export function isResumableError(error?: MongoError, wireVersion?: number): boolean {
  if (error instanceof MongoNetworkError) {
    return true;
  }

  if (wireVersion != null && wireVersion >= 9) {
    // DRIVERS-1308: For 4.4 drivers running against 4.4 servers, drivers will add a special case to treat the CursorNotFound error code as resumable
    if (error && error instanceof MongoError && error.code === 43) {
      return true;
    }
    return error instanceof MongoError && error.hasErrorLabel('ResumableChangeStreamError');
  }

  if (error && typeof error.code === 'number') {
    return GET_MORE_RESUMABLE_CODES.has(error.code);
  }
  return false;
}<|MERGE_RESOLUTION|>--- conflicted
+++ resolved
@@ -136,19 +136,13 @@
   codeName?: string;
   writeConcernError?: Document;
   ok?: number;
-<<<<<<< HEAD
-  // [key: string]: any;
-=======
   topologyVersion?: TopologyVersion;
   [key: string]: any;
->>>>>>> 7914e291
 
   constructor(message: ErrorDescription) {
     super(message.message || message.errmsg || message.$err || 'n/a');
     if (message.errorLabels) {
       this[kErrorLabels] = new Set(message.errorLabels);
-<<<<<<< HEAD
-=======
     }
 
     this.code = message.code;
@@ -157,19 +151,13 @@
     this.ok = message.ok;
     this.topologyVersion = message.topologyVersion;
 
-    const currentProps = Object.getOwnPropertyNames(this);
-    const filteredProps = Object.entries(message).filter(([name]) => {
-      return (
-        name !== 'errorLabels' &&
-        name !== 'errmsg' &&
-        name !== 'message' &&
-        !currentProps.includes(name)
-      );
-    });
-
-    for (const [name, value] of filteredProps) {
-      this[name] = value;
->>>>>>> 7914e291
+    const propsToFilter = new Set(Object.getOwnPropertyNames(this));
+    propsToFilter.add('errorLabels');
+    propsToFilter.add('errmsg');
+    propsToFilter.add('message');
+
+    for (const name in message) {
+      if (!propsToFilter.has(name)) this[name] = message[name];
     }
 
     this.code = message.code;
