import { PromiseProvider } from '../promise_provider';
import { Long, ObjectId, Document, BSONSerializeOptions, resolveBSONOptions } from '../bson';
import { MongoError, MongoWriteConcernError, AnyError } from '../error';
import {
  applyRetryableWrites,
  executeLegacyOperation,
  hasAtomicOperators,
  Callback,
  MongoDBNamespace,
  maxWireVersion,
  getTopology,
  resolveOptions
} from '../utils';
import { executeOperation } from '../operations/execute_operation';
import { InsertOperation } from '../operations/insert';
import { UpdateOperation, UpdateStatement } from '../operations/update';
import { DeleteOperation, DeleteStatement } from '../operations/delete';
import { WriteConcern } from '../write_concern';
import type { Collection } from '../collection';
import type { Topology } from '../sdam/topology';
import type { CommandOperationOptions, CollationOptions } from '../operations/command';
import type { Hint } from '../operations/operation';

// Error codes
const WRITE_CONCERN_ERROR = 64;

/** @public */
export const BatchType = {
  INSERT: 1,
  UPDATE: 2,
  DELETE: 3
} as const;

/** @public */
export type BatchTypeId = typeof BatchType[keyof typeof BatchType];

/** @public */
export interface InsertOneModel {
  /** The document to insert. */
  document: Document;
}

/** @public */
export interface DeleteOneModel {
  /** The filter to limit the deleted documents. */
  filter: Document;
  /** Specifies a collation. */
  collation?: CollationOptions;
  /** The index to use. If specified, then the query system will only consider plans using the hinted index. */
  hint?: Hint;
}

/** @public */
export interface DeleteManyModel {
  /** The filter to limit the deleted documents. */
  filter: Document;
  /** Specifies a collation. */
  collation?: CollationOptions;
  /** The index to use. If specified, then the query system will only consider plans using the hinted index. */
  hint?: Hint;
}

/** @public */
export interface ReplaceOneModel {
  /** The filter to limit the replaced document. */
  filter: Document;
  /** The document with which to replace the matched document. */
  replacement: Document;
  /** Specifies a collation. */
  collation?: CollationOptions;
  /** The index to use. If specified, then the query system will only consider plans using the hinted index. */
  hint?: Hint;
  /** When true, creates a new document if no document matches the query. */
  upsert?: boolean;
}

/** @public */
export interface UpdateOneModel {
  /** The filter to limit the updated documents. */
  filter: Document;
  /** A document or pipeline containing update operators. */
  update: Document | Document[];
  /** A set of filters specifying to which array elements an update should apply. */
  arrayFilters?: Document[];
  /** Specifies a collation. */
  collation?: CollationOptions;
  /** The index to use. If specified, then the query system will only consider plans using the hinted index. */
  hint?: Hint;
  /** When true, creates a new document if no document matches the query. */
  upsert?: boolean;
}

/** @public */
export interface UpdateManyModel {
  /** The filter to limit the updated documents. */
  filter: Document;
  /** A document or pipeline containing update operators. */
  update: Document | Document[];
  /** A set of filters specifying to which array elements an update should apply. */
  arrayFilters?: Document[];
  /** Specifies a collation. */
  collation?: CollationOptions;
  /** The index to use. If specified, then the query system will only consider plans using the hinted index. */
  hint?: Hint;
  /** When true, creates a new document if no document matches the query. */
  upsert?: boolean;
}

/** @public */
export type AnyBulkWriteOperation =
  | { insertOne: InsertOneModel }
  | { insertMany: Document[] }
  | { replaceOne: ReplaceOneModel }
  | { updateOne: UpdateOneModel }
  | { updateMany: UpdateManyModel }
  | { removeOne: DeleteOneModel }
  | { removeMany: DeleteManyModel }
  | { deleteOne: DeleteOneModel }
  | { deleteMany: DeleteManyModel };

/** @public */
export interface BulkResult {
  ok: number;
  writeErrors: WriteError[];
  writeConcernErrors: WriteConcernError[];
  insertedIds: Document[];
  nInserted: number;
  nUpserted: number;
  nMatched: number;
  nModified: number;
  nRemoved: number;
  upserted: Document[];
  opTime?: Document;
}

/**
 * Keeps the state of a unordered batch so we can rewrite the results
 * correctly after command execution
 *
 * @public
 */
export class Batch<T = Document> {
  originalZeroIndex: number;
  currentIndex: number;
  originalIndexes: number[];
  batchType: BatchTypeId;
  operations: T[];
  size: number;
  sizeBytes: number;

  constructor(batchType: BatchTypeId, originalZeroIndex: number) {
    this.originalZeroIndex = originalZeroIndex;
    this.currentIndex = 0;
    this.originalIndexes = [];
    this.batchType = batchType;
    this.operations = [];
    this.size = 0;
    this.sizeBytes = 0;
  }
}

/**
 * @public
 * The result of a bulk write.
 */
export class BulkWriteResult {
  result: BulkResult;

  /** Indicates whether this write result was acknowledged. If not, then all other members of this result will be undefined */
  // acknowledged: Boolean;
  /** Number of documents inserted. */
  insertedCount: number;
  /** Number of documents matched for update. */
  matchedCount: number;
  /** Number of documents modified. */
  modifiedCount: number;
  /** Number of documents deleted. */
  deletedCount: number;
  /** Number of documents upserted. */
  upsertedCount: number;
  /** Inserted document generated Id's, hash key is the index of the originating operation */
  insertedIds: { [key: number]: ObjectId };
  /** Upserted document generated Id's, hash key is the index of the originating operation */
  upsertedIds: { [key: number]: ObjectId };

  /**
   * Create a new BulkWriteResult instance
   * @internal
   */
  constructor(bulkResult: BulkResult) {
    this.result = bulkResult;
    this.insertedCount = bulkResult.nInserted;
    this.matchedCount = bulkResult.nMatched;
    this.modifiedCount = bulkResult.nModified || 0;
    this.deletedCount = bulkResult.nRemoved;
    this.upsertedCount = bulkResult.upserted.length;
    this.upsertedIds = {};
    this.insertedIds = {};

    // Inserted documents
    const inserted = bulkResult.insertedIds;
    // Map inserted ids
    for (let i = 0; i < inserted.length; i++) {
      this.insertedIds[inserted[i].index] = inserted[i]._id;
    }

    // Upserted documents
    const upserted = bulkResult.upserted;
    // Map upserted ids
    for (let i = 0; i < upserted.length; i++) {
      this.upsertedIds[upserted[i].index] = upserted[i]._id;
    }
  }

  /** Evaluates to true if the bulk operation correctly executes */
  get ok(): number {
    return this.result.ok;
  }

  /** The number of inserted documents */
  get nInserted(): number {
    return this.result.nInserted;
  }

  /** Number of upserted documents */
  get nUpserted(): number {
    return this.result.nUpserted;
  }

  /** Number of matched documents */
  get nMatched(): number {
    return this.result.nMatched;
  }

  /** Number of documents updated physically on disk */
  get nModified(): number {
    return this.result.nModified;
  }

  /** Number of removed documents */
  get nRemoved(): number {
    return this.result.nRemoved;
  }

  /** Returns an array of all inserted ids */
  getInsertedIds(): Document[] {
    return this.result.insertedIds;
  }

  /** Returns an array of all upserted ids */
  getUpsertedIds(): Document[] {
    return this.result.upserted;
  }

  /** Returns the upserted id at the given index */
  getUpsertedIdAt(index: number): Document | undefined {
    return this.result.upserted[index];
  }

  /** Returns raw internal result */
  getRawResponse(): Document {
    return this.result;
  }

  /** Returns true if the bulk operation contains a write error */
  hasWriteErrors(): boolean {
    return this.result.writeErrors.length > 0;
  }

  /** Returns the number of write errors off the bulk operation */
  getWriteErrorCount(): number {
    return this.result.writeErrors.length;
  }

  /** Returns a specific write error object */
  getWriteErrorAt(index: number): WriteError | undefined {
    if (index < this.result.writeErrors.length) {
      return this.result.writeErrors[index];
    }
  }

  /** Retrieve all write errors */
  getWriteErrors(): WriteError[] {
    return this.result.writeErrors;
  }

  /** Retrieve lastOp if available */
  getLastOp(): Document | undefined {
    return this.result.opTime;
  }

  /** Retrieve the write concern error if one exists */
  getWriteConcernError(): WriteConcernError | undefined {
    if (this.result.writeConcernErrors.length === 0) {
      return;
    } else if (this.result.writeConcernErrors.length === 1) {
      // Return the error
      return this.result.writeConcernErrors[0];
    } else {
      // Combine the errors
      let errmsg = '';
      for (let i = 0; i < this.result.writeConcernErrors.length; i++) {
        const err = this.result.writeConcernErrors[i];
        errmsg = errmsg + err.errmsg;

        // TODO: Something better
        if (i === 0) errmsg = errmsg + ' and ';
      }

      return new WriteConcernError(new MongoError({ errmsg: errmsg, code: WRITE_CONCERN_ERROR }));
    }
  }

  toJSON(): BulkResult {
    return this.result;
  }

  toString(): string {
    return `BulkWriteResult(${this.toJSON()})`;
  }

  isOk(): boolean {
    return this.result.ok === 1;
  }
}

/**
 * An error representing a failure by the server to apply the requested write concern to the bulk operation.
 * @public
 * @category Error
 */
export class WriteConcernError {
  err: MongoError;

  constructor(err: MongoError) {
    this.err = err;
  }

  /** Write concern error code. */
  get code(): number | undefined {
    return this.err.code;
  }

  /** Write concern error message. */
  get errmsg(): string {
    return this.err.errmsg;
  }

  toJSON(): { code?: number; errmsg: string } {
    return { code: this.err.code, errmsg: this.err.errmsg };
  }

  toString(): string {
    return `WriteConcernError(${this.err.errmsg})`;
  }
}

/** @public */
export interface BulkWriteOperationError {
  index: number;
  code: number;
  errmsg: string;
  op: Document | UpdateStatement | DeleteStatement;
}

/**
 * An error that occurred during a BulkWrite on the server.
 * @public
 * @category Error
 */
export class WriteError {
  err: BulkWriteOperationError;

  constructor(err: BulkWriteOperationError) {
    this.err = err;
  }

  /** WriteError code. */
  get code(): number {
    return this.err.code;
  }

  /** WriteError original bulk operation index. */
  get index(): number {
    return this.err.index;
  }

  /** WriteError message. */
  get errmsg(): string | undefined {
    return this.err.errmsg;
  }

  /** Returns the underlying operation that caused the error */
  getOperation(): Document {
    return this.err.op;
  }

  toJSON(): { code: number; index: number; errmsg?: string; op: Document } {
    return { code: this.err.code, index: this.err.index, errmsg: this.err.errmsg, op: this.err.op };
  }

  toString(): string {
    return `WriteError(${JSON.stringify(this.toJSON())})`;
  }
}

/** Merges results into shared data structure */
function mergeBatchResults(
  batch: Batch,
  bulkResult: BulkResult,
  err?: AnyError,
  result?: Document
): void {
  // If we have an error set the result to be the err object
  if (err) {
    result = err;
  } else if (result && result.result) {
    result = result.result;
  }

  if (result == null) {
    return;
  }

  // Do we have a top level error stop processing and return
  if (result.ok === 0 && bulkResult.ok === 1) {
    bulkResult.ok = 0;

    const writeError = {
      index: 0,
      code: result.code || 0,
      errmsg: result.message,
      op: batch.operations[0]
    };

    bulkResult.writeErrors.push(new WriteError(writeError));
    return;
  } else if (result.ok === 0 && bulkResult.ok === 0) {
    return;
  }

  // Deal with opTime if available
  if (result.opTime || result.lastOp) {
    const opTime = result.lastOp || result.opTime;
    let lastOpTS = null;
    let lastOpT = null;

    // We have a time stamp
    if (opTime && opTime._bsontype === 'Timestamp') {
      if (bulkResult.opTime == null) {
        bulkResult.opTime = opTime;
      } else if (opTime.greaterThan(bulkResult.opTime)) {
        bulkResult.opTime = opTime;
      }
    } else {
      // Existing TS
      if (bulkResult.opTime) {
        lastOpTS =
          typeof bulkResult.opTime.ts === 'number'
            ? Long.fromNumber(bulkResult.opTime.ts)
            : bulkResult.opTime.ts;
        lastOpT =
          typeof bulkResult.opTime.t === 'number'
            ? Long.fromNumber(bulkResult.opTime.t)
            : bulkResult.opTime.t;
      }

      // Current OpTime TS
      const opTimeTS = typeof opTime.ts === 'number' ? Long.fromNumber(opTime.ts) : opTime.ts;
      const opTimeT = typeof opTime.t === 'number' ? Long.fromNumber(opTime.t) : opTime.t;

      // Compare the opTime's
      if (bulkResult.opTime == null) {
        bulkResult.opTime = opTime;
      } else if (opTimeTS.greaterThan(lastOpTS)) {
        bulkResult.opTime = opTime;
      } else if (opTimeTS.equals(lastOpTS)) {
        if (opTimeT.greaterThan(lastOpT)) {
          bulkResult.opTime = opTime;
        }
      }
    }
  }

  // If we have an insert Batch type
  if (isInsertBatch(batch) && result.n) {
    bulkResult.nInserted = bulkResult.nInserted + result.n;
  }

  // If we have an insert Batch type
  if (isDeleteBatch(batch) && result.n) {
    bulkResult.nRemoved = bulkResult.nRemoved + result.n;
  }

  let nUpserted = 0;

  // We have an array of upserted values, we need to rewrite the indexes
  if (Array.isArray(result.upserted)) {
    nUpserted = result.upserted.length;

    for (let i = 0; i < result.upserted.length; i++) {
      bulkResult.upserted.push({
        index: result.upserted[i].index + batch.originalZeroIndex,
        _id: result.upserted[i]._id
      });
    }
  } else if (result.upserted) {
    nUpserted = 1;

    bulkResult.upserted.push({
      index: batch.originalZeroIndex,
      _id: result.upserted
    });
  }

  // If we have an update Batch type
  if (isUpdateBatch(batch) && result.n) {
    const nModified = result.nModified;
    bulkResult.nUpserted = bulkResult.nUpserted + nUpserted;
    bulkResult.nMatched = bulkResult.nMatched + (result.n - nUpserted);

    if (typeof nModified === 'number') {
      bulkResult.nModified = bulkResult.nModified + nModified;
    } else {
      bulkResult.nModified = 0;
    }
  }

  if (Array.isArray(result.writeErrors)) {
    for (let i = 0; i < result.writeErrors.length; i++) {
      const writeError = {
        index: batch.originalIndexes[result.writeErrors[i].index],
        code: result.writeErrors[i].code,
        errmsg: result.writeErrors[i].errmsg,
        op: batch.operations[result.writeErrors[i].index]
      };

      bulkResult.writeErrors.push(new WriteError(writeError));
    }
  }

  if (result.writeConcernError) {
    bulkResult.writeConcernErrors.push(new WriteConcernError(result.writeConcernError));
  }
}

function executeCommands(
  bulkOperation: BulkOperationBase,
  options: BulkWriteOptions,
  callback: Callback<BulkWriteResult>
) {
  if (bulkOperation.s.batches.length === 0) {
    return callback(undefined, new BulkWriteResult(bulkOperation.s.bulkResult));
  }

  const batch = bulkOperation.s.batches.shift() as Batch;

  function resultHandler(err?: AnyError, result?: Document) {
    // Error is a driver related error not a bulk op error, return early
    if (err && 'message' in err && !(err instanceof MongoWriteConcernError)) {
      return callback(
        new MongoBulkWriteError(err, new BulkWriteResult(bulkOperation.s.bulkResult))
      );
    }

    if (err instanceof MongoWriteConcernError) {
      return handleMongoWriteConcernError(batch, bulkOperation.s.bulkResult, err, callback);
    }

    // Merge the results together
    const writeResult = new BulkWriteResult(bulkOperation.s.bulkResult);
    const mergeResult = mergeBatchResults(batch, bulkOperation.s.bulkResult, err, result);
    if (mergeResult != null) {
      return callback(undefined, writeResult);
    }

    if (bulkOperation.handleWriteError(callback, writeResult)) return;

    // Execute the next command in line
    executeCommands(bulkOperation, options, callback);
  }

  const finalOptions = resolveOptions(bulkOperation, {
    ...options,
    ordered: bulkOperation.isOrdered
  });

  if (finalOptions.bypassDocumentValidation !== true) {
    delete finalOptions.bypassDocumentValidation;
  }

  // Set an operationIf if provided
  if (bulkOperation.operationId) {
    resultHandler.operationId = bulkOperation.operationId;
  }

  // Is the bypassDocumentValidation options specific
  if (bulkOperation.s.bypassDocumentValidation === true) {
    finalOptions.bypassDocumentValidation = true;
  }

  // Is the checkKeys option disabled
  if (bulkOperation.s.checkKeys === false) {
    finalOptions.checkKeys = false;
  }

  if (finalOptions.retryWrites) {
    if (isUpdateBatch(batch)) {
      finalOptions.retryWrites = finalOptions.retryWrites && !batch.operations.some(op => op.multi);
    }

    if (isDeleteBatch(batch)) {
      finalOptions.retryWrites =
        finalOptions.retryWrites && !batch.operations.some(op => op.limit === 0);
    }
  }

  try {
    if (isInsertBatch(batch)) {
      executeOperation(
        bulkOperation.s.topology,
        new InsertOperation(bulkOperation.s.namespace, batch.operations, finalOptions),
        resultHandler
      );
    } else if (isUpdateBatch(batch)) {
      executeOperation(
        bulkOperation.s.topology,
        new UpdateOperation(bulkOperation.s.namespace, batch.operations, finalOptions),
        resultHandler
      );
    } else if (isDeleteBatch(batch)) {
      executeOperation(
        bulkOperation.s.topology,
        new DeleteOperation(bulkOperation.s.namespace, batch.operations, finalOptions),
        resultHandler
      );
    }
  } catch (err) {
    // Force top level error
    err.ok = 0;
    // Merge top level error and return
    mergeBatchResults(batch, bulkOperation.s.bulkResult, err, undefined);
    callback();
  }
}

function handleMongoWriteConcernError(
  batch: Batch,
  bulkResult: BulkResult,
  err: MongoWriteConcernError,
  callback: Callback<BulkWriteResult>
) {
  mergeBatchResults(batch, bulkResult, undefined, err.result);

  const wrappedWriteConcernError = new WriteConcernError(
    new MongoError({
      errmsg: err.result?.writeConcernError.errmsg,
      code: err.result?.writeConcernError.result
    })
  );

  callback(
    new MongoBulkWriteError(
      new MongoError(wrappedWriteConcernError),
      new BulkWriteResult(bulkResult)
    )
  );
}

/**
 * An error indicating an unsuccessful Bulk Write
 * @public
 * @category Error
 */
export class MongoBulkWriteError extends MongoError {
  result: BulkWriteResult;

  /** Number of documents inserted. */
  insertedCount: number;
  /** Number of documents matched for update. */
  matchedCount: number;
  /** Number of documents modified. */
  modifiedCount: number;
  /** Number of documents deleted. */
  deletedCount: number;
  /** Number of documents upserted. */
  upsertedCount: number;
  /** Inserted document generated Id's, hash key is the index of the originating operation */
  insertedIds: { [key: number]: ObjectId };
  /** Upserted document generated Id's, hash key is the index of the originating operation */
  upsertedIds: { [key: number]: ObjectId };

  /** Creates a new MongoBulkWriteError */
  constructor(error: AnyError, result: BulkWriteResult) {
    super(error as Error);
    Object.assign(this, error);

    this.name = 'MongoBulkWriteError';
    this.result = result;

    this.insertedCount = result.insertedCount;
    this.matchedCount = result.matchedCount;
    this.modifiedCount = result.modifiedCount;
    this.deletedCount = result.deletedCount;
    this.upsertedCount = result.upsertedCount;
    this.insertedIds = result.insertedIds;
    this.upsertedIds = result.upsertedIds;
  }
}

/**
 * A builder object that is returned from {@link BulkOperationBase#find}.
 * Is used to build a write operation that involves a query filter.
 *
 * @public
 */
export class FindOperators {
  bulkOperation: BulkOperationBase;

  /**
   * Creates a new FindOperators object.
   * @internal
   */
  constructor(bulkOperation: BulkOperationBase) {
    this.bulkOperation = bulkOperation;
  }

  /** @internal */
  makeUpdateDocument(u: Document, multi: boolean): Document {
    if (!this.bulkOperation.s.currentOp) {
      this.bulkOperation.s.currentOp = {};
    }

    // Perform upsert
    const upsert =
      typeof this.bulkOperation.s.currentOp.upsert === 'boolean'
        ? this.bulkOperation.s.currentOp.upsert
        : false;

    // Establish the update command
    const q = this.bulkOperation.s.currentOp.selector;
    const result: Document = { q, u, multi, upsert };

    if (u.hint) {
      result.hint = u.hint;
    }

    if (this.bulkOperation.s.currentOp.collation) {
      result.collation = this.bulkOperation.s.currentOp.collation;
    }

    // Clear out current Op
    this.bulkOperation.s.currentOp = undefined;

    return result;
  }

  /** @internal */
  makeDeleteDocument(limit: number): Document {
    if (!this.bulkOperation.s.currentOp) {
      this.bulkOperation.s.currentOp = {};
    }

    // Establish the update command
    const document: DeleteStatement = {
      q: this.bulkOperation.s.currentOp.selector,
      limit
    };

    if (this.bulkOperation.s.currentOp.collation) {
      document.collation = this.bulkOperation.s.currentOp.collation;
    }

    // Clear out current Op
    this.bulkOperation.s.currentOp = undefined;

    return document;
  }

  /** Add a multiple update operation to the bulk operation */
  update(updateDocument: Document): BulkOperationBase {
    return this.bulkOperation.addToOperationsList(
      BatchType.UPDATE,
      this.makeUpdateDocument(updateDocument, true)
    );
  }

  /** Add a single update operation to the bulk operation */
  updateOne(updateDocument: Document): BulkOperationBase {
    if (!hasAtomicOperators(updateDocument)) {
      throw new TypeError('Update document requires atomic operators');
    }

    return this.bulkOperation.addToOperationsList(
      BatchType.UPDATE,
      this.makeUpdateDocument(updateDocument, false)
    );
  }

  /** Add a replace one operation to the bulk operation */
  replaceOne(replacement: Document): BulkOperationBase {
    if (hasAtomicOperators(replacement)) {
      throw new TypeError('Replacement document must not use atomic operators');
    }

    return this.bulkOperation.addToOperationsList(
      BatchType.UPDATE,
      this.makeUpdateDocument(replacement, false)
    );
  }

  /** Add a delete one operation to the bulk operation */
  deleteOne(): BulkOperationBase {
    return this.bulkOperation.addToOperationsList(BatchType.REMOVE, this.makeDeleteDocument(1));
  }

  /** Add a delete many operation to the bulk operation */
  delete(): BulkOperationBase {
    return this.bulkOperation.addToOperationsList(BatchType.REMOVE, this.makeDeleteDocument(0));
  }

  removeOne(): BulkOperationBase {
    return this.deleteOne();
  }

  remove(): BulkOperationBase {
    return this.delete();
  }

  /** Upsert modifier for update bulk operation, noting that this operation is an upsert. */
  upsert(): this {
    if (!this.bulkOperation.s.currentOp) {
      this.bulkOperation.s.currentOp = {};
    }

    this.bulkOperation.s.currentOp.upsert = true;
    return this;
  }

  /** Specifies the collation for the query condition. */
  collation(collation: CollationOptions): this {
    if (!this.bulkOperation.s.currentOp) {
      this.bulkOperation.s.currentOp = {};
    }

<<<<<<< HEAD
    this.bulkOperation.s.currentOp.collation = collation;
    return this;
=======
    // Establish the update command
    const document = {
      q: this.bulkOperation.s.currentOp.selector,
      limit: 1
    };

    // Clear out current Op
    this.bulkOperation.s.currentOp = undefined;
    return this.bulkOperation.addToOperationsList(BatchType.DELETE, document);
  }

  /** Add a delete many operation to the bulk operation */
  delete(): BulkOperationBase {
    if (!this.bulkOperation.s.currentOp) {
      this.bulkOperation.s.currentOp = {};
    }

    // Establish the update command
    const document = {
      q: this.bulkOperation.s.currentOp.selector,
      limit: 0
    };

    // Clear out current Op
    this.bulkOperation.s.currentOp = undefined;
    return this.bulkOperation.addToOperationsList(BatchType.DELETE, document);
  }

  removeOne(): BulkOperationBase {
    return this.deleteOne();
  }

  remove(): BulkOperationBase {
    return this.delete();
>>>>>>> 634ae4f9
  }
}

/** @internal */
export interface BulkOperationPrivate {
  bulkResult: BulkResult;
  currentBatch?: Batch;
  currentIndex: number;
  // ordered specific
  currentBatchSize: number;
  currentBatchSizeBytes: number;
  // unordered specific
  currentInsertBatch?: Batch;
  currentUpdateBatch?: Batch;
  currentRemoveBatch?: Batch;
  batches: Batch[];
  // Write concern
  writeConcern?: WriteConcern;
  // Max batch size options
  maxBsonObjectSize: number;
  maxBatchSizeBytes: number;
  maxWriteBatchSize: number;
  maxKeySize: number;
  // Namespace
  namespace: MongoDBNamespace;
  // Topology
  topology: Topology;
  // Options
  options: BulkWriteOptions;
  // BSON options
  bsonOptions: BSONSerializeOptions;
  // Document used to build a bulk operation
  currentOp?: Document;
  // Executed
  executed: boolean;
  // Collection
  collection: Collection;
  // Fundamental error
  err?: AnyError;
  // check keys
  checkKeys: boolean;
  bypassDocumentValidation?: boolean;
}

/** @public */
export interface BulkWriteOptions extends CommandOperationOptions {
  /** Allow driver to bypass schema validation in MongoDB 3.2 or higher. */
  bypassDocumentValidation?: boolean;
  /** If true, when an insert fails, don't execute the remaining writes. If false, continue with remaining inserts when one fails. */
  ordered?: boolean;
  /** @deprecated use `ordered` instead */
  keepGoing?: boolean;
  /** Force server to assign _id values instead of driver. */
  forceServerObjectId?: boolean;
}

/** @public */
export abstract class BulkOperationBase {
  isOrdered: boolean;
  /** @internal */
  s: BulkOperationPrivate;
  operationId?: number;

  /**
   * Create a new OrderedBulkOperation or UnorderedBulkOperation instance
   * @internal
   */
  constructor(collection: Collection, options: BulkWriteOptions, isOrdered: boolean) {
    // determine whether bulkOperation is ordered or unordered
    this.isOrdered = isOrdered;

    const topology = getTopology(collection);
    options = options == null ? {} : options;
    // TODO Bring from driver information in isMaster
    // Get the namespace for the write operations
    const namespace = collection.s.namespace;
    // Used to mark operation as executed
    const executed = false;

    // Current item
    const currentOp = undefined;

    // Set max byte size
    const isMaster = topology.lastIsMaster();

    // If we have autoEncryption on, batch-splitting must be done on 2mb chunks, but single documents
    // over 2mb are still allowed
    const usingAutoEncryption = !!(topology.s.options && topology.s.options.autoEncrypter);
    const maxBsonObjectSize =
      isMaster && isMaster.maxBsonObjectSize ? isMaster.maxBsonObjectSize : 1024 * 1024 * 16;
    const maxBatchSizeBytes = usingAutoEncryption ? 1024 * 1024 * 2 : maxBsonObjectSize;
    const maxWriteBatchSize =
      isMaster && isMaster.maxWriteBatchSize ? isMaster.maxWriteBatchSize : 1000;

    // Calculates the largest possible size of an Array key, represented as a BSON string
    // element. This calculation:
    //     1 byte for BSON type
    //     # of bytes = length of (string representation of (maxWriteBatchSize - 1))
    //   + 1 bytes for null terminator
    const maxKeySize = (maxWriteBatchSize - 1).toString(10).length + 2;

    // Final options for retryable writes
    let finalOptions = Object.assign({}, options);
    finalOptions = applyRetryableWrites(finalOptions, collection.s.db);

    // Final results
    const bulkResult: BulkResult = {
      ok: 1,
      writeErrors: [],
      writeConcernErrors: [],
      insertedIds: [],
      nInserted: 0,
      nUpserted: 0,
      nMatched: 0,
      nModified: 0,
      nRemoved: 0,
      upserted: []
    };

    // Internal state
    this.s = {
      // Final result
      bulkResult,
      // Current batch state
      currentBatch: undefined,
      currentIndex: 0,
      // ordered specific
      currentBatchSize: 0,
      currentBatchSizeBytes: 0,
      // unordered specific
      currentInsertBatch: undefined,
      currentUpdateBatch: undefined,
      currentRemoveBatch: undefined,
      batches: [],
      // Write concern
      writeConcern: WriteConcern.fromOptions(options),
      // Max batch size options
      maxBsonObjectSize,
      maxBatchSizeBytes,
      maxWriteBatchSize,
      maxKeySize,
      // Namespace
      namespace,
      // Topology
      topology,
      // Options
      options: finalOptions,
      // BSON options
      bsonOptions: resolveBSONOptions(options),
      // Current operation
      currentOp,
      // Executed
      executed,
      // Collection
      collection,
      // Fundamental error
      err: undefined,
      // check keys
      checkKeys: typeof options.checkKeys === 'boolean' ? options.checkKeys : true
    };

    // bypass Validation
    if (options.bypassDocumentValidation === true) {
      this.s.bypassDocumentValidation = true;
    }
  }

  /**
   * Add a single insert document to the bulk operation
   *
   * @example
   * ```js
   * const bulkOp = collection.initializeOrderedBulkOp();
   *
   * // Adds three inserts to the bulkOp.
   * bulkOp
   *   .insert({ a: 1 })
   *   .insert({ b: 2 })
   *   .insert({ c: 3 });
   * await bulkOp.execute();
   * ```
   */
  insert(document: Document): BulkOperationBase {
    if (document._id == null && !shouldForceServerObjectId(this)) {
      document._id = new ObjectId();
    }

    return this.addToOperationsList(BatchType.INSERT, document);
  }

  /**
   * Builds a find operation for an update/updateOne/delete/deleteOne/replaceOne.
   * Returns a builder object used to complete the definition of the operation.
   *
   * @example
   * ```js
   * const bulkOp = collection.initializeOrderedBulkOp();
   *
   * // Add an updateOne to the bulkOp
   * bulkOp.find({ a: 1 }).updateOne({ $set: { b: 2 } });
   *
   * // Add an updateMany to the bulkOp
   * bulkOp.find({ c: 3 }).update({ $set: { d: 4 } });
   *
   * // Add an upsert
   * bulkOp.find({ e: 5 }).upsert().updateOne({ $set: { f: 6 } });
   *
   * // Add a deletion
   * bulkOp.find({ g: 7 }).deleteOne();
   *
   * // Add a multi deletion
   * bulkOp.find({ h: 8 }).delete();
   *
   * // Add a replaceOne
   * bulkOp.find({ i: 9 }).replaceOne({writeConcern: { j: 10 }});
   *
   * // Update using a pipeline (requires Mongodb 4.2 or higher)
   * bulk.find({ k: 11, y: { $exists: true }, z: { $exists: true } }).updateOne([
   *   { $set: { total: { $sum: [ '$y', '$z' ] } } }
   * ]);
   *
   * // All of the ops will now be executed
   * await bulkOp.execute();
   * ```
   */
  find(selector: Document): FindOperators {
    if (!selector) {
      throw TypeError('Bulk find operation must specify a selector');
    }

    // Save a current selector
    this.s.currentOp = {
      selector: selector
    };

    return new FindOperators(this);
  }

  /** Specifies a raw operation to perform in the bulk write. */
  raw(op: AnyBulkWriteOperation): this {
    if ('insertOne' in op) {
      const forceServerObjectId = shouldForceServerObjectId(this);
      if (op.insertOne && op.insertOne.document == null) {
        // NOTE: provided for legacy support, but this is a malformed operation
        if (forceServerObjectId !== true && (op.insertOne as Document)._id == null) {
          (op.insertOne as Document)._id = new ObjectId();
        }

        return this.addToOperationsList(BatchType.INSERT, op.insertOne);
      }

      if (forceServerObjectId !== true && op.insertOne.document._id == null) {
        op.insertOne.document._id = new ObjectId();
      }

      return this.addToOperationsList(BatchType.INSERT, op.insertOne.document);
    }

    // NOTE: incompatible with CRUD specification, consider removing
    if ('insertMany' in op) {
      op.insertMany.forEach(insertOp => this.raw({ insertOne: { document: insertOp } }));
      return this;
    }

    if ('replaceOne' in op || 'updateOne' in op || 'updateMany' in op) {
      if ('replaceOne' in op) {
        const updateStatement = makeUpdateStatement(this.s.topology, op.replaceOne, false);
        if (hasAtomicOperators(updateStatement.u)) {
          throw new TypeError('Replacement document must not use atomic operators');
        }

        return this.addToOperationsList(
          BatchType.UPDATE,
          makeUpdateStatement(this.s.topology, op.replaceOne, false)
        );
      }

      if ('updateOne' in op) {
        const updateStatement = makeUpdateStatement(this.s.topology, op.updateOne, false);
        if (!hasAtomicOperators(updateStatement.u)) {
          throw new TypeError('Update document requires atomic operators');
        }

        return this.addToOperationsList(BatchType.UPDATE, updateStatement);
      }

      if ('updateMany' in op) {
        const updateStatement = makeUpdateStatement(this.s.topology, op.updateMany, true);
        if (!hasAtomicOperators(updateStatement.u)) {
          throw new TypeError('Update document requires atomic operators');
        }

        return this.addToOperationsList(BatchType.UPDATE, updateStatement);
      }
    }

    if ('removeOne' in op) {
      return this.addToOperationsList(
        BatchType.DELETE,
        makeDeleteStatement(this.s.topology, op.removeOne, false)
      );
    }

    if ('removeMany' in op) {
      return this.addToOperationsList(
        BatchType.DELETE,
        makeDeleteStatement(this.s.topology, op.removeMany, true)
      );
    }

    if ('deleteOne' in op) {
      return this.addToOperationsList(
        BatchType.DELETE,
        makeDeleteStatement(this.s.topology, op.deleteOne, false)
      );
    }

    if ('deleteMany' in op) {
      return this.addToOperationsList(
        BatchType.DELETE,
        makeDeleteStatement(this.s.topology, op.deleteMany, true)
      );
    }

    // otherwise an unknown operation was provided
    throw TypeError(
      'bulkWrite only supports insertOne, insertMany, updateOne, updateMany, removeOne, removeMany, deleteOne, deleteMany'
    );
  }

  get bsonOptions(): BSONSerializeOptions {
    return this.s.bsonOptions;
  }

  get writeConcern(): WriteConcern | undefined {
    return this.s.writeConcern;
  }

  get batches(): Batch[] {
    const batches = [...this.s.batches];
    if (this.isOrdered) {
      if (this.s.currentBatch) batches.push(this.s.currentBatch);
    } else {
      if (this.s.currentInsertBatch) batches.push(this.s.currentInsertBatch);
      if (this.s.currentUpdateBatch) batches.push(this.s.currentUpdateBatch);
      if (this.s.currentRemoveBatch) batches.push(this.s.currentRemoveBatch);
    }
    return batches;
  }

  /** An internal helper method. Do not invoke directly. Will be going away in the future */
  execute(
    options?: BulkWriteOptions,
    callback?: Callback<BulkWriteResult>
  ): Promise<BulkWriteResult> | void {
    if (typeof options === 'function') (callback = options), (options = {});
    options = options ?? {};

    if (this.s.executed) {
      return handleEarlyError(new MongoError('Batch cannot be re-executed'), callback);
    }

    const writeConcern = WriteConcern.fromOptions(options);
    if (writeConcern) {
      this.s.writeConcern = writeConcern;
    }

    // If we have current batch
    if (this.isOrdered) {
      if (this.s.currentBatch) this.s.batches.push(this.s.currentBatch);
    } else {
      if (this.s.currentInsertBatch) this.s.batches.push(this.s.currentInsertBatch);
      if (this.s.currentUpdateBatch) this.s.batches.push(this.s.currentUpdateBatch);
      if (this.s.currentRemoveBatch) this.s.batches.push(this.s.currentRemoveBatch);
    }
    // If we have no operations in the bulk raise an error
    if (this.s.batches.length === 0) {
      const emptyBatchError = new TypeError('Invalid Operation, no operations specified');
      return handleEarlyError(emptyBatchError, callback);
    }

    this.s.executed = true;
    return executeLegacyOperation(this.s.topology, executeCommands, [this, options, callback]);
  }

  /**
   * Handles the write error before executing commands
   * @internal
   */
  handleWriteError(
    callback: Callback<BulkWriteResult>,
    writeResult: BulkWriteResult
  ): boolean | undefined {
    if (this.s.bulkResult.writeErrors.length > 0) {
      const msg = this.s.bulkResult.writeErrors[0].errmsg
        ? this.s.bulkResult.writeErrors[0].errmsg
        : 'write operation failed';

      callback(
        new MongoBulkWriteError(
          new MongoError({
            message: msg,
            code: this.s.bulkResult.writeErrors[0].code,
            writeErrors: this.s.bulkResult.writeErrors
          }),
          writeResult
        )
      );

      return true;
    }

    const writeConcernError = writeResult.getWriteConcernError();
    if (writeConcernError) {
      callback(new MongoBulkWriteError(new MongoError(writeConcernError), writeResult));
      return true;
    }
  }

  abstract addToOperationsList(
    batchType: BatchTypeId,
    document: Document | UpdateStatement | DeleteStatement
  ): this;
}

Object.defineProperty(BulkOperationBase.prototype, 'length', {
  enumerable: true,
  get() {
    return this.s.currentIndex;
  }
});

/** helper function to assist with promiseOrCallback behavior */
function handleEarlyError(
  err?: AnyError,
  callback?: Callback<BulkWriteResult>
): Promise<BulkWriteResult> | void {
  const Promise = PromiseProvider.get();
  if (typeof callback === 'function') {
    callback(err);
    return;
  }

  return Promise.reject(err);
}

function shouldForceServerObjectId(bulkOperation: BulkOperationBase): boolean {
  if (typeof bulkOperation.s.options.forceServerObjectId === 'boolean') {
    return bulkOperation.s.options.forceServerObjectId;
  }

  if (typeof bulkOperation.s.collection.s.db.options?.forceServerObjectId === 'boolean') {
    return bulkOperation.s.collection.s.db.options?.forceServerObjectId;
  }

  return false;
}

function makeUpdateStatement(
  topology: Topology,
  model: ReplaceOneModel | UpdateOneModel | UpdateManyModel,
  multi: boolean
): UpdateStatement {
  // NOTE: legacy support for a raw statement, consider removing
  if (isUpdateStatement(model)) {
    if ('collation' in model && maxWireVersion(topology) < 5) {
      throw new TypeError('Topology does not support collation');
    }

    return model as UpdateStatement;
  }

  const statement: UpdateStatement = {
    q: model.filter,
    u: 'update' in model ? model.update : model.replacement,
    multi,
    upsert: 'upsert' in model ? model.upsert : false
  };

  if ('collation' in model) {
    if (maxWireVersion(topology) < 5) {
      throw new TypeError('Topology does not support collation');
    }

    statement.collation = model.collation;
  }

  if ('arrayFilters' in model) {
    // TODO: this check should be done at command construction against a connection, not a topology
    if (maxWireVersion(topology) < 6) {
      throw new TypeError('arrayFilters are only supported on MongoDB 3.6+');
    }

    statement.arrayFilters = model.arrayFilters;
  }

  if ('hint' in model) {
    statement.hint = model.hint;
  }

  return statement;
}

function isUpdateStatement(model: Document): model is UpdateStatement {
  return 'q' in model;
}

function makeDeleteStatement(
  topology: Topology,
  model: DeleteOneModel | DeleteManyModel,
  multi: boolean
): DeleteStatement {
  // NOTE: legacy support for a raw statement, consider removing
  if (isDeleteStatement(model)) {
    if ('collation' in model && maxWireVersion(topology) < 5) {
      throw new TypeError('Topology does not support collation');
    }

    model.limit = multi ? 0 : 1;
    return model as DeleteStatement;
  }

  const statement: DeleteStatement = {
    q: model.filter,
    limit: multi ? 0 : 1
  };

  if ('collation' in model) {
    if (maxWireVersion(topology) < 5) {
      throw new TypeError('Topology does not support collation');
    }

    statement.collation = model.collation;
  }

  if ('hint' in model) {
    statement.hint = model.hint;
  }

  return statement;
}

function isDeleteStatement(model: Document): model is DeleteStatement {
  return 'q' in model;
}

function isInsertBatch(batch: Batch): boolean {
  return batch.batchType === BatchType.INSERT;
}

function isUpdateBatch(batch: Batch): batch is Batch<UpdateStatement> {
  return batch.batchType === BatchType.UPDATE;
}

function isDeleteBatch(batch: Batch): batch is Batch<DeleteStatement> {
  return batch.batchType === BatchType.DELETE;
}<|MERGE_RESOLUTION|>--- conflicted
+++ resolved
@@ -811,12 +811,12 @@
 
   /** Add a delete one operation to the bulk operation */
   deleteOne(): BulkOperationBase {
-    return this.bulkOperation.addToOperationsList(BatchType.REMOVE, this.makeDeleteDocument(1));
+    return this.bulkOperation.addToOperationsList(BatchType.DELETE, this.makeDeleteDocument(1));
   }
 
   /** Add a delete many operation to the bulk operation */
   delete(): BulkOperationBase {
-    return this.bulkOperation.addToOperationsList(BatchType.REMOVE, this.makeDeleteDocument(0));
+    return this.bulkOperation.addToOperationsList(BatchType.DELETE, this.makeDeleteDocument(0));
   }
 
   removeOne(): BulkOperationBase {
@@ -843,45 +843,8 @@
       this.bulkOperation.s.currentOp = {};
     }
 
-<<<<<<< HEAD
     this.bulkOperation.s.currentOp.collation = collation;
     return this;
-=======
-    // Establish the update command
-    const document = {
-      q: this.bulkOperation.s.currentOp.selector,
-      limit: 1
-    };
-
-    // Clear out current Op
-    this.bulkOperation.s.currentOp = undefined;
-    return this.bulkOperation.addToOperationsList(BatchType.DELETE, document);
-  }
-
-  /** Add a delete many operation to the bulk operation */
-  delete(): BulkOperationBase {
-    if (!this.bulkOperation.s.currentOp) {
-      this.bulkOperation.s.currentOp = {};
-    }
-
-    // Establish the update command
-    const document = {
-      q: this.bulkOperation.s.currentOp.selector,
-      limit: 0
-    };
-
-    // Clear out current Op
-    this.bulkOperation.s.currentOp = undefined;
-    return this.bulkOperation.addToOperationsList(BatchType.DELETE, document);
-  }
-
-  removeOne(): BulkOperationBase {
-    return this.deleteOne();
-  }
-
-  remove(): BulkOperationBase {
-    return this.delete();
->>>>>>> 634ae4f9
   }
 }
 
