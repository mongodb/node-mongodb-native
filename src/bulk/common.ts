--- conflicted
+++ resolved
@@ -501,14 +501,8 @@
 
 async function executeCommands(
   bulkOperation: BulkOperationBase,
-<<<<<<< HEAD
-  options: BulkWriteOptions & { timeoutContext?: TimeoutContext | null },
-  callback: Callback<BulkWriteResult>
-) {
-=======
   options: BulkWriteOptions & { timeoutContext?: TimeoutContext | null }
 ): Promise<BulkWriteResult> {
->>>>>>> 7df1a703
   if (bulkOperation.s.batches.length === 0) {
     return new BulkWriteResult(bulkOperation.s.bulkResult, bulkOperation.isOrdered);
   }
@@ -553,16 +547,6 @@
           ? new DeleteOperation(bulkOperation.s.namespace, batch.operations, finalOptions)
           : null;
 
-<<<<<<< HEAD
-    if (operation != null) {
-      executeOperation(
-        bulkOperation.s.collection.client,
-        operation,
-        finalOptions.timeoutContext
-      ).then(
-        result => resultHandler(undefined, result),
-        error => resultHandler(error)
-=======
     if (operation == null) throw new MongoRuntimeError(`Unknown batchType: ${batch.batchType}`);
 
     let thrownError = null;
@@ -572,7 +556,6 @@
         bulkOperation.s.collection.client,
         operation,
         finalOptions.timeoutContext
->>>>>>> 7df1a703
       );
     } catch (error) {
       thrownError = error;
@@ -864,13 +847,6 @@
   forceServerObjectId?: boolean;
   /** Map of parameter names and values that can be accessed using $$var (requires MongoDB 5.0). */
   let?: Document;
-<<<<<<< HEAD
-
-  /** @internal */
-  timeoutContext?: TimeoutContext;
-}
-=======
->>>>>>> 7df1a703
 
   /** @internal */
   timeoutContext?: TimeoutContext;
@@ -906,11 +882,7 @@
       // an explicit session would be
       this.options.session = session;
     }
-<<<<<<< HEAD
-    return await executeCommandsAsync(this.bulkOperation, { ...this.options, timeoutContext });
-=======
     return await executeCommands(this.bulkOperation, { ...this.options, timeoutContext });
->>>>>>> 7df1a703
   }
 }
 
