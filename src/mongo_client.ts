import type { TcpNetConnectOpts } from 'net';
import type { ConnectionOptions as TLSConnectionOptions, TLSSocketOptions } from 'tls';
import { promisify } from 'util';

import { BSONSerializeOptions, Document, resolveBSONOptions } from './bson';
import { ChangeStream, ChangeStreamDocument, ChangeStreamOptions } from './change_stream';
import {
  AuthMechanismProperties,
  DEFAULT_ALLOWED_HOSTS,
  MongoCredentials
} from './cmap/auth/mongo_credentials';
import { AuthMechanism } from './cmap/auth/providers';
import type { LEGAL_TCP_SOCKET_OPTIONS, LEGAL_TLS_SOCKET_OPTIONS } from './cmap/connect';
import type { Connection } from './cmap/connection';
import type { ClientMetadata } from './cmap/handshake/client_metadata';
import type { CompressorName } from './cmap/wire_protocol/compression';
import { parseOptions, resolveSRVRecord } from './connection_string';
import { MONGO_CLIENT_EVENTS } from './constants';
import { Db, DbOptions } from './db';
import type { AutoEncrypter, AutoEncryptionOptions } from './deps';
import type { Encrypter } from './encrypter';
import { MongoInvalidArgumentError } from './error';
import { MongoLogger, MongoLoggerOptions } from './mongo_logger';
import { TypedEventEmitter } from './mongo_types';
import type { ReadConcern, ReadConcernLevel, ReadConcernLike } from './read_concern';
import { ReadPreference, ReadPreferenceMode } from './read_preference';
import type { TagSet } from './sdam/server_description';
import { readPreferenceServerSelector } from './sdam/server_selection';
import type { SrvPoller } from './sdam/srv_polling';
import { Topology, TopologyEvents } from './sdam/topology';
import { ClientSession, ClientSessionOptions, ServerSessionPool } from './sessions';
import { HostAddress, hostMatchesWildcards, MongoDBNamespace, ns, resolveOptions } from './utils';
import type { W, WriteConcern, WriteConcernSettings } from './write_concern';

/** @public */
export const ServerApiVersion = Object.freeze({
  v1: '1'
} as const);

/** @public */
export type ServerApiVersion = (typeof ServerApiVersion)[keyof typeof ServerApiVersion];

/** @public */
export interface ServerApi {
  version: ServerApiVersion;
  strict?: boolean;
  deprecationErrors?: boolean;
}

/** @public */
export interface DriverInfo {
  name?: string;
  version?: string;
  platform?: string;
}

/** @public */
export interface Auth {
  /** The username for auth */
  username?: string;
  /** The password for auth */
  password?: string;
}

/** @public */
export interface PkFactory {
  createPk(): any; // TODO: when js-bson is typed, function should return some BSON type
}

/** @public */
export type SupportedTLSConnectionOptions = Pick<
  TLSConnectionOptions,
  Extract<keyof TLSConnectionOptions, (typeof LEGAL_TLS_SOCKET_OPTIONS)[number]>
>;

/** @public */
export type SupportedTLSSocketOptions = Pick<
  TLSSocketOptions,
  Extract<keyof TLSSocketOptions, (typeof LEGAL_TLS_SOCKET_OPTIONS)[number]>
>;

/** @public */
export type SupportedSocketOptions = Pick<
  TcpNetConnectOpts,
  (typeof LEGAL_TCP_SOCKET_OPTIONS)[number]
>;

/** @public */
export type SupportedNodeConnectionOptions = SupportedTLSConnectionOptions &
  SupportedTLSSocketOptions &
  SupportedSocketOptions;

/**
 * Describes all possible URI query options for the mongo client
 * @public
 * @see https://www.mongodb.com/docs/manual/reference/connection-string
 */
export interface MongoClientOptions extends BSONSerializeOptions, SupportedNodeConnectionOptions {
  /** Specifies the name of the replica set, if the mongod is a member of a replica set. */
  replicaSet?: string;
  /** Enables or disables TLS/SSL for the connection. */
  tls?: boolean;
  /** A boolean to enable or disables TLS/SSL for the connection. (The ssl option is equivalent to the tls option.) */
  ssl?: boolean;
  /** Specifies the location of a local TLS Certificate */
  tlsCertificateFile?: string;
  /** Specifies the location of a local .pem file that contains either the client's TLS/SSL certificate and key or only the client's TLS/SSL key when tlsCertificateFile is used to provide the certificate. */
  tlsCertificateKeyFile?: string;
  /** Specifies the password to de-crypt the tlsCertificateKeyFile. */
  tlsCertificateKeyFilePassword?: string;
  /** Specifies the location of a local .pem file that contains the root certificate chain from the Certificate Authority. This file is used to validate the certificate presented by the mongod/mongos instance. */
  tlsCAFile?: string;
  /** Bypasses validation of the certificates presented by the mongod/mongos instance */
  tlsAllowInvalidCertificates?: boolean;
  /** Disables hostname validation of the certificate presented by the mongod/mongos instance. */
  tlsAllowInvalidHostnames?: boolean;
  /** Disables various certificate validations. */
  tlsInsecure?: boolean;
  /** The time in milliseconds to attempt a connection before timing out. */
  connectTimeoutMS?: number;
  /** The time in milliseconds to attempt a send or receive on a socket before the attempt times out. */
  socketTimeoutMS?: number;
  /** An array or comma-delimited string of compressors to enable network compression for communication between this client and a mongod/mongos instance. */
  compressors?: CompressorName[] | string;
  /** An integer that specifies the compression level if using zlib for network compression. */
  zlibCompressionLevel?: 0 | 1 | 2 | 3 | 4 | 5 | 6 | 7 | 8 | 9 | undefined;
  /** The maximum number of hosts to connect to when using an srv connection string, a setting of `0` means unlimited hosts */
  srvMaxHosts?: number;
  /**
   * Modifies the srv URI to look like:
   *
   * `_{srvServiceName}._tcp.{hostname}.{domainname}`
   *
   * Querying this DNS URI is expected to respond with SRV records
   */
  srvServiceName?: string;
  /** The maximum number of connections in the connection pool. */
  maxPoolSize?: number;
  /** The minimum number of connections in the connection pool. */
  minPoolSize?: number;
  /** The maximum number of connections that may be in the process of being established concurrently by the connection pool. */
  maxConnecting?: number;
  /** The maximum number of milliseconds that a connection can remain idle in the pool before being removed and closed. */
  maxIdleTimeMS?: number;
  /** The maximum time in milliseconds that a thread can wait for a connection to become available. */
  waitQueueTimeoutMS?: number;
  /** Specify a read concern for the collection (only MongoDB 3.2 or higher supported) */
  readConcern?: ReadConcernLike;
  /** The level of isolation */
  readConcernLevel?: ReadConcernLevel;
  /** Specifies the read preferences for this connection */
  readPreference?: ReadPreferenceMode | ReadPreference;
  /** Specifies, in seconds, how stale a secondary can be before the client stops using it for read operations. */
  maxStalenessSeconds?: number;
  /** Specifies the tags document as a comma-separated list of colon-separated key-value pairs.  */
  readPreferenceTags?: TagSet[];
  /** The auth settings for when connection to server. */
  auth?: Auth;
  /** Specify the database name associated with the user’s credentials. */
  authSource?: string;
  /** Specify the authentication mechanism that MongoDB will use to authenticate the connection. */
  authMechanism?: AuthMechanism;
  /** Specify properties for the specified authMechanism as a comma-separated list of colon-separated key-value pairs. */
  authMechanismProperties?: AuthMechanismProperties;
  /** The size (in milliseconds) of the latency window for selecting among multiple suitable MongoDB instances. */
  localThresholdMS?: number;
  /** Specifies how long (in milliseconds) to block for server selection before throwing an exception.  */
  serverSelectionTimeoutMS?: number;
  /** heartbeatFrequencyMS controls when the driver checks the state of the MongoDB deployment. Specify the interval (in milliseconds) between checks, counted from the end of the previous check until the beginning of the next one. */
  heartbeatFrequencyMS?: number;
  /** Sets the minimum heartbeat frequency. In the event that the driver has to frequently re-check a server's availability, it will wait at least this long since the previous check to avoid wasted effort. */
  minHeartbeatFrequencyMS?: number;
  /** The name of the application that created this MongoClient instance. MongoDB 3.4 and newer will print this value in the server log upon establishing each connection. It is also recorded in the slow query log and profile collections */
  appName?: string;
  /** Enables retryable reads. */
  retryReads?: boolean;
  /** Enable retryable writes. */
  retryWrites?: boolean;
  /** Allow a driver to force a Single topology type with a connection string containing one host */
  directConnection?: boolean;
  /** Instruct the driver it is connecting to a load balancer fronting a mongos like service */
  loadBalanced?: boolean;
  /**
   * The write concern w value
   * @deprecated Please use the `writeConcern` option instead
   */
  w?: W;
  /**
   * The write concern timeout
   * @deprecated Please use the `writeConcern` option instead
   */
  wtimeoutMS?: number;
  /**
   * The journal write concern
   * @deprecated Please use the `writeConcern` option instead
   */
  journal?: boolean;
  /**
   * A MongoDB WriteConcern, which describes the level of acknowledgement
   * requested from MongoDB for write operations.
   *
   * @see https://www.mongodb.com/docs/manual/reference/write-concern/
   */
  writeConcern?: WriteConcern | WriteConcernSettings;
  /** Validate mongod server certificate against Certificate Authority */
  sslValidate?: boolean;
  /** SSL Certificate file path. */
  sslCA?: string;
  /** SSL Certificate file path. */
  sslCert?: string;
  /** SSL Key file file path. */
  sslKey?: string;
  /** SSL Certificate pass phrase. */
  sslPass?: string;
  /** SSL Certificate revocation list file path. */
  sslCRL?: string;
  /** TCP Connection no delay */
  noDelay?: boolean;
  /** @deprecated TCP Connection keep alive enabled. Will not be able to turn off in the future. */
  keepAlive?: boolean;
  /**
   * @deprecated The number of milliseconds to wait before initiating keepAlive on the TCP socket.
   *             Will not be configurable in the future.
   */
  keepAliveInitialDelay?: number;
  /** Force server to assign `_id` values instead of driver */
  forceServerObjectId?: boolean;
  /** A primary key factory function for generation of custom `_id` keys */
  pkFactory?: PkFactory;
  /** Enable command monitoring for this client */
  monitorCommands?: boolean;
  /** Server API version */
  serverApi?: ServerApi | ServerApiVersion;
  /**
   * Optionally enable in-use auto encryption
   *
   * @remarks
   *  Automatic encryption is an enterprise only feature that only applies to operations on a collection. Automatic encryption is not supported for operations on a database or view, and operations that are not bypassed will result in error
   *  (see [libmongocrypt: Auto Encryption Allow-List](https://github.com/mongodb/specifications/blob/master/source/client-side-encryption/client-side-encryption.rst#libmongocrypt-auto-encryption-allow-list)). To bypass automatic encryption for all operations, set bypassAutoEncryption=true in AutoEncryptionOpts.
   *
   *  Automatic encryption requires the authenticated user to have the [listCollections privilege action](https://www.mongodb.com/docs/manual/reference/command/listCollections/#dbcmd.listCollections).
   *
   *  If a MongoClient with a limited connection pool size (i.e a non-zero maxPoolSize) is configured with AutoEncryptionOptions, a separate internal MongoClient is created if any of the following are true:
   *  - AutoEncryptionOptions.keyVaultClient is not passed.
   *  - AutoEncryptionOptions.bypassAutomaticEncryption is false.
   *
   * If an internal MongoClient is created, it is configured with the same options as the parent MongoClient except minPoolSize is set to 0 and AutoEncryptionOptions is omitted.
   */
  autoEncryption?: AutoEncryptionOptions;
  /** Allows a wrapping driver to amend the client metadata generated by the driver to include information about the wrapping driver */
  driverInfo?: DriverInfo;
  /** Configures a Socks5 proxy host used for creating TCP connections. */
  proxyHost?: string;
  /** Configures a Socks5 proxy port used for creating TCP connections. */
  proxyPort?: number;
  /** Configures a Socks5 proxy username when the proxy in proxyHost requires username/password authentication. */
  proxyUsername?: string;
  /** Configures a Socks5 proxy password when the proxy in proxyHost requires username/password authentication. */
  proxyPassword?: string;

  /** @internal */
  srvPoller?: SrvPoller;
  /** @internal */
  connectionType?: typeof Connection;

  /** @internal */
  [featureFlag: symbol]: any;
}

/** @public */
export type WithSessionCallback = (session: ClientSession) => Promise<any>;

/** @internal */
export interface MongoClientPrivate {
  url: string;
  bsonOptions: BSONSerializeOptions;
  namespace: MongoDBNamespace;
  hasBeenClosed: boolean;
  /**
   * We keep a reference to the sessions that are acquired from the pool.
   * - used to track and close all sessions in client.close() (which is non-standard behavior)
   * - used to notify the leak checker in our tests if test author forgot to clean up explicit sessions
   */
  readonly activeSessions: Set<ClientSession>;
  readonly sessionPool: ServerSessionPool;
  readonly options: MongoOptions;
  readonly readConcern?: ReadConcern;
  readonly writeConcern?: WriteConcern;
  readonly readPreference: ReadPreference;
  readonly isMongoClient: true;
}

/** @public */
export type MongoClientEvents = Pick<TopologyEvents, (typeof MONGO_CLIENT_EVENTS)[number]> & {
  // In previous versions the open event emitted a topology, in an effort to no longer
  // expose internals but continue to expose this useful event API, it now emits a mongoClient
  open(mongoClient: MongoClient): void;
};

/** @internal */
const kOptions = Symbol('options');

/**
 * The **MongoClient** class is a class that allows for making Connections to MongoDB.
 * @public
 *
 * @remarks
 * The programmatically provided options take precedence over the URI options.
 *
 * @example
 * ```ts
 * import { MongoClient } from 'mongodb';
 *
 * // Enable command monitoring for debugging
 * const client = new MongoClient('mongodb://localhost:27017', { monitorCommands: true });
 *
 * client.on('commandStarted', started => console.log(started));
 * client.db().collection('pets');
 * await client.insertOne({ name: 'spot', kind: 'dog' });
 * ```
 */
export class MongoClient extends TypedEventEmitter<MongoClientEvents> {
  /** @internal */
  s: MongoClientPrivate;
  /** @internal */
  topology?: Topology;
  /** @internal */
  override readonly mongoLogger: MongoLogger;
  /** @internal */
  private connectionLock?: Promise<this>;

  /**
   * The consolidate, parsed, transformed and merged options.
   * @internal
   */
  [kOptions]: MongoOptions;

  constructor(url: string, options?: MongoClientOptions) {
    super();

    this[kOptions] = parseOptions(url, this, options);
    this.mongoLogger = new MongoLogger(this[kOptions].mongoLoggerOptions);

    // eslint-disable-next-line @typescript-eslint/no-this-alias
    const client = this;

    // The internal state
    this.s = {
      url,
      bsonOptions: resolveBSONOptions(this[kOptions]),
      namespace: ns('admin'),
      hasBeenClosed: false,
      sessionPool: new ServerSessionPool(this),
      activeSessions: new Set(),

      get options() {
        return client[kOptions];
      },
      get readConcern() {
        return client[kOptions].readConcern;
      },
      get writeConcern() {
        return client[kOptions].writeConcern;
      },
      get readPreference() {
        return client[kOptions].readPreference;
      },
      get isMongoClient(): true {
        return true;
      }
    };
  }

  /** @see MongoOptions */
  get options(): Readonly<MongoOptions> {
    return Object.freeze({ ...this[kOptions] });
  }

  get serverApi(): Readonly<ServerApi | undefined> {
    return this[kOptions].serverApi && Object.freeze({ ...this[kOptions].serverApi });
  }
  /**
   * Intended for APM use only
   * @internal
   */
  get monitorCommands(): boolean {
    return this[kOptions].monitorCommands;
  }
  set monitorCommands(value: boolean) {
    this[kOptions].monitorCommands = value;
  }

  get autoEncrypter(): AutoEncrypter | undefined {
    return this[kOptions].autoEncrypter;
  }

  get readConcern(): ReadConcern | undefined {
    return this.s.readConcern;
  }

  get writeConcern(): WriteConcern | undefined {
    return this.s.writeConcern;
  }

  get readPreference(): ReadPreference {
    return this.s.readPreference;
  }

  get bsonOptions(): BSONSerializeOptions {
    return this.s.bsonOptions;
  }

  /**
   * Connect to MongoDB using a url
   *
   * @see docs.mongodb.org/manual/reference/connection-string/
   */
  async connect(): Promise<this> {
    if (this.connectionLock) {
      return this.connectionLock;
    }

    try {
      this.connectionLock = this._connect();
      await this.connectionLock;
    } finally {
      // release
      this.connectionLock = undefined;
    }

    return this;
  }

  /**
   * Create a topology to open the connection, must be locked to avoid topology leaks in concurrency scenario.
   * Locking is enforced by the connect method.
   *
   * @internal
   */
  private async _connect(): Promise<this> {
    if (this.topology && this.topology.isConnected()) {
      return this;
    }

    const options = this[kOptions];

    if (typeof options.srvHost === 'string') {
      const hosts = await resolveSRVRecord(options);

      for (const [index, host] of hosts.entries()) {
        options.hosts[index] = host;
      }
    }

<<<<<<< HEAD
    this.topology = new Topology(this, options.hosts, options);
=======
    // It is important to perform validation of hosts AFTER SRV resolution, to check the real hostname,
    // but BEFORE we even attempt connecting with a potentially not allowed hostname
    if (options.credentials?.mechanism === AuthMechanism.MONGODB_OIDC) {
      const allowedHosts =
        options.credentials?.mechanismProperties?.ALLOWED_HOSTS || DEFAULT_ALLOWED_HOSTS;
      const isServiceAuth = !!options.credentials?.mechanismProperties?.PROVIDER_NAME;
      if (!isServiceAuth) {
        for (const host of options.hosts) {
          if (!hostMatchesWildcards(host.toHostPort().host, allowedHosts)) {
            throw new MongoInvalidArgumentError(
              `Host '${host}' is not valid for OIDC authentication with ALLOWED_HOSTS of '${allowedHosts.join(
                ','
              )}'`
            );
          }
        }
      }
    }

    const topology = new Topology(options.hosts, options);
    // Events can be emitted before initialization is complete so we have to
    // save the reference to the topology on the client ASAP if the event handlers need to access it
    this.topology = topology;
    topology.client = this;
>>>>>>> c52a4edf

    this.topology.once(Topology.OPEN, () => this.emit('open', this));

    for (const event of MONGO_CLIENT_EVENTS) {
      this.topology.on(event, (...args: any[]) => this.emit(event, ...(args as any)));
    }

    const topologyConnect = async () => {
      try {
        await promisify(callback => this.topology?.connect(options, callback))();
      } catch (error) {
        this.topology?.close({ force: true });
        throw error;
      }
    };

    if (this.autoEncrypter) {
      const initAutoEncrypter = promisify(callback => this.autoEncrypter?.init(callback));
      await initAutoEncrypter();
      await topologyConnect();
      await options.encrypter.connectInternalClient();
    } else {
      await topologyConnect();
    }

    return this;
  }

  /**
   * Close the client and its underlying connections
   *
   * @param force - Force close, emitting no events
   */
  async close(force = false): Promise<void> {
    // There's no way to set hasBeenClosed back to false
    Object.defineProperty(this.s, 'hasBeenClosed', {
      value: true,
      enumerable: true,
      configurable: false,
      writable: false
    });

    const activeSessionEnds = Array.from(this.s.activeSessions, session => session.endSession());
    this.s.activeSessions.clear();

    await Promise.all(activeSessionEnds);

    if (this.topology == null) {
      return;
    }

    // If we would attempt to select a server and get nothing back we short circuit
    // to avoid the server selection timeout.
    const selector = readPreferenceServerSelector(ReadPreference.primaryPreferred);
    const topologyDescription = this.topology.description;
    const serverDescriptions = Array.from(topologyDescription.servers.values());
    const servers = selector(topologyDescription, serverDescriptions);
    if (servers.length !== 0) {
      const endSessions = Array.from(this.s.sessionPool.sessions, ({ id }) => id);
      if (endSessions.length !== 0) {
        await this.db('admin')
          .command(
            { endSessions },
            { readPreference: ReadPreference.primaryPreferred, noResponse: true }
          )
          .catch(() => null); // outcome does not matter
      }
    }

    // clear out references to old topology
    const topology = this.topology;
    this.topology = undefined;

    await new Promise<void>((resolve, reject) => {
      topology.close({ force }, error => {
        if (error) return reject(error);
        const { encrypter } = this[kOptions];
        if (encrypter) {
          return encrypter.close(this, force, error => {
            if (error) return reject(error);
            resolve();
          });
        }
        resolve();
      });
    });
  }

  /**
   * Create a new Db instance sharing the current socket connections.
   *
   * @param dbName - The name of the database we want to use. If not provided, use database name from connection string.
   * @param options - Optional settings for Db construction
   */
  db(dbName?: string, options?: DbOptions): Db {
    options = options ?? {};

    // Default to db from connection string if not provided
    if (!dbName) {
      dbName = this.options.dbName;
    }

    // Copy the options and add out internal override of the not shared flag
    const finalOptions = Object.assign({}, this[kOptions], options);

    // Return the db object
    const db = new Db(this, dbName, finalOptions);

    // Return the database
    return db;
  }

  /**
   * Connect to MongoDB using a url
   *
   * @remarks
   * The programmatically provided options take precedence over the URI options.
   *
   * @see https://www.mongodb.com/docs/manual/reference/connection-string/
   */
  static async connect(url: string, options?: MongoClientOptions): Promise<MongoClient> {
    const client = new this(url, options);
    return client.connect();
  }

  /** Starts a new session on the server */
  startSession(options?: ClientSessionOptions): ClientSession {
    const session = new ClientSession(
      this,
      this.s.sessionPool,
      { explicit: true, ...options },
      this[kOptions]
    );
    this.s.activeSessions.add(session);
    session.once('ended', () => {
      this.s.activeSessions.delete(session);
    });
    return session;
  }

  /**
   * Runs a given operation with an implicitly created session. The lifetime of the session
   * will be handled without the need for user interaction.
   *
   * NOTE: presently the operation MUST return a Promise (either explicit or implicitly as an async function)
   *
   * @param options - Optional settings for the command
   * @param callback - An callback to execute with an implicitly created session
   */
  async withSession(callback: WithSessionCallback): Promise<void>;
  async withSession(options: ClientSessionOptions, callback: WithSessionCallback): Promise<void>;
  async withSession(
    optionsOrOperation: ClientSessionOptions | WithSessionCallback,
    callback?: WithSessionCallback
  ): Promise<void> {
    const options = {
      // Always define an owner
      owner: Symbol(),
      // If it's an object inherit the options
      ...(typeof optionsOrOperation === 'object' ? optionsOrOperation : {})
    };

    const withSessionCallback =
      typeof optionsOrOperation === 'function' ? optionsOrOperation : callback;

    if (withSessionCallback == null) {
      throw new MongoInvalidArgumentError('Missing required callback parameter');
    }

    const session = this.startSession(options);

    try {
      await withSessionCallback(session);
    } finally {
      try {
        await session.endSession();
      } catch {
        // We are not concerned with errors from endSession()
      }
    }
  }

  /**
   * Create a new Change Stream, watching for new changes (insertions, updates,
   * replacements, deletions, and invalidations) in this cluster. Will ignore all
   * changes to system collections, as well as the local, admin, and config databases.
   *
   * @remarks
   * watch() accepts two generic arguments for distinct use cases:
   * - The first is to provide the schema that may be defined for all the data within the current cluster
   * - The second is to override the shape of the change stream document entirely, if it is not provided the type will default to ChangeStreamDocument of the first argument
   *
   * @param pipeline - An array of {@link https://www.mongodb.com/docs/manual/reference/operator/aggregation-pipeline/|aggregation pipeline stages} through which to pass change stream documents. This allows for filtering (using $match) and manipulating the change stream documents.
   * @param options - Optional settings for the command
   * @typeParam TSchema - Type of the data being detected by the change stream
   * @typeParam TChange - Type of the whole change stream document emitted
   */
  watch<
    TSchema extends Document = Document,
    TChange extends Document = ChangeStreamDocument<TSchema>
  >(pipeline: Document[] = [], options: ChangeStreamOptions = {}): ChangeStream<TSchema, TChange> {
    // Allow optionally not specifying a pipeline
    if (!Array.isArray(pipeline)) {
      options = pipeline;
      pipeline = [];
    }

    return new ChangeStream<TSchema, TChange>(this, pipeline, resolveOptions(this, options));
  }
}

/**
 * Parsed Mongo Client Options.
 *
 * User supplied options are documented by `MongoClientOptions`.
 *
 * **NOTE:** The client's options parsing is subject to change to support new features.
 * This type is provided to aid with inspection of options after parsing, it should not be relied upon programmatically.
 *
 * Options are sourced from:
 * - connection string
 * - options object passed to the MongoClient constructor
 * - file system (ex. tls settings)
 * - environment variables
 * - DNS SRV records and TXT records
 *
 * Not all options may be present after client construction as some are obtained from asynchronous operations.
 *
 * @public
 */
export interface MongoOptions
  extends Required<
      Pick<
        MongoClientOptions,
        | 'autoEncryption'
        | 'connectTimeoutMS'
        | 'directConnection'
        | 'driverInfo'
        | 'forceServerObjectId'
        | 'minHeartbeatFrequencyMS'
        | 'heartbeatFrequencyMS'
        | 'keepAlive'
        | 'keepAliveInitialDelay'
        | 'localThresholdMS'
        | 'maxConnecting'
        | 'maxIdleTimeMS'
        | 'maxPoolSize'
        | 'minPoolSize'
        | 'monitorCommands'
        | 'noDelay'
        | 'pkFactory'
        | 'raw'
        | 'replicaSet'
        | 'retryReads'
        | 'retryWrites'
        | 'serverSelectionTimeoutMS'
        | 'socketTimeoutMS'
        | 'srvMaxHosts'
        | 'srvServiceName'
        | 'tlsAllowInvalidCertificates'
        | 'tlsAllowInvalidHostnames'
        | 'tlsInsecure'
        | 'waitQueueTimeoutMS'
        | 'zlibCompressionLevel'
      >
    >,
    SupportedNodeConnectionOptions {
  appName?: string;
  hosts: HostAddress[];
  srvHost?: string;
  credentials?: MongoCredentials;
  readPreference: ReadPreference;
  readConcern: ReadConcern;
  loadBalanced: boolean;
  serverApi: ServerApi;
  compressors: CompressorName[];
  writeConcern: WriteConcern;
  dbName: string;
  metadata: ClientMetadata;
  autoEncrypter?: AutoEncrypter;
  proxyHost?: string;
  proxyPort?: number;
  proxyUsername?: string;
  proxyPassword?: string;

  /** @internal */
  connectionType?: typeof Connection;

  /** @internal */
  encrypter: Encrypter;
  /** @internal */
  userSpecifiedAuthSource: boolean;
  /** @internal */
  userSpecifiedReplicaSet: boolean;

  /**
   * # NOTE ABOUT TLS Options
   *
   * If set TLS enabled, equivalent to setting the ssl option.
   *
   * ### Additional options:
   *
   * |    nodejs option     | MongoDB equivalent                                       | type                                   |
   * |:---------------------|--------------------------------------------------------- |:---------------------------------------|
   * | `ca`                 | `sslCA`, `tlsCAFile`                                     | `string \| Buffer \| Buffer[]`         |
   * | `crl`                | `sslCRL`                                                 | `string \| Buffer \| Buffer[]`         |
   * | `cert`               | `sslCert`, `tlsCertificateFile`, `tlsCertificateKeyFile` | `string \| Buffer \| Buffer[]`         |
   * | `key`                | `sslKey`, `tlsCertificateKeyFile`                        | `string \| Buffer \| KeyObject[]`      |
   * | `passphrase`         | `sslPass`, `tlsCertificateKeyFilePassword`               | `string`                               |
   * | `rejectUnauthorized` | `sslValidate`                                            | `boolean`                              |
   *
   */
  tls: boolean;

  /** @internal */
  [featureFlag: symbol]: any;

  /** @internal */
  mongoLoggerOptions: MongoLoggerOptions;
}<|MERGE_RESOLUTION|>--- conflicted
+++ resolved
@@ -452,9 +452,6 @@
       }
     }
 
-<<<<<<< HEAD
-    this.topology = new Topology(this, options.hosts, options);
-=======
     // It is important to perform validation of hosts AFTER SRV resolution, to check the real hostname,
     // but BEFORE we even attempt connecting with a potentially not allowed hostname
     if (options.credentials?.mechanism === AuthMechanism.MONGODB_OIDC) {
@@ -474,12 +471,9 @@
       }
     }
 
-    const topology = new Topology(options.hosts, options);
+    this.topology = new Topology(this, options.hosts, options);
     // Events can be emitted before initialization is complete so we have to
     // save the reference to the topology on the client ASAP if the event handlers need to access it
-    this.topology = topology;
-    topology.client = this;
->>>>>>> c52a4edf
 
     this.topology.once(Topology.OPEN, () => this.emit('open', this));
 
