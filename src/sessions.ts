--- conflicted
+++ resolved
@@ -529,10 +529,7 @@
 
     try {
       await executeOperation(this.client, operation, timeoutContext);
-<<<<<<< HEAD
-=======
       this.commitAttempted = undefined;
->>>>>>> c3f31dae
       return;
     } catch (firstCommitError) {
       this.commitAttempted = true;
@@ -543,9 +540,6 @@
         this.unpin({ force: true });
 
         try {
-<<<<<<< HEAD
-          await executeOperation(this.client, operation, timeoutContext);
-=======
           await executeOperation(
             this.client,
             new RunAdminCommandOperation(command, {
@@ -555,7 +549,6 @@
             }),
             timeoutContext
           );
->>>>>>> c3f31dae
           return;
         } catch (retryCommitError) {
           // If the retry failed, we process that error instead of the original
