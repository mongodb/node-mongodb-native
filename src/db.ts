--- conflicted
+++ resolved
@@ -275,14 +275,6 @@
     // Intentionally, we do not inherit options from parent for this operation.
     return await executeOperation(
       this.client,
-<<<<<<< HEAD
-      new RunCommandOperation(this, command, {
-        ...resolveBSONOptions(options),
-        timeoutMS: options?.timeoutMS ?? this.timeoutMS,
-        session: options?.session,
-        readPreference: options?.readPreference
-      })
-=======
       new RunCommandOperation(
         this,
         command,
@@ -293,7 +285,6 @@
           readPreference: options?.readPreference
         })
       )
->>>>>>> 3ed4a149
     );
   }
 
