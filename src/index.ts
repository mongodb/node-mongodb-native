--- conflicted
+++ resolved
@@ -123,10 +123,7 @@
   ChangeStream,
   ChangeStreamDocument,
   UpdateDescription,
-<<<<<<< HEAD
-=======
   ChangeStreamEvents,
->>>>>>> f4d40a4c
   ChangeStreamOptions,
   ChangeStreamCursor,
   ResumeToken,
