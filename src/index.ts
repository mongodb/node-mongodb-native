--- conflicted
+++ resolved
@@ -287,11 +287,8 @@
   KeysOfAType,
   KeysOfOtherType,
   MatchKeysAndValues,
-<<<<<<< HEAD
   NestedPaths,
-=======
   NonObjectIdLikeDocument,
->>>>>>> 55d1c5f5
   NotAcceptedFields,
   NumericType,
   OneOrMore,
