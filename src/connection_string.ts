import * as dns from 'dns';
import * as fs from 'fs';
import ConnectionString from 'mongodb-connection-string-url';
import { URLSearchParams } from 'url';

import type { Document } from './bson';
import { MongoCredentials } from './cmap/auth/mongo_credentials';
import { AUTH_MECHS_AUTH_SRC_EXTERNAL, AuthMechanism } from './cmap/auth/providers';
import { Compressor, CompressorName } from './cmap/wire_protocol/compression';
import { Encrypter } from './encrypter';
import {
  MongoAPIError,
  MongoInvalidArgumentError,
  MongoMissingCredentialsError,
  MongoParseError
} from './error';
import { Logger, LoggerLevel } from './logger';
import {
  DriverInfo,
  MongoClient,
  MongoClientOptions,
  MongoOptions,
  PkFactory,
  ServerApi,
  ServerApiVersion
} from './mongo_client';
import { PromiseProvider } from './promise_provider';
import { ReadConcern, ReadConcernLevel } from './read_concern';
import { ReadPreference, ReadPreferenceMode } from './read_preference';
import type { TagSet } from './sdam/server_description';
import {
<<<<<<< HEAD
  Callback,
=======
  AnyOptions,
>>>>>>> dc62bcb1
  DEFAULT_PK_FACTORY,
  emitWarning,
  emitWarningOnce,
  HostAddress,
  isRecord,
  makeClientMetadata,
  setDifference
} from './utils';
import { W, WriteConcern } from './write_concern';

const VALID_TXT_RECORDS = ['authSource', 'replicaSet', 'loadBalanced'];

const LB_SINGLE_HOST_ERROR = 'loadBalanced option only supported with a single host in the URI';
const LB_REPLICA_SET_ERROR = 'loadBalanced option not supported with a replicaSet option';
const LB_DIRECT_CONNECTION_ERROR =
  'loadBalanced option not supported when directConnection is provided';

/**
 * Determines whether a provided address matches the provided parent domain in order
 * to avoid certain attack vectors.
 *
 * @param srvAddress - The address to check against a domain
 * @param parentDomain - The domain to check the provided address against
 * @returns Whether the provided address matches the parent domain
 */
function matchesParentDomain(srvAddress: string, parentDomain: string): boolean {
  const regex = /^.*?\./;
  const srv = `.${srvAddress.replace(regex, '')}`;
  const parent = `.${parentDomain.replace(regex, '')}`;
  return srv.endsWith(parent);
}

/**
 * Lookup a `mongodb+srv` connection string, combine the parts and reparse it as a normal
 * connection string.
 *
 * @param uri - The connection string to parse
 * @param options - Optional user provided connection string options
 */
export async function resolveSRVRecord(options: MongoOptions): Promise<HostAddress[]> {
  if (typeof options.srvHost !== 'string') {
    throw new MongoAPIError('Option "srvHost" must not be empty');
  }

  if (options.srvHost.split('.').length < 3) {
    // TODO(NODE-3484): Replace with MongoConnectionStringError
    throw new MongoAPIError('URI must include hostname, domain name, and tld');
  }

  // Resolve the SRV record and use the result as the list of hosts to connect to.
  const lookupAddress = options.srvHost;
  const addresses = await dns.promises.resolveSrv(
    `_${options.srvServiceName}._tcp.${lookupAddress}`
  );

  if (addresses.length === 0) {
    throw new MongoAPIError('No addresses found at host');
  }

  for (const { name } of addresses) {
    if (!matchesParentDomain(name, lookupAddress)) {
      throw new MongoAPIError('Server record does not share hostname with parent URI');
    }
  }

  const hostAddresses = addresses.map(r => HostAddress.fromString(`${r.name}:${r.port ?? 27017}`));

  validateLoadBalancedOptions(hostAddresses, options, true);

  // Resolve TXT record and add options from there if they exist.
  let record;
  try {
    record = await dns.promises.resolveTxt(lookupAddress);
  } catch (error) {
    if (error.code !== 'ENODATA' && error.code !== 'ENOTFOUND') {
      throw error;
    }
    return hostAddresses;
  }

  if (record.length > 1) {
    throw new MongoParseError('Multiple text records not allowed');
  }

  const txtRecordOptions = new URLSearchParams(record[0].join(''));
  const txtRecordOptionKeys = [...txtRecordOptions.keys()];
  if (txtRecordOptionKeys.some(key => !VALID_TXT_RECORDS.includes(key))) {
    throw new MongoParseError(`Text record may only set any of: ${VALID_TXT_RECORDS.join(', ')}`);
  }

  if (VALID_TXT_RECORDS.some(option => txtRecordOptions.get(option) === '')) {
    throw new MongoParseError('Cannot have empty URI params in DNS TXT Record');
  }

  const source = txtRecordOptions.get('authSource') ?? undefined;
  const replicaSet = txtRecordOptions.get('replicaSet') ?? undefined;
  const loadBalanced = txtRecordOptions.get('loadBalanced') ?? undefined;

  if (
    !options.userSpecifiedAuthSource &&
    source &&
    options.credentials &&
    !AUTH_MECHS_AUTH_SRC_EXTERNAL.has(options.credentials.mechanism)
  ) {
    options.credentials = MongoCredentials.merge(options.credentials, { source });
  }

  if (!options.userSpecifiedReplicaSet && replicaSet) {
    options.replicaSet = replicaSet;
  }

  if (loadBalanced === 'true') {
    options.loadBalanced = true;
  }

  if (options.replicaSet && options.srvMaxHosts > 0) {
    throw new MongoParseError('Cannot combine replicaSet option with srvMaxHosts');
  }

  validateLoadBalancedOptions(hostAddresses, options, true);

  return hostAddresses;
}

/**
 * Checks if TLS options are valid
 *
 * @param allOptions - All options provided by user or included in default options map
 * @throws MongoAPIError if TLS options are invalid
 */
function checkTLSOptions(allOptions: CaseInsensitiveMap): void {
  if (!allOptions) return;
  const check = (a: string, b: string) => {
    if (allOptions.has(a) && allOptions.has(b)) {
      throw new MongoAPIError(`The '${a}' option cannot be used with the '${b}' option`);
    }
  };
  check('tlsInsecure', 'tlsAllowInvalidCertificates');
  check('tlsInsecure', 'tlsAllowInvalidHostnames');
  check('tlsInsecure', 'tlsDisableCertificateRevocationCheck');
  check('tlsInsecure', 'tlsDisableOCSPEndpointCheck');
  check('tlsAllowInvalidCertificates', 'tlsDisableCertificateRevocationCheck');
  check('tlsAllowInvalidCertificates', 'tlsDisableOCSPEndpointCheck');
  check('tlsDisableCertificateRevocationCheck', 'tlsDisableOCSPEndpointCheck');
}

const TRUTHS = new Set(['true', 't', '1', 'y', 'yes']);
const FALSEHOODS = new Set(['false', 'f', '0', 'n', 'no', '-1']);
function getBoolean(name: string, value: unknown): boolean {
  if (typeof value === 'boolean') return value;
  const valueString = String(value).toLowerCase();
  if (TRUTHS.has(valueString)) {
    if (valueString !== 'true') {
      emitWarningOnce(
        `deprecated value for ${name} : ${valueString} - please update to ${name} : true instead`
      );
    }
    return true;
  }
  if (FALSEHOODS.has(valueString)) {
    if (valueString !== 'false') {
      emitWarningOnce(
        `deprecated value for ${name} : ${valueString} - please update to ${name} : false instead`
      );
    }
    return false;
  }
  throw new MongoParseError(`Expected ${name} to be stringified boolean value, got: ${value}`);
}

function getInt(name: string, value: unknown): number {
  if (typeof value === 'number') return Math.trunc(value);
  const parsedValue = Number.parseInt(String(value), 10);
  if (!Number.isNaN(parsedValue)) return parsedValue;
  throw new MongoParseError(`Expected ${name} to be stringified int value, got: ${value}`);
}

function getUint(name: string, value: unknown): number {
  const parsedValue = getInt(name, value);
  if (parsedValue < 0) {
    throw new MongoParseError(`${name} can only be a positive int value, got: ${value}`);
  }
  return parsedValue;
}

function* entriesFromString(value: string): Generator<[string, string]> {
  const keyValuePairs = value.split(',');
  for (const keyValue of keyValuePairs) {
    const [key, value] = keyValue.split(':');
    if (value == null) {
      throw new MongoParseError('Cannot have undefined values in key value pairs');
    }

    yield [key, value];
  }
}

class CaseInsensitiveMap<Value = any> extends Map<string, Value> {
  constructor(entries: Array<[string, any]> = []) {
    super(entries.map(([k, v]) => [k.toLowerCase(), v]));
  }
  override has(k: string) {
    return super.has(k.toLowerCase());
  }
  override get(k: string) {
    return super.get(k.toLowerCase());
  }
  override set(k: string, v: any) {
    return super.set(k.toLowerCase(), v);
  }
  override delete(k: string): boolean {
    return super.delete(k.toLowerCase());
  }
}

export function parseOptions(
  uri: string,
  mongoClient: MongoClient | MongoClientOptions | undefined = undefined,
  options: MongoClientOptions = {}
): MongoOptions {
  if (mongoClient != null && !(mongoClient instanceof MongoClient)) {
    options = mongoClient;
    mongoClient = undefined;
  }

  const url = new ConnectionString(uri);
  const { hosts, isSRV } = url;

  const mongoOptions = Object.create(null);

  // Feature flags
  for (const flag of Object.getOwnPropertySymbols(options)) {
    if (FEATURE_FLAGS.has(flag)) {
      mongoOptions[flag] = options[flag];
    }
  }

  mongoOptions.hosts = isSRV ? [] : hosts.map(HostAddress.fromString);

  const urlOptions = new CaseInsensitiveMap<any[]>();

  if (url.pathname !== '/' && url.pathname !== '') {
    const dbName = decodeURIComponent(
      url.pathname[0] === '/' ? url.pathname.slice(1) : url.pathname
    );
    if (dbName) {
      urlOptions.set('dbName', [dbName]);
    }
  }

  if (url.username !== '') {
    const auth: Document = {
      username: decodeURIComponent(url.username)
    };

    if (typeof url.password === 'string') {
      auth.password = decodeURIComponent(url.password);
    }

    urlOptions.set('auth', [auth]);
  }

  for (const key of url.searchParams.keys()) {
    const values = [...url.searchParams.getAll(key)];

    if (values.includes('')) {
      throw new MongoAPIError('URI cannot contain options with no value');
    }

    if (!urlOptions.has(key)) {
      urlOptions.set(key, values);
    }
  }

  const objectOptions = new CaseInsensitiveMap(
    Object.entries(options).filter(([, v]) => v != null)
  );

  // Validate options that can only be provided by one of uri or object

  if (urlOptions.has('serverApi')) {
    throw new MongoParseError(
      'URI cannot contain `serverApi`, it can only be passed to the client'
    );
  }

  if (objectOptions.has('loadBalanced')) {
    throw new MongoParseError('loadBalanced is only a valid option in the URI');
  }

  // All option collection

  const allOptions = new CaseInsensitiveMap();

  const allKeys = new Set<string>([
    ...urlOptions.keys(),
    ...objectOptions.keys(),
    ...DEFAULT_OPTIONS.keys()
  ]);

  for (const key of allKeys) {
    const values = [];
    const objectOptionValue = objectOptions.get(key);
    if (objectOptionValue != null) {
      values.push(objectOptionValue);
    }
    const urlValue = urlOptions.get(key);
    if (urlValue != null) {
      values.push(...urlValue);
    }
    const defaultOptionsValue = DEFAULT_OPTIONS.get(key);
    if (defaultOptionsValue != null) {
      values.push(defaultOptionsValue);
    }
    allOptions.set(key, values);
  }

  if (allOptions.has('tlsCertificateKeyFile') && !allOptions.has('tlsCertificateFile')) {
    allOptions.set('tlsCertificateFile', allOptions.get('tlsCertificateKeyFile'));
  }

  if (allOptions.has('tls') || allOptions.has('ssl')) {
    const tlsAndSslOpts = (allOptions.get('tls') || [])
      .concat(allOptions.get('ssl') || [])
      .map(getBoolean.bind(null, 'tls/ssl'));
    if (new Set(tlsAndSslOpts).size !== 1) {
      throw new MongoParseError('All values of tls/ssl must be the same.');
    }
  }

  checkTLSOptions(allOptions);

  const unsupportedOptions = setDifference(
    allKeys,
    Array.from(Object.keys(OPTIONS)).map(s => s.toLowerCase())
  );
  if (unsupportedOptions.size !== 0) {
    const optionWord = unsupportedOptions.size > 1 ? 'options' : 'option';
    const isOrAre = unsupportedOptions.size > 1 ? 'are' : 'is';
    throw new MongoParseError(
      `${optionWord} ${Array.from(unsupportedOptions).join(', ')} ${isOrAre} not supported`
    );
  }

  // Option parsing and setting

  for (const [key, descriptor] of Object.entries(OPTIONS)) {
    const values = allOptions.get(key);
    if (!values || values.length === 0) continue;
    setOption(mongoOptions, key, descriptor, values);
  }

  if (mongoOptions.credentials) {
    const isGssapi = mongoOptions.credentials.mechanism === AuthMechanism.MONGODB_GSSAPI;
    const isX509 = mongoOptions.credentials.mechanism === AuthMechanism.MONGODB_X509;
    const isAws = mongoOptions.credentials.mechanism === AuthMechanism.MONGODB_AWS;
    if (
      (isGssapi || isX509) &&
      allOptions.has('authSource') &&
      mongoOptions.credentials.source !== '$external'
    ) {
      // If authSource was explicitly given and its incorrect, we error
      throw new MongoParseError(
        `${mongoOptions.credentials} can only have authSource set to '$external'`
      );
    }

    if (!(isGssapi || isX509 || isAws) && mongoOptions.dbName && !allOptions.has('authSource')) {
      // inherit the dbName unless GSSAPI or X509, then silently ignore dbName
      // and there was no specific authSource given
      mongoOptions.credentials = MongoCredentials.merge(mongoOptions.credentials, {
        source: mongoOptions.dbName
      });
    }

    if (isAws && mongoOptions.credentials.username && !mongoOptions.credentials.password) {
      throw new MongoMissingCredentialsError(
        `When using ${mongoOptions.credentials.mechanism} password must be set when a username is specified`
      );
    }

    mongoOptions.credentials.validate();

    // Check if the only auth related option provided was authSource, if so we can remove credentials
    if (
      mongoOptions.credentials.password === '' &&
      mongoOptions.credentials.username === '' &&
      mongoOptions.credentials.mechanism === AuthMechanism.MONGODB_DEFAULT &&
      Object.keys(mongoOptions.credentials.mechanismProperties).length === 0
    ) {
      delete mongoOptions.credentials;
    }
  }

  if (!mongoOptions.dbName) {
    // dbName default is applied here because of the credential validation above
    mongoOptions.dbName = 'test';
  }

<<<<<<< HEAD
  if (options.promiseLibrary) PromiseProvider.set(options.promiseLibrary);

  const lbError = validateLoadBalancedOptions(hosts, mongoOptions, isSRV);
  if (lbError) {
    throw lbError;
=======
  checkTLSOptions(mongoOptions);

  if (options.promiseLibrary) {
    PromiseProvider.set(options.promiseLibrary);
>>>>>>> dc62bcb1
  }

  validateLoadBalancedOptions(hosts, mongoOptions, isSRV);

  if (mongoClient && mongoOptions.autoEncryption) {
    Encrypter.checkForMongoCrypt();
    mongoOptions.encrypter = new Encrypter(mongoClient, uri, options);
    mongoOptions.autoEncrypter = mongoOptions.encrypter.autoEncrypter;
  }

  // Potential SRV Overrides and SRV connection string validations

  mongoOptions.userSpecifiedAuthSource =
    objectOptions.has('authSource') || urlOptions.has('authSource');
  mongoOptions.userSpecifiedReplicaSet =
    objectOptions.has('replicaSet') || urlOptions.has('replicaSet');

  if (isSRV) {
    // SRV Record is resolved upon connecting
    mongoOptions.srvHost = hosts[0];

    if (mongoOptions.directConnection) {
      throw new MongoAPIError('SRV URI does not support directConnection');
    }

    if (mongoOptions.srvMaxHosts > 0 && typeof mongoOptions.replicaSet === 'string') {
      throw new MongoParseError('Cannot use srvMaxHosts option with replicaSet');
    }

    // SRV turns on TLS by default, but users can override and turn it off
    const noUserSpecifiedTLS = !objectOptions.has('tls') && !urlOptions.has('tls');
    const noUserSpecifiedSSL = !objectOptions.has('ssl') && !urlOptions.has('ssl');
    if (noUserSpecifiedTLS && noUserSpecifiedSSL) {
      mongoOptions.tls = true;
    }
  } else {
    const userSpecifiedSrvOptions =
      urlOptions.has('srvMaxHosts') ||
      objectOptions.has('srvMaxHosts') ||
      urlOptions.has('srvServiceName') ||
      objectOptions.has('srvServiceName');

    if (userSpecifiedSrvOptions) {
      throw new MongoParseError(
        'Cannot use srvMaxHosts or srvServiceName with a non-srv connection string'
      );
    }
  }

  if (mongoOptions.directConnection && mongoOptions.hosts.length !== 1) {
    throw new MongoParseError('directConnection option requires exactly one host');
  }

  if (
    !mongoOptions.proxyHost &&
    (mongoOptions.proxyPort || mongoOptions.proxyUsername || mongoOptions.proxyPassword)
  ) {
    throw new MongoParseError('Must specify proxyHost if other proxy options are passed');
  }

  if (
    (mongoOptions.proxyUsername && !mongoOptions.proxyPassword) ||
    (!mongoOptions.proxyUsername && mongoOptions.proxyPassword)
  ) {
    throw new MongoParseError('Can only specify both of proxy username/password or neither');
  }

  const proxyOptions = ['proxyHost', 'proxyPort', 'proxyUsername', 'proxyPassword'].map(
    key => urlOptions.get(key) ?? []
  );

  if (proxyOptions.some(options => options.length > 1)) {
    throw new MongoParseError(
      'Proxy options cannot be specified multiple times in the connection string'
    );
  }

  return mongoOptions;
}

/**
 * #### Throws if LB mode is true:
 * - hosts contains more than one host
 * - there is a replicaSet name set
 * - directConnection is set
 * - if srvMaxHosts is used when an srv connection string is passed in
 *
 * @throws MongoParseError
 */
function validateLoadBalancedOptions(
  hosts: HostAddress[] | string[],
  mongoOptions: MongoOptions,
  isSrv: boolean
): void {
  if (mongoOptions.loadBalanced) {
    if (hosts.length > 1) {
      throw new MongoParseError(LB_SINGLE_HOST_ERROR);
    }
    if (mongoOptions.replicaSet) {
      throw new MongoParseError(LB_REPLICA_SET_ERROR);
    }
    if (mongoOptions.directConnection) {
      throw new MongoParseError(LB_DIRECT_CONNECTION_ERROR);
    }

    if (isSrv && mongoOptions.srvMaxHosts > 0) {
      throw new MongoParseError('Cannot limit srv hosts with loadBalanced enabled');
    }
  }
  return;
}

function setOption(
  mongoOptions: any,
  key: string,
  descriptor: OptionDescriptor,
  values: unknown[]
) {
  const { target, type, transform, deprecated } = descriptor;
  const name = target ?? key;

  if (deprecated) {
    const deprecatedMsg = typeof deprecated === 'string' ? `: ${deprecated}` : '';
    emitWarning(`${key} is a deprecated option${deprecatedMsg}`);
  }

  switch (type) {
    case 'boolean':
      mongoOptions[name] = getBoolean(name, values[0]);
      break;
    case 'int':
      mongoOptions[name] = getInt(name, values[0]);
      break;
    case 'uint':
      mongoOptions[name] = getUint(name, values[0]);
      break;
    case 'string':
      if (values[0] == null) {
        break;
      }
      mongoOptions[name] = String(values[0]);
      break;
    case 'record':
      if (!isRecord(values[0])) {
        throw new MongoParseError(`${name} must be an object`);
      }
      mongoOptions[name] = values[0];
      break;
    case 'any':
      mongoOptions[name] = values[0];
      break;
    default: {
      if (!transform) {
        throw new MongoParseError('Descriptors missing a type must define a transform');
      }
      const transformValue = transform({ name, options: mongoOptions, values });
      mongoOptions[name] = transformValue;
      break;
    }
  }
}

interface OptionDescriptor {
  target?: string;
  type?: 'boolean' | 'int' | 'uint' | 'record' | 'string' | 'any';
  default?: any;

  deprecated?: boolean | string;
  /**
   * @param name - the original option name
   * @param options - the options so far for resolution
   * @param values - the possible values in precedence order
   */
  transform?: (args: { name: string; options: MongoOptions; values: unknown[] }) => unknown;
}

export const OPTIONS = {
  appName: {
    target: 'metadata',
    transform({ options, values: [value] }): DriverInfo {
      return makeClientMetadata({ ...options.driverInfo, appName: String(value) });
    }
  },
  auth: {
    target: 'credentials',
    transform({ name, options, values: [value] }): MongoCredentials {
      if (!isRecord(value, ['username', 'password'] as const)) {
        throw new MongoParseError(
          `${name} must be an object with 'username' and 'password' properties`
        );
      }
      return MongoCredentials.merge(options.credentials, {
        username: value.username,
        password: value.password
      });
    }
  },
  authMechanism: {
    target: 'credentials',
    transform({ options, values: [value] }): MongoCredentials {
      const mechanisms = Object.values(AuthMechanism);
      const [mechanism] = mechanisms.filter(m => m.match(RegExp(String.raw`\b${value}\b`, 'i')));
      if (!mechanism) {
        throw new MongoParseError(`authMechanism one of ${mechanisms}, got ${value}`);
      }
      let source = options.credentials?.source;
      if (
        mechanism === AuthMechanism.MONGODB_PLAIN ||
        AUTH_MECHS_AUTH_SRC_EXTERNAL.has(mechanism)
      ) {
        // some mechanisms have '$external' as the Auth Source
        source = '$external';
      }

      let password = options.credentials?.password;
      if (mechanism === AuthMechanism.MONGODB_X509 && password === '') {
        password = undefined;
      }
      return MongoCredentials.merge(options.credentials, {
        mechanism,
        source,
        password
      });
    }
  },
  authMechanismProperties: {
    target: 'credentials',
    transform({ options, values: [optionValue] }): MongoCredentials {
      if (typeof optionValue === 'string') {
        const mechanismProperties = Object.create(null);

        for (const [key, value] of entriesFromString(optionValue)) {
          try {
            mechanismProperties[key] = getBoolean(key, value);
          } catch {
            mechanismProperties[key] = value;
          }
        }

        return MongoCredentials.merge(options.credentials, {
          mechanismProperties
        });
      }
      if (!isRecord(optionValue)) {
        throw new MongoParseError('AuthMechanismProperties must be an object');
      }
      return MongoCredentials.merge(options.credentials, { mechanismProperties: optionValue });
    }
  },
  authSource: {
    target: 'credentials',
    transform({ options, values: [value] }): MongoCredentials {
      const source = String(value);
      return MongoCredentials.merge(options.credentials, { source });
    }
  },
  autoEncryption: {
    type: 'record'
  },
  bsonRegExp: {
    type: 'boolean'
  },
  serverApi: {
    target: 'serverApi',
    transform({ values: [version] }): ServerApi {
      const serverApiToValidate =
        typeof version === 'string' ? ({ version } as ServerApi) : (version as ServerApi);
      const versionToValidate = serverApiToValidate && serverApiToValidate.version;
      if (!versionToValidate) {
        throw new MongoParseError(
          `Invalid \`serverApi\` property; must specify a version from the following enum: ["${Object.values(
            ServerApiVersion
          ).join('", "')}"]`
        );
      }
      if (!Object.values(ServerApiVersion).some(v => v === versionToValidate)) {
        throw new MongoParseError(
          `Invalid server API version=${versionToValidate}; must be in the following enum: ["${Object.values(
            ServerApiVersion
          ).join('", "')}"]`
        );
      }
      return serverApiToValidate;
    }
  },
  checkKeys: {
    type: 'boolean'
  },
  compressors: {
    default: 'none',
    target: 'compressors',
    transform({ values }) {
      const compressionList = new Set();
      for (const compVal of values as (CompressorName[] | string)[]) {
        const compValArray = typeof compVal === 'string' ? compVal.split(',') : compVal;
        if (!Array.isArray(compValArray)) {
          throw new MongoInvalidArgumentError(
            'compressors must be an array or a comma-delimited list of strings'
          );
        }
        for (const c of compValArray) {
          if (Object.keys(Compressor).includes(String(c))) {
            compressionList.add(String(c));
          } else {
            throw new MongoInvalidArgumentError(
              `${c} is not a valid compression mechanism. Must be one of: ${Object.keys(
                Compressor
              )}.`
            );
          }
        }
      }
      return [...compressionList];
    }
  },
  connectTimeoutMS: {
    default: 30000,
    type: 'uint'
  },
  dbName: {
    type: 'string'
  },
  directConnection: {
    default: false,
    type: 'boolean'
  },
  driverInfo: {
    target: 'metadata',
    default: makeClientMetadata(),
    transform({ options, values: [value] }) {
      if (!isRecord(value)) throw new MongoParseError('DriverInfo must be an object');
      return makeClientMetadata({
        driverInfo: value,
        appName: options.metadata?.application?.name
      });
    }
  },
  enableUtf8Validation: { type: 'boolean', default: true },
  family: {
    transform({ name, values: [value] }): 4 | 6 {
      const transformValue = getInt(name, value);
      if (transformValue === 4 || transformValue === 6) {
        return transformValue;
      }
      throw new MongoParseError(`Option 'family' must be 4 or 6 got ${transformValue}.`);
    }
  },
  fieldsAsRaw: {
    type: 'record'
  },
  forceServerObjectId: {
    default: false,
    type: 'boolean'
  },
  fsync: {
    deprecated: 'Please use journal instead',
    target: 'writeConcern',
    transform({ name, options, values: [value] }): WriteConcern {
      const wc = WriteConcern.fromOptions({
        writeConcern: {
          ...options.writeConcern,
          fsync: getBoolean(name, value)
        }
      });
      if (!wc) throw new MongoParseError(`Unable to make a writeConcern from fsync=${value}`);
      return wc;
    }
  } as OptionDescriptor,
  heartbeatFrequencyMS: {
    default: 10000,
    type: 'uint'
  },
  ignoreUndefined: {
    type: 'boolean'
  },
  j: {
    deprecated: 'Please use journal instead',
    target: 'writeConcern',
    transform({ name, options, values: [value] }): WriteConcern {
      const wc = WriteConcern.fromOptions({
        writeConcern: {
          ...options.writeConcern,
          journal: getBoolean(name, value)
        }
      });
      if (!wc) throw new MongoParseError(`Unable to make a writeConcern from journal=${value}`);
      return wc;
    }
  } as OptionDescriptor,
  journal: {
    target: 'writeConcern',
    transform({ name, options, values: [value] }): WriteConcern {
      const wc = WriteConcern.fromOptions({
        writeConcern: {
          ...options.writeConcern,
          journal: getBoolean(name, value)
        }
      });
      if (!wc) throw new MongoParseError(`Unable to make a writeConcern from journal=${value}`);
      return wc;
    }
  },
  keepAlive: {
    default: true,
    type: 'boolean'
  },
  keepAliveInitialDelay: {
    default: 120000,
    type: 'uint'
  },
  loadBalanced: {
    default: false,
    type: 'boolean'
  },
  localThresholdMS: {
    default: 15,
    type: 'uint'
  },
  logger: {
    default: new Logger('MongoClient'),
    transform({ values: [value] }) {
      if (value instanceof Logger) {
        return value;
      }
      emitWarning('Alternative loggers might not be supported');
      // TODO: make Logger an interface that others can implement, make usage consistent in driver
      // DRIVERS-1204
      return;
    }
  },
  loggerLevel: {
    target: 'logger',
    transform({ values: [value] }) {
      return new Logger('MongoClient', { loggerLevel: value as LoggerLevel });
    }
  },
  maxConnecting: {
    default: 2,
    transform({ name, values: [value] }): number {
      const maxConnecting = getUint(name, value);
      if (maxConnecting === 0) {
        throw new MongoInvalidArgumentError('maxConnecting must be > 0 if specified');
      }
      return maxConnecting;
    }
  },
  maxIdleTimeMS: {
    default: 0,
    type: 'uint'
  },
  maxPoolSize: {
    default: 100,
    type: 'uint'
  },
  maxStalenessSeconds: {
    target: 'readPreference',
    transform({ name, options, values: [value] }) {
      const maxStalenessSeconds = getUint(name, value);
      if (options.readPreference) {
        return ReadPreference.fromOptions({
          readPreference: { ...options.readPreference, maxStalenessSeconds }
        });
      } else {
        return new ReadPreference('secondary', undefined, { maxStalenessSeconds });
      }
    }
  },
  minInternalBufferSize: {
    type: 'uint'
  },
  minPoolSize: {
    default: 0,
    type: 'uint'
  },
  minHeartbeatFrequencyMS: {
    default: 500,
    type: 'uint'
  },
  monitorCommands: {
    default: false,
    type: 'boolean'
  },
  name: {
    target: 'driverInfo',
    transform({ values: [value], options }) {
      return { ...options.driverInfo, name: String(value) };
    }
  } as OptionDescriptor,
  noDelay: {
    default: true,
    type: 'boolean'
  },
  pkFactory: {
    default: DEFAULT_PK_FACTORY,
    transform({ values: [value] }): PkFactory {
      if (isRecord(value, ['createPk'] as const) && typeof value.createPk === 'function') {
        return value as PkFactory;
      }
      throw new MongoParseError(
        `Option pkFactory must be an object with a createPk function, got ${value}`
      );
    }
  },
  promiseLibrary: {
    deprecated: true,
    type: 'any'
  },
  promoteBuffers: {
    type: 'boolean'
  },
  promoteLongs: {
    type: 'boolean'
  },
  promoteValues: {
    type: 'boolean'
  },
  proxyHost: {
    type: 'string'
  },
  proxyPassword: {
    type: 'string'
  },
  proxyPort: {
    type: 'uint'
  },
  proxyUsername: {
    type: 'string'
  },
  raw: {
    default: false,
    type: 'boolean'
  },
  readConcern: {
    transform({ values: [value], options }) {
      if (value instanceof ReadConcern || isRecord(value, ['level'] as const)) {
        return ReadConcern.fromOptions({ ...options.readConcern, ...value } as any);
      }
      throw new MongoParseError(`ReadConcern must be an object, got ${JSON.stringify(value)}`);
    }
  },
  readConcernLevel: {
    target: 'readConcern',
    transform({ values: [level], options }) {
      return ReadConcern.fromOptions({
        ...options.readConcern,
        level: level as ReadConcernLevel
      });
    }
  },
  readPreference: {
    default: ReadPreference.primary,
    transform({ values: [value], options }) {
      if (value instanceof ReadPreference) {
        return ReadPreference.fromOptions({
          readPreference: { ...options.readPreference, ...value },
          ...value
        } as any);
      }
      if (isRecord(value, ['mode'] as const)) {
        const rp = ReadPreference.fromOptions({
          readPreference: { ...options.readPreference, ...value },
          ...value
        } as any);
        if (rp) return rp;
        else throw new MongoParseError(`Cannot make read preference from ${JSON.stringify(value)}`);
      }
      if (typeof value === 'string') {
        const rpOpts = {
          hedge: options.readPreference?.hedge,
          maxStalenessSeconds: options.readPreference?.maxStalenessSeconds
        };
        return new ReadPreference(
          value as ReadPreferenceMode,
          options.readPreference?.tags,
          rpOpts
        );
      }
      throw new MongoParseError(`Unknown ReadPreference value: ${value}`);
    }
  },
  readPreferenceTags: {
    target: 'readPreference',
    transform({
      values,
      options
    }: {
      values: Array<string | Record<string, string>[]>;
      options: MongoClientOptions;
    }) {
      const tags: Array<string | Record<string, string>> = Array.isArray(values[0])
        ? values[0]
        : (values as Array<string>);
      const readPreferenceTags = [];
      for (const tag of tags) {
        const readPreferenceTag: TagSet = Object.create(null);
        if (typeof tag === 'string') {
          for (const [k, v] of entriesFromString(tag)) {
            readPreferenceTag[k] = v;
          }
        }
        if (isRecord(tag)) {
          for (const [k, v] of Object.entries(tag)) {
            readPreferenceTag[k] = v;
          }
        }
        readPreferenceTags.push(readPreferenceTag);
      }
      return ReadPreference.fromOptions({
        readPreference: options.readPreference,
        readPreferenceTags
      });
    }
  },
  replicaSet: {
    type: 'string'
  },
  retryReads: {
    default: true,
    type: 'boolean'
  },
  retryWrites: {
    default: true,
    type: 'boolean'
  },
  serializeFunctions: {
    type: 'boolean'
  },
  serverSelectionTimeoutMS: {
    default: 30000,
    type: 'uint'
  },
  servername: {
    type: 'string'
  },
  socketTimeoutMS: {
    default: 0,
    type: 'uint'
  },
  srvMaxHosts: {
    type: 'uint',
    default: 0
  },
  srvServiceName: {
    type: 'string',
    default: 'mongodb'
  },
  ssl: {
    target: 'tls',
    type: 'boolean'
  },
  sslCA: {
    target: 'ca',
    transform({ values: [value] }) {
      return fs.readFileSync(String(value), { encoding: 'ascii' });
    }
  },
  sslCRL: {
    target: 'crl',
    transform({ values: [value] }) {
      return fs.readFileSync(String(value), { encoding: 'ascii' });
    }
  },
  sslCert: {
    target: 'cert',
    transform({ values: [value] }) {
      return fs.readFileSync(String(value), { encoding: 'ascii' });
    }
  },
  sslKey: {
    target: 'key',
    transform({ values: [value] }) {
      return fs.readFileSync(String(value), { encoding: 'ascii' });
    }
  },
  sslPass: {
    deprecated: true,
    target: 'passphrase',
    type: 'string'
  },
  sslValidate: {
    target: 'rejectUnauthorized',
    type: 'boolean'
  },
  tls: {
    type: 'boolean'
  },
  tlsAllowInvalidCertificates: {
    target: 'rejectUnauthorized',
    transform({ name, values: [value] }) {
      // allowInvalidCertificates is the inverse of rejectUnauthorized
      return !getBoolean(name, value);
    }
  },
  tlsAllowInvalidHostnames: {
    target: 'checkServerIdentity',
    transform({ name, values: [value] }) {
      // tlsAllowInvalidHostnames means setting the checkServerIdentity function to a noop
      return getBoolean(name, value) ? () => undefined : undefined;
    }
  },
  tlsCAFile: {
    target: 'ca',
    transform({ values: [value] }) {
      return fs.readFileSync(String(value), { encoding: 'ascii' });
    }
  },
  tlsCertificateFile: {
    target: 'cert',
    transform({ values: [value] }) {
      return fs.readFileSync(String(value), { encoding: 'ascii' });
    }
  },
  tlsCertificateKeyFile: {
    target: 'key',
    transform({ values: [value] }) {
      return fs.readFileSync(String(value), { encoding: 'ascii' });
    }
  },
  tlsCertificateKeyFilePassword: {
    target: 'passphrase',
    type: 'any'
  },
  tlsInsecure: {
    transform({ name, options, values: [value] }) {
      const tlsInsecure = getBoolean(name, value);
      if (tlsInsecure) {
        options.checkServerIdentity = () => undefined;
        options.rejectUnauthorized = false;
      } else {
        options.checkServerIdentity = options.tlsAllowInvalidHostnames
          ? () => undefined
          : undefined;
        options.rejectUnauthorized = options.tlsAllowInvalidCertificates ? false : true;
      }
      return tlsInsecure;
    }
  },
  w: {
    target: 'writeConcern',
    transform({ values: [value], options }) {
      return WriteConcern.fromOptions({ writeConcern: { ...options.writeConcern, w: value as W } });
    }
  },
  waitQueueTimeoutMS: {
    default: 0,
    type: 'uint'
  },
  writeConcern: {
    target: 'writeConcern',
    transform({ values: [value], options }) {
      if (isRecord(value) || value instanceof WriteConcern) {
        return WriteConcern.fromOptions({
          writeConcern: {
            ...options.writeConcern,
            ...value
          }
        });
      } else if (value === 'majority' || typeof value === 'number') {
        return WriteConcern.fromOptions({
          writeConcern: {
            ...options.writeConcern,
            w: value
          }
        });
      }

      throw new MongoParseError(`Invalid WriteConcern cannot parse: ${JSON.stringify(value)}`);
    }
  },
  wtimeout: {
    deprecated: 'Please use wtimeoutMS instead',
    target: 'writeConcern',
    transform({ values: [value], options }) {
      const wc = WriteConcern.fromOptions({
        writeConcern: {
          ...options.writeConcern,
          wtimeout: getUint('wtimeout', value)
        }
      });
      if (wc) return wc;
      throw new MongoParseError(`Cannot make WriteConcern from wtimeout`);
    }
  } as OptionDescriptor,
  wtimeoutMS: {
    target: 'writeConcern',
    transform({ values: [value], options }) {
      const wc = WriteConcern.fromOptions({
        writeConcern: {
          ...options.writeConcern,
          wtimeoutMS: getUint('wtimeoutMS', value)
        }
      });
      if (wc) return wc;
      throw new MongoParseError(`Cannot make WriteConcern from wtimeout`);
    }
  },
  zlibCompressionLevel: {
    default: 0,
    type: 'int'
  },
  // Custom types for modifying core behavior
  connectionType: { type: 'any' },
  srvPoller: { type: 'any' },
  // Accepted NodeJS Options
  minDHSize: { type: 'any' },
  pskCallback: { type: 'any' },
  secureContext: { type: 'any' },
  enableTrace: { type: 'any' },
  requestCert: { type: 'any' },
  rejectUnauthorized: { type: 'any' },
  checkServerIdentity: { type: 'any' },
  ALPNProtocols: { type: 'any' },
  SNICallback: { type: 'any' },
  session: { type: 'any' },
  requestOCSP: { type: 'any' },
  localAddress: { type: 'any' },
  localPort: { type: 'any' },
  hints: { type: 'any' },
  lookup: { type: 'any' },
  ca: { type: 'any' },
  cert: { type: 'any' },
  ciphers: { type: 'any' },
  crl: { type: 'any' },
  ecdhCurve: { type: 'any' },
  key: { type: 'any' },
  passphrase: { type: 'any' },
  pfx: { type: 'any' },
  secureProtocol: { type: 'any' },
  index: { type: 'any' },
  // Legacy Options, these are unused but left here to avoid errors with CSFLE lib
  useNewUrlParser: { type: 'boolean' } as OptionDescriptor,
  useUnifiedTopology: { type: 'boolean' } as OptionDescriptor
} as Record<keyof MongoClientOptions, OptionDescriptor>;

export const DEFAULT_OPTIONS = new CaseInsensitiveMap(
  Object.entries(OPTIONS)
    .filter(([, descriptor]) => descriptor.default != null)
    .map(([k, d]) => [k, d.default])
);

/**
 * Set of permitted feature flags
 * @internal
 */
export const FEATURE_FLAGS = new Set([Symbol.for('@@mdb.skipPingOnConnect')]);<|MERGE_RESOLUTION|>--- conflicted
+++ resolved
@@ -29,11 +29,6 @@
 import { ReadPreference, ReadPreferenceMode } from './read_preference';
 import type { TagSet } from './sdam/server_description';
 import {
-<<<<<<< HEAD
-  Callback,
-=======
-  AnyOptions,
->>>>>>> dc62bcb1
   DEFAULT_PK_FACTORY,
   emitWarning,
   emitWarningOnce,
@@ -433,18 +428,8 @@
     mongoOptions.dbName = 'test';
   }
 
-<<<<<<< HEAD
-  if (options.promiseLibrary) PromiseProvider.set(options.promiseLibrary);
-
-  const lbError = validateLoadBalancedOptions(hosts, mongoOptions, isSRV);
-  if (lbError) {
-    throw lbError;
-=======
-  checkTLSOptions(mongoOptions);
-
   if (options.promiseLibrary) {
     PromiseProvider.set(options.promiseLibrary);
->>>>>>> dc62bcb1
   }
 
   validateLoadBalancedOptions(hosts, mongoOptions, isSRV);
