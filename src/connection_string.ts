--- conflicted
+++ resolved
@@ -35,11 +35,7 @@
   emitWarningOnce,
   HostAddress,
   isRecord,
-<<<<<<< HEAD
-=======
-  makeClientMetadata,
   matchesParentDomain,
->>>>>>> 4272c43a
   parseInteger,
   setDifference
 } from './utils';
