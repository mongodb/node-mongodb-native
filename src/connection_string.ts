import * as dns from 'dns';
import * as fs from 'fs';
import ConnectionString from 'mongodb-connection-string-url';
import { URLSearchParams } from 'url';

import type { Document } from './bson';
import { MongoCredentials } from './cmap/auth/mongo_credentials';
import { AUTH_MECHS_AUTH_SRC_EXTERNAL, AuthMechanism } from './cmap/auth/providers';
import { makeClientMetadata } from './cmap/handshake/client_metadata';
import { Compressor, CompressorName } from './cmap/wire_protocol/compression';
import { Encrypter } from './encrypter';
import {
  MongoAPIError,
  MongoInvalidArgumentError,
  MongoMissingCredentialsError,
  MongoParseError
} from './error';
import {
  MongoClient,
  MongoClientOptions,
  MongoOptions,
  PkFactory,
  ServerApi,
  ServerApiVersion
} from './mongo_client';
import { MongoLogger, MongoLoggerEnvOptions, MongoLoggerMongoClientOptions } from './mongo_logger';
import { ReadConcern, ReadConcernLevel } from './read_concern';
import { ReadPreference, ReadPreferenceMode } from './read_preference';
import type { TagSet } from './sdam/server_description';
import {
  DEFAULT_PK_FACTORY,
  emitWarning,
  emitWarningOnce,
  HostAddress,
  isRecord,
<<<<<<< HEAD
=======
  makeClientMetadata,
  matchesParentDomain,
>>>>>>> ad158811
  parseInteger,
  setDifference
} from './utils';
import { W, WriteConcern } from './write_concern';

const VALID_TXT_RECORDS = ['authSource', 'replicaSet', 'loadBalanced'];

const LB_SINGLE_HOST_ERROR = 'loadBalanced option only supported with a single host in the URI';
const LB_REPLICA_SET_ERROR = 'loadBalanced option not supported with a replicaSet option';
const LB_DIRECT_CONNECTION_ERROR =
  'loadBalanced option not supported when directConnection is provided';

/**
 * Lookup a `mongodb+srv` connection string, combine the parts and reparse it as a normal
 * connection string.
 *
 * @param uri - The connection string to parse
 * @param options - Optional user provided connection string options
 */
export async function resolveSRVRecord(options: MongoOptions): Promise<HostAddress[]> {
  if (typeof options.srvHost !== 'string') {
    throw new MongoAPIError('Option "srvHost" must not be empty');
  }

  if (options.srvHost.split('.').length < 3) {
    // TODO(NODE-3484): Replace with MongoConnectionStringError
    throw new MongoAPIError('URI must include hostname, domain name, and tld');
  }

  // Resolve the SRV record and use the result as the list of hosts to connect to.
  const lookupAddress = options.srvHost;
  const addresses = await dns.promises.resolveSrv(
    `_${options.srvServiceName}._tcp.${lookupAddress}`
  );

  if (addresses.length === 0) {
    throw new MongoAPIError('No addresses found at host');
  }

  for (const { name } of addresses) {
    if (!matchesParentDomain(name, lookupAddress)) {
      throw new MongoAPIError('Server record does not share hostname with parent URI');
    }
  }

  const hostAddresses = addresses.map(r => HostAddress.fromString(`${r.name}:${r.port ?? 27017}`));

  validateLoadBalancedOptions(hostAddresses, options, true);

  // Resolve TXT record and add options from there if they exist.
  let record;
  try {
    record = await dns.promises.resolveTxt(lookupAddress);
  } catch (error) {
    if (error.code !== 'ENODATA' && error.code !== 'ENOTFOUND') {
      throw error;
    }
    return hostAddresses;
  }

  if (record.length > 1) {
    throw new MongoParseError('Multiple text records not allowed');
  }

  const txtRecordOptions = new URLSearchParams(record[0].join(''));
  const txtRecordOptionKeys = [...txtRecordOptions.keys()];
  if (txtRecordOptionKeys.some(key => !VALID_TXT_RECORDS.includes(key))) {
    throw new MongoParseError(`Text record may only set any of: ${VALID_TXT_RECORDS.join(', ')}`);
  }

  if (VALID_TXT_RECORDS.some(option => txtRecordOptions.get(option) === '')) {
    throw new MongoParseError('Cannot have empty URI params in DNS TXT Record');
  }

  const source = txtRecordOptions.get('authSource') ?? undefined;
  const replicaSet = txtRecordOptions.get('replicaSet') ?? undefined;
  const loadBalanced = txtRecordOptions.get('loadBalanced') ?? undefined;

  if (
    !options.userSpecifiedAuthSource &&
    source &&
    options.credentials &&
    !AUTH_MECHS_AUTH_SRC_EXTERNAL.has(options.credentials.mechanism)
  ) {
    options.credentials = MongoCredentials.merge(options.credentials, { source });
  }

  if (!options.userSpecifiedReplicaSet && replicaSet) {
    options.replicaSet = replicaSet;
  }

  if (loadBalanced === 'true') {
    options.loadBalanced = true;
  }

  if (options.replicaSet && options.srvMaxHosts > 0) {
    throw new MongoParseError('Cannot combine replicaSet option with srvMaxHosts');
  }

  validateLoadBalancedOptions(hostAddresses, options, true);

  return hostAddresses;
}

/**
 * Checks if TLS options are valid
 *
 * @param allOptions - All options provided by user or included in default options map
 * @throws MongoAPIError if TLS options are invalid
 */
function checkTLSOptions(allOptions: CaseInsensitiveMap): void {
  if (!allOptions) return;
  const check = (a: string, b: string) => {
    if (allOptions.has(a) && allOptions.has(b)) {
      throw new MongoAPIError(`The '${a}' option cannot be used with the '${b}' option`);
    }
  };
  check('tlsInsecure', 'tlsAllowInvalidCertificates');
  check('tlsInsecure', 'tlsAllowInvalidHostnames');
  check('tlsInsecure', 'tlsDisableCertificateRevocationCheck');
  check('tlsInsecure', 'tlsDisableOCSPEndpointCheck');
  check('tlsAllowInvalidCertificates', 'tlsDisableCertificateRevocationCheck');
  check('tlsAllowInvalidCertificates', 'tlsDisableOCSPEndpointCheck');
  check('tlsDisableCertificateRevocationCheck', 'tlsDisableOCSPEndpointCheck');
}

const TRUTHS = new Set(['true', 't', '1', 'y', 'yes']);
const FALSEHOODS = new Set(['false', 'f', '0', 'n', 'no', '-1']);
function getBoolean(name: string, value: unknown): boolean {
  if (typeof value === 'boolean') return value;
  const valueString = String(value).toLowerCase();
  if (TRUTHS.has(valueString)) {
    if (valueString !== 'true') {
      emitWarningOnce(
        `deprecated value for ${name} : ${valueString} - please update to ${name} : true instead`
      );
    }
    return true;
  }
  if (FALSEHOODS.has(valueString)) {
    if (valueString !== 'false') {
      emitWarningOnce(
        `deprecated value for ${name} : ${valueString} - please update to ${name} : false instead`
      );
    }
    return false;
  }
  throw new MongoParseError(`Expected ${name} to be stringified boolean value, got: ${value}`);
}

function getIntFromOptions(name: string, value: unknown): number {
  const parsedInt = parseInteger(value);
  if (parsedInt != null) {
    return parsedInt;
  }
  throw new MongoParseError(`Expected ${name} to be stringified int value, got: ${value}`);
}

function getUIntFromOptions(name: string, value: unknown): number {
  const parsedValue = getIntFromOptions(name, value);
  if (parsedValue < 0) {
    throw new MongoParseError(`${name} can only be a positive int value, got: ${value}`);
  }
  return parsedValue;
}

function* entriesFromString(value: string): Generator<[string, string]> {
  const keyValuePairs = value.split(',');
  for (const keyValue of keyValuePairs) {
    const [key, value] = keyValue.split(':');
    if (value == null) {
      throw new MongoParseError('Cannot have undefined values in key value pairs');
    }

    yield [key, value];
  }
}

class CaseInsensitiveMap<Value = any> extends Map<string, Value> {
  constructor(entries: Array<[string, any]> = []) {
    super(entries.map(([k, v]) => [k.toLowerCase(), v]));
  }
  override has(k: string) {
    return super.has(k.toLowerCase());
  }
  override get(k: string) {
    return super.get(k.toLowerCase());
  }
  override set(k: string, v: any) {
    return super.set(k.toLowerCase(), v);
  }
  override delete(k: string): boolean {
    return super.delete(k.toLowerCase());
  }
}

export function parseOptions(
  uri: string,
  mongoClient: MongoClient | MongoClientOptions | undefined = undefined,
  options: MongoClientOptions = {}
): MongoOptions {
  if (mongoClient != null && !(mongoClient instanceof MongoClient)) {
    options = mongoClient;
    mongoClient = undefined;
  }

  // validate BSONOptions
  if (options.useBigInt64 && typeof options.promoteLongs === 'boolean' && !options.promoteLongs) {
    throw new MongoAPIError('Must request either bigint or Long for int64 deserialization');
  }

  if (options.useBigInt64 && typeof options.promoteValues === 'boolean' && !options.promoteValues) {
    throw new MongoAPIError('Must request either bigint or Long for int64 deserialization');
  }

  const url = new ConnectionString(uri);
  const { hosts, isSRV } = url;

  const mongoOptions = Object.create(null);

  // Feature flags
  for (const flag of Object.getOwnPropertySymbols(options)) {
    if (FEATURE_FLAGS.has(flag)) {
      mongoOptions[flag] = options[flag];
    }
  }

  mongoOptions.hosts = isSRV ? [] : hosts.map(HostAddress.fromString);

  const urlOptions = new CaseInsensitiveMap<any[]>();

  if (url.pathname !== '/' && url.pathname !== '') {
    const dbName = decodeURIComponent(
      url.pathname[0] === '/' ? url.pathname.slice(1) : url.pathname
    );
    if (dbName) {
      urlOptions.set('dbName', [dbName]);
    }
  }

  if (url.username !== '') {
    const auth: Document = {
      username: decodeURIComponent(url.username)
    };

    if (typeof url.password === 'string') {
      auth.password = decodeURIComponent(url.password);
    }

    urlOptions.set('auth', [auth]);
  }

  for (const key of url.searchParams.keys()) {
    const values = [...url.searchParams.getAll(key)];

    if (values.includes('')) {
      throw new MongoAPIError('URI cannot contain options with no value');
    }

    if (!urlOptions.has(key)) {
      urlOptions.set(key, values);
    }
  }

  const objectOptions = new CaseInsensitiveMap(
    Object.entries(options).filter(([, v]) => v != null)
  );

  // Validate options that can only be provided by one of uri or object

  if (urlOptions.has('serverApi')) {
    throw new MongoParseError(
      'URI cannot contain `serverApi`, it can only be passed to the client'
    );
  }

  if (objectOptions.has('loadBalanced')) {
    throw new MongoParseError('loadBalanced is only a valid option in the URI');
  }

  // All option collection

  const allOptions = new CaseInsensitiveMap();

  const allKeys = new Set<string>([
    ...urlOptions.keys(),
    ...objectOptions.keys(),
    ...DEFAULT_OPTIONS.keys()
  ]);

  for (const key of allKeys) {
    const values = [];
    const objectOptionValue = objectOptions.get(key);
    if (objectOptionValue != null) {
      values.push(objectOptionValue);
    }
    const urlValue = urlOptions.get(key);
    if (urlValue != null) {
      values.push(...urlValue);
    }
    const defaultOptionsValue = DEFAULT_OPTIONS.get(key);
    if (defaultOptionsValue != null) {
      values.push(defaultOptionsValue);
    }
    allOptions.set(key, values);
  }

  if (allOptions.has('tlsCertificateKeyFile') && !allOptions.has('tlsCertificateFile')) {
    allOptions.set('tlsCertificateFile', allOptions.get('tlsCertificateKeyFile'));
  }

  if (allOptions.has('tls') || allOptions.has('ssl')) {
    const tlsAndSslOpts = (allOptions.get('tls') || [])
      .concat(allOptions.get('ssl') || [])
      .map(getBoolean.bind(null, 'tls/ssl'));
    if (new Set(tlsAndSslOpts).size !== 1) {
      throw new MongoParseError('All values of tls/ssl must be the same.');
    }
  }

  checkTLSOptions(allOptions);

  const unsupportedOptions = setDifference(
    allKeys,
    Array.from(Object.keys(OPTIONS)).map(s => s.toLowerCase())
  );
  if (unsupportedOptions.size !== 0) {
    const optionWord = unsupportedOptions.size > 1 ? 'options' : 'option';
    const isOrAre = unsupportedOptions.size > 1 ? 'are' : 'is';
    throw new MongoParseError(
      `${optionWord} ${Array.from(unsupportedOptions).join(', ')} ${isOrAre} not supported`
    );
  }

  // Option parsing and setting

  for (const [key, descriptor] of Object.entries(OPTIONS)) {
    const values = allOptions.get(key);
    if (!values || values.length === 0) continue;
    setOption(mongoOptions, key, descriptor, values);
  }

  if (mongoOptions.credentials) {
    const isGssapi = mongoOptions.credentials.mechanism === AuthMechanism.MONGODB_GSSAPI;
    const isX509 = mongoOptions.credentials.mechanism === AuthMechanism.MONGODB_X509;
    const isAws = mongoOptions.credentials.mechanism === AuthMechanism.MONGODB_AWS;
    const isOidc = mongoOptions.credentials.mechanism === AuthMechanism.MONGODB_OIDC;
    if (
      (isGssapi || isX509) &&
      allOptions.has('authSource') &&
      mongoOptions.credentials.source !== '$external'
    ) {
      // If authSource was explicitly given and its incorrect, we error
      throw new MongoParseError(
        `authMechanism ${mongoOptions.credentials.mechanism} requires an authSource of '$external'`
      );
    }

    if (
      !(isGssapi || isX509 || isAws || isOidc) &&
      mongoOptions.dbName &&
      !allOptions.has('authSource')
    ) {
      // inherit the dbName unless GSSAPI or X509, then silently ignore dbName
      // and there was no specific authSource given
      mongoOptions.credentials = MongoCredentials.merge(mongoOptions.credentials, {
        source: mongoOptions.dbName
      });
    }

    if (isAws && mongoOptions.credentials.username && !mongoOptions.credentials.password) {
      throw new MongoMissingCredentialsError(
        `When using ${mongoOptions.credentials.mechanism} password must be set when a username is specified`
      );
    }

    mongoOptions.credentials.validate();

    // Check if the only auth related option provided was authSource, if so we can remove credentials
    if (
      mongoOptions.credentials.password === '' &&
      mongoOptions.credentials.username === '' &&
      mongoOptions.credentials.mechanism === AuthMechanism.MONGODB_DEFAULT &&
      Object.keys(mongoOptions.credentials.mechanismProperties).length === 0
    ) {
      delete mongoOptions.credentials;
    }
  }

  if (!mongoOptions.dbName) {
    // dbName default is applied here because of the credential validation above
    mongoOptions.dbName = 'test';
  }

  validateLoadBalancedOptions(hosts, mongoOptions, isSRV);

  if (mongoClient && mongoOptions.autoEncryption) {
    Encrypter.checkForMongoCrypt();
    mongoOptions.encrypter = new Encrypter(mongoClient, uri, options);
    mongoOptions.autoEncrypter = mongoOptions.encrypter.autoEncrypter;
  }

  // Potential SRV Overrides and SRV connection string validations

  mongoOptions.userSpecifiedAuthSource =
    objectOptions.has('authSource') || urlOptions.has('authSource');
  mongoOptions.userSpecifiedReplicaSet =
    objectOptions.has('replicaSet') || urlOptions.has('replicaSet');

  if (isSRV) {
    // SRV Record is resolved upon connecting
    mongoOptions.srvHost = hosts[0];

    if (mongoOptions.directConnection) {
      throw new MongoAPIError('SRV URI does not support directConnection');
    }

    if (mongoOptions.srvMaxHosts > 0 && typeof mongoOptions.replicaSet === 'string') {
      throw new MongoParseError('Cannot use srvMaxHosts option with replicaSet');
    }

    // SRV turns on TLS by default, but users can override and turn it off
    const noUserSpecifiedTLS = !objectOptions.has('tls') && !urlOptions.has('tls');
    const noUserSpecifiedSSL = !objectOptions.has('ssl') && !urlOptions.has('ssl');
    if (noUserSpecifiedTLS && noUserSpecifiedSSL) {
      mongoOptions.tls = true;
    }
  } else {
    const userSpecifiedSrvOptions =
      urlOptions.has('srvMaxHosts') ||
      objectOptions.has('srvMaxHosts') ||
      urlOptions.has('srvServiceName') ||
      objectOptions.has('srvServiceName');

    if (userSpecifiedSrvOptions) {
      throw new MongoParseError(
        'Cannot use srvMaxHosts or srvServiceName with a non-srv connection string'
      );
    }
  }

  if (mongoOptions.directConnection && mongoOptions.hosts.length !== 1) {
    throw new MongoParseError('directConnection option requires exactly one host');
  }

  if (
    !mongoOptions.proxyHost &&
    (mongoOptions.proxyPort || mongoOptions.proxyUsername || mongoOptions.proxyPassword)
  ) {
    throw new MongoParseError('Must specify proxyHost if other proxy options are passed');
  }

  if (
    (mongoOptions.proxyUsername && !mongoOptions.proxyPassword) ||
    (!mongoOptions.proxyUsername && mongoOptions.proxyPassword)
  ) {
    throw new MongoParseError('Can only specify both of proxy username/password or neither');
  }

  const proxyOptions = ['proxyHost', 'proxyPort', 'proxyUsername', 'proxyPassword'].map(
    key => urlOptions.get(key) ?? []
  );

  if (proxyOptions.some(options => options.length > 1)) {
    throw new MongoParseError(
      'Proxy options cannot be specified multiple times in the connection string'
    );
  }

  const loggerFeatureFlag = Symbol.for('@@mdb.enableMongoLogger');
  mongoOptions[loggerFeatureFlag] = mongoOptions[loggerFeatureFlag] ?? false;

  let loggerEnvOptions: MongoLoggerEnvOptions = {};
  let loggerClientOptions: MongoLoggerMongoClientOptions = {};
  if (mongoOptions[loggerFeatureFlag]) {
    loggerEnvOptions = {
      MONGODB_LOG_COMMAND: process.env.MONGODB_LOG_COMMAND,
      MONGODB_LOG_TOPOLOGY: process.env.MONGODB_LOG_TOPOLOGY,
      MONGODB_LOG_SERVER_SELECTION: process.env.MONGODB_LOG_SERVER_SELECTION,
      MONGODB_LOG_CONNECTION: process.env.MONGODB_LOG_CONNECTION,
      MONGODB_LOG_ALL: process.env.MONGODB_LOG_ALL,
      MONGODB_LOG_MAX_DOCUMENT_LENGTH: process.env.MONGODB_LOG_MAX_DOCUMENT_LENGTH,
      MONGODB_LOG_PATH: process.env.MONGODB_LOG_PATH,
      ...mongoOptions[Symbol.for('@@mdb.internalLoggerConfig')]
    };
    loggerClientOptions = {
      mongodbLogPath: mongoOptions.mongodbLogPath
    };
  }
  mongoOptions.mongoLoggerOptions = MongoLogger.resolveOptions(
    loggerEnvOptions,
    loggerClientOptions
  );

  mongoOptions.metadata = makeClientMetadata(mongoOptions);

  return mongoOptions;
}

/**
 * #### Throws if LB mode is true:
 * - hosts contains more than one host
 * - there is a replicaSet name set
 * - directConnection is set
 * - if srvMaxHosts is used when an srv connection string is passed in
 *
 * @throws MongoParseError
 */
function validateLoadBalancedOptions(
  hosts: HostAddress[] | string[],
  mongoOptions: MongoOptions,
  isSrv: boolean
): void {
  if (mongoOptions.loadBalanced) {
    if (hosts.length > 1) {
      throw new MongoParseError(LB_SINGLE_HOST_ERROR);
    }
    if (mongoOptions.replicaSet) {
      throw new MongoParseError(LB_REPLICA_SET_ERROR);
    }
    if (mongoOptions.directConnection) {
      throw new MongoParseError(LB_DIRECT_CONNECTION_ERROR);
    }

    if (isSrv && mongoOptions.srvMaxHosts > 0) {
      throw new MongoParseError('Cannot limit srv hosts with loadBalanced enabled');
    }
  }
  return;
}

function setOption(
  mongoOptions: any,
  key: string,
  descriptor: OptionDescriptor,
  values: unknown[]
) {
  const { target, type, transform, deprecated } = descriptor;
  const name = target ?? key;

  if (deprecated) {
    const deprecatedMsg = typeof deprecated === 'string' ? `: ${deprecated}` : '';
    emitWarning(`${key} is a deprecated option${deprecatedMsg}`);
  }

  switch (type) {
    case 'boolean':
      mongoOptions[name] = getBoolean(name, values[0]);
      break;
    case 'int':
      mongoOptions[name] = getIntFromOptions(name, values[0]);
      break;
    case 'uint':
      mongoOptions[name] = getUIntFromOptions(name, values[0]);
      break;
    case 'string':
      if (values[0] == null) {
        break;
      }
      mongoOptions[name] = String(values[0]);
      break;
    case 'record':
      if (!isRecord(values[0])) {
        throw new MongoParseError(`${name} must be an object`);
      }
      mongoOptions[name] = values[0];
      break;
    case 'any':
      mongoOptions[name] = values[0];
      break;
    default: {
      if (!transform) {
        throw new MongoParseError('Descriptors missing a type must define a transform');
      }
      const transformValue = transform({ name, options: mongoOptions, values });
      mongoOptions[name] = transformValue;
      break;
    }
  }
}

interface OptionDescriptor {
  target?: string;
  type?: 'boolean' | 'int' | 'uint' | 'record' | 'string' | 'any';
  default?: any;

  deprecated?: boolean | string;
  /**
   * @param name - the original option name
   * @param options - the options so far for resolution
   * @param values - the possible values in precedence order
   */
  transform?: (args: { name: string; options: MongoOptions; values: unknown[] }) => unknown;
}

export const OPTIONS = {
  appName: {
    type: 'string'
  },
  auth: {
    target: 'credentials',
    transform({ name, options, values: [value] }): MongoCredentials {
      if (!isRecord(value, ['username', 'password'] as const)) {
        throw new MongoParseError(
          `${name} must be an object with 'username' and 'password' properties`
        );
      }
      return MongoCredentials.merge(options.credentials, {
        username: value.username,
        password: value.password
      });
    }
  },
  authMechanism: {
    target: 'credentials',
    transform({ options, values: [value] }): MongoCredentials {
      const mechanisms = Object.values(AuthMechanism);
      const [mechanism] = mechanisms.filter(m => m.match(RegExp(String.raw`\b${value}\b`, 'i')));
      if (!mechanism) {
        throw new MongoParseError(`authMechanism one of ${mechanisms}, got ${value}`);
      }
      let source = options.credentials?.source;
      if (
        mechanism === AuthMechanism.MONGODB_PLAIN ||
        AUTH_MECHS_AUTH_SRC_EXTERNAL.has(mechanism)
      ) {
        // some mechanisms have '$external' as the Auth Source
        source = '$external';
      }

      let password = options.credentials?.password;
      if (mechanism === AuthMechanism.MONGODB_X509 && password === '') {
        password = undefined;
      }
      return MongoCredentials.merge(options.credentials, {
        mechanism,
        source,
        password
      });
    }
  },
  authMechanismProperties: {
    target: 'credentials',
    transform({ options, values }): MongoCredentials {
      // We can have a combination of options passed in the URI and options passed
      // as an object to the MongoClient. So we must transform the string options
      // as well as merge them together with a potentially provided object.
      let mechanismProperties = Object.create(null);

      for (const optionValue of values) {
        if (typeof optionValue === 'string') {
          for (const [key, value] of entriesFromString(optionValue)) {
            try {
              mechanismProperties[key] = getBoolean(key, value);
            } catch {
              mechanismProperties[key] = value;
            }
          }
        } else {
          if (!isRecord(optionValue)) {
            throw new MongoParseError('AuthMechanismProperties must be an object');
          }
          mechanismProperties = { ...optionValue };
        }
      }
      return MongoCredentials.merge(options.credentials, {
        mechanismProperties
      });
    }
  },
  authSource: {
    target: 'credentials',
    transform({ options, values: [value] }): MongoCredentials {
      const source = String(value);
      return MongoCredentials.merge(options.credentials, { source });
    }
  },
  autoEncryption: {
    type: 'record'
  },
  bsonRegExp: {
    type: 'boolean'
  },
  serverApi: {
    target: 'serverApi',
    transform({ values: [version] }): ServerApi {
      const serverApiToValidate =
        typeof version === 'string' ? ({ version } as ServerApi) : (version as ServerApi);
      const versionToValidate = serverApiToValidate && serverApiToValidate.version;
      if (!versionToValidate) {
        throw new MongoParseError(
          `Invalid \`serverApi\` property; must specify a version from the following enum: ["${Object.values(
            ServerApiVersion
          ).join('", "')}"]`
        );
      }
      if (!Object.values(ServerApiVersion).some(v => v === versionToValidate)) {
        throw new MongoParseError(
          `Invalid server API version=${versionToValidate}; must be in the following enum: ["${Object.values(
            ServerApiVersion
          ).join('", "')}"]`
        );
      }
      return serverApiToValidate;
    }
  },
  checkKeys: {
    type: 'boolean'
  },
  compressors: {
    default: 'none',
    target: 'compressors',
    transform({ values }) {
      const compressionList = new Set();
      for (const compVal of values as (CompressorName[] | string)[]) {
        const compValArray = typeof compVal === 'string' ? compVal.split(',') : compVal;
        if (!Array.isArray(compValArray)) {
          throw new MongoInvalidArgumentError(
            'compressors must be an array or a comma-delimited list of strings'
          );
        }
        for (const c of compValArray) {
          if (Object.keys(Compressor).includes(String(c))) {
            compressionList.add(String(c));
          } else {
            throw new MongoInvalidArgumentError(
              `${c} is not a valid compression mechanism. Must be one of: ${Object.keys(
                Compressor
              )}.`
            );
          }
        }
      }
      return [...compressionList];
    }
  },
  connectTimeoutMS: {
    default: 30000,
    type: 'uint'
  },
  dbName: {
    type: 'string'
  },
  directConnection: {
    default: false,
    type: 'boolean'
  },
  driverInfo: {
    default: {},
    type: 'record'
  },
  enableUtf8Validation: { type: 'boolean', default: true },
  family: {
    transform({ name, values: [value] }): 4 | 6 {
      const transformValue = getIntFromOptions(name, value);
      if (transformValue === 4 || transformValue === 6) {
        return transformValue;
      }
      throw new MongoParseError(`Option 'family' must be 4 or 6 got ${transformValue}.`);
    }
  },
  fieldsAsRaw: {
    type: 'record'
  },
  forceServerObjectId: {
    default: false,
    type: 'boolean'
  },
  fsync: {
    deprecated: 'Please use journal instead',
    target: 'writeConcern',
    transform({ name, options, values: [value] }): WriteConcern {
      const wc = WriteConcern.fromOptions({
        writeConcern: {
          ...options.writeConcern,
          fsync: getBoolean(name, value)
        }
      });
      if (!wc) throw new MongoParseError(`Unable to make a writeConcern from fsync=${value}`);
      return wc;
    }
  } as OptionDescriptor,
  heartbeatFrequencyMS: {
    default: 10000,
    type: 'uint'
  },
  ignoreUndefined: {
    type: 'boolean'
  },
  j: {
    deprecated: 'Please use journal instead',
    target: 'writeConcern',
    transform({ name, options, values: [value] }): WriteConcern {
      const wc = WriteConcern.fromOptions({
        writeConcern: {
          ...options.writeConcern,
          journal: getBoolean(name, value)
        }
      });
      if (!wc) throw new MongoParseError(`Unable to make a writeConcern from journal=${value}`);
      return wc;
    }
  } as OptionDescriptor,
  journal: {
    target: 'writeConcern',
    transform({ name, options, values: [value] }): WriteConcern {
      const wc = WriteConcern.fromOptions({
        writeConcern: {
          ...options.writeConcern,
          journal: getBoolean(name, value)
        }
      });
      if (!wc) throw new MongoParseError(`Unable to make a writeConcern from journal=${value}`);
      return wc;
    }
  },
  keepAlive: {
    default: true,
    type: 'boolean'
  },
  keepAliveInitialDelay: {
    default: 120000,
    type: 'uint'
  },
  loadBalanced: {
    default: false,
    type: 'boolean'
  },
  localThresholdMS: {
    default: 15,
    type: 'uint'
  },
  maxConnecting: {
    default: 2,
    transform({ name, values: [value] }): number {
      const maxConnecting = getUIntFromOptions(name, value);
      if (maxConnecting === 0) {
        throw new MongoInvalidArgumentError('maxConnecting must be > 0 if specified');
      }
      return maxConnecting;
    }
  },
  maxIdleTimeMS: {
    default: 0,
    type: 'uint'
  },
  maxPoolSize: {
    default: 100,
    type: 'uint'
  },
  maxStalenessSeconds: {
    target: 'readPreference',
    transform({ name, options, values: [value] }) {
      const maxStalenessSeconds = getUIntFromOptions(name, value);
      if (options.readPreference) {
        return ReadPreference.fromOptions({
          readPreference: { ...options.readPreference, maxStalenessSeconds }
        });
      } else {
        return new ReadPreference('secondary', undefined, { maxStalenessSeconds });
      }
    }
  },
  minInternalBufferSize: {
    type: 'uint'
  },
  minPoolSize: {
    default: 0,
    type: 'uint'
  },
  minHeartbeatFrequencyMS: {
    default: 500,
    type: 'uint'
  },
  monitorCommands: {
    default: false,
    type: 'boolean'
  },
  name: {
    target: 'driverInfo',
    transform({ values: [value], options }) {
      return { ...options.driverInfo, name: String(value) };
    }
  } as OptionDescriptor,
  noDelay: {
    default: true,
    type: 'boolean'
  },
  pkFactory: {
    default: DEFAULT_PK_FACTORY,
    transform({ values: [value] }): PkFactory {
      if (isRecord(value, ['createPk'] as const) && typeof value.createPk === 'function') {
        return value as PkFactory;
      }
      throw new MongoParseError(
        `Option pkFactory must be an object with a createPk function, got ${value}`
      );
    }
  },
  promoteBuffers: {
    type: 'boolean'
  },
  promoteLongs: {
    type: 'boolean'
  },
  promoteValues: {
    type: 'boolean'
  },
  useBigInt64: {
    type: 'boolean'
  },
  proxyHost: {
    type: 'string'
  },
  proxyPassword: {
    type: 'string'
  },
  proxyPort: {
    type: 'uint'
  },
  proxyUsername: {
    type: 'string'
  },
  raw: {
    default: false,
    type: 'boolean'
  },
  readConcern: {
    transform({ values: [value], options }) {
      if (value instanceof ReadConcern || isRecord(value, ['level'] as const)) {
        return ReadConcern.fromOptions({ ...options.readConcern, ...value } as any);
      }
      throw new MongoParseError(`ReadConcern must be an object, got ${JSON.stringify(value)}`);
    }
  },
  readConcernLevel: {
    target: 'readConcern',
    transform({ values: [level], options }) {
      return ReadConcern.fromOptions({
        ...options.readConcern,
        level: level as ReadConcernLevel
      });
    }
  },
  readPreference: {
    default: ReadPreference.primary,
    transform({ values: [value], options }) {
      if (value instanceof ReadPreference) {
        return ReadPreference.fromOptions({
          readPreference: { ...options.readPreference, ...value },
          ...value
        } as any);
      }
      if (isRecord(value, ['mode'] as const)) {
        const rp = ReadPreference.fromOptions({
          readPreference: { ...options.readPreference, ...value },
          ...value
        } as any);
        if (rp) return rp;
        else throw new MongoParseError(`Cannot make read preference from ${JSON.stringify(value)}`);
      }
      if (typeof value === 'string') {
        const rpOpts = {
          hedge: options.readPreference?.hedge,
          maxStalenessSeconds: options.readPreference?.maxStalenessSeconds
        };
        return new ReadPreference(
          value as ReadPreferenceMode,
          options.readPreference?.tags,
          rpOpts
        );
      }
      throw new MongoParseError(`Unknown ReadPreference value: ${value}`);
    }
  },
  readPreferenceTags: {
    target: 'readPreference',
    transform({
      values,
      options
    }: {
      values: Array<string | Record<string, string>[]>;
      options: MongoClientOptions;
    }) {
      const tags: Array<string | Record<string, string>> = Array.isArray(values[0])
        ? values[0]
        : (values as Array<string>);
      const readPreferenceTags = [];
      for (const tag of tags) {
        const readPreferenceTag: TagSet = Object.create(null);
        if (typeof tag === 'string') {
          for (const [k, v] of entriesFromString(tag)) {
            readPreferenceTag[k] = v;
          }
        }
        if (isRecord(tag)) {
          for (const [k, v] of Object.entries(tag)) {
            readPreferenceTag[k] = v;
          }
        }
        readPreferenceTags.push(readPreferenceTag);
      }
      return ReadPreference.fromOptions({
        readPreference: options.readPreference,
        readPreferenceTags
      });
    }
  },
  replicaSet: {
    type: 'string'
  },
  retryReads: {
    default: true,
    type: 'boolean'
  },
  retryWrites: {
    default: true,
    type: 'boolean'
  },
  serializeFunctions: {
    type: 'boolean'
  },
  serverSelectionTimeoutMS: {
    default: 30000,
    type: 'uint'
  },
  servername: {
    type: 'string'
  },
  socketTimeoutMS: {
    default: 0,
    type: 'uint'
  },
  srvMaxHosts: {
    type: 'uint',
    default: 0
  },
  srvServiceName: {
    type: 'string',
    default: 'mongodb'
  },
  ssl: {
    target: 'tls',
    type: 'boolean'
  },
  sslCA: {
    target: 'ca',
    transform({ values: [value] }) {
      return fs.readFileSync(String(value), { encoding: 'ascii' });
    }
  },
  sslCRL: {
    target: 'crl',
    transform({ values: [value] }) {
      return fs.readFileSync(String(value), { encoding: 'ascii' });
    }
  },
  sslCert: {
    target: 'cert',
    transform({ values: [value] }) {
      return fs.readFileSync(String(value), { encoding: 'ascii' });
    }
  },
  sslKey: {
    target: 'key',
    transform({ values: [value] }) {
      return fs.readFileSync(String(value), { encoding: 'ascii' });
    }
  },
  sslPass: {
    deprecated: true,
    target: 'passphrase',
    type: 'string'
  },
  sslValidate: {
    target: 'rejectUnauthorized',
    type: 'boolean'
  },
  tls: {
    type: 'boolean'
  },
  tlsAllowInvalidCertificates: {
    target: 'rejectUnauthorized',
    transform({ name, values: [value] }) {
      // allowInvalidCertificates is the inverse of rejectUnauthorized
      return !getBoolean(name, value);
    }
  },
  tlsAllowInvalidHostnames: {
    target: 'checkServerIdentity',
    transform({ name, values: [value] }) {
      // tlsAllowInvalidHostnames means setting the checkServerIdentity function to a noop
      return getBoolean(name, value) ? () => undefined : undefined;
    }
  },
  tlsCAFile: {
    target: 'ca',
    transform({ values: [value] }) {
      return fs.readFileSync(String(value), { encoding: 'ascii' });
    }
  },
  tlsCertificateFile: {
    target: 'cert',
    transform({ values: [value] }) {
      return fs.readFileSync(String(value), { encoding: 'ascii' });
    }
  },
  tlsCertificateKeyFile: {
    target: 'key',
    transform({ values: [value] }) {
      return fs.readFileSync(String(value), { encoding: 'ascii' });
    }
  },
  tlsCertificateKeyFilePassword: {
    target: 'passphrase',
    type: 'any'
  },
  tlsInsecure: {
    transform({ name, options, values: [value] }) {
      const tlsInsecure = getBoolean(name, value);
      if (tlsInsecure) {
        options.checkServerIdentity = () => undefined;
        options.rejectUnauthorized = false;
      } else {
        options.checkServerIdentity = options.tlsAllowInvalidHostnames
          ? () => undefined
          : undefined;
        options.rejectUnauthorized = options.tlsAllowInvalidCertificates ? false : true;
      }
      return tlsInsecure;
    }
  },
  w: {
    target: 'writeConcern',
    transform({ values: [value], options }) {
      return WriteConcern.fromOptions({ writeConcern: { ...options.writeConcern, w: value as W } });
    }
  },
  waitQueueTimeoutMS: {
    default: 0,
    type: 'uint'
  },
  writeConcern: {
    target: 'writeConcern',
    transform({ values: [value], options }) {
      if (isRecord(value) || value instanceof WriteConcern) {
        return WriteConcern.fromOptions({
          writeConcern: {
            ...options.writeConcern,
            ...value
          }
        });
      } else if (value === 'majority' || typeof value === 'number') {
        return WriteConcern.fromOptions({
          writeConcern: {
            ...options.writeConcern,
            w: value
          }
        });
      }

      throw new MongoParseError(`Invalid WriteConcern cannot parse: ${JSON.stringify(value)}`);
    }
  },
  wtimeout: {
    deprecated: 'Please use wtimeoutMS instead',
    target: 'writeConcern',
    transform({ values: [value], options }) {
      const wc = WriteConcern.fromOptions({
        writeConcern: {
          ...options.writeConcern,
          wtimeout: getUIntFromOptions('wtimeout', value)
        }
      });
      if (wc) return wc;
      throw new MongoParseError(`Cannot make WriteConcern from wtimeout`);
    }
  } as OptionDescriptor,
  wtimeoutMS: {
    target: 'writeConcern',
    transform({ values: [value], options }) {
      const wc = WriteConcern.fromOptions({
        writeConcern: {
          ...options.writeConcern,
          wtimeoutMS: getUIntFromOptions('wtimeoutMS', value)
        }
      });
      if (wc) return wc;
      throw new MongoParseError(`Cannot make WriteConcern from wtimeout`);
    }
  },
  zlibCompressionLevel: {
    default: 0,
    type: 'int'
  },
  // Custom types for modifying core behavior
  connectionType: { type: 'any' },
  srvPoller: { type: 'any' },
  // Accepted NodeJS Options
  minDHSize: { type: 'any' },
  pskCallback: { type: 'any' },
  secureContext: { type: 'any' },
  enableTrace: { type: 'any' },
  requestCert: { type: 'any' },
  rejectUnauthorized: { type: 'any' },
  checkServerIdentity: { type: 'any' },
  ALPNProtocols: { type: 'any' },
  SNICallback: { type: 'any' },
  session: { type: 'any' },
  requestOCSP: { type: 'any' },
  localAddress: { type: 'any' },
  localPort: { type: 'any' },
  hints: { type: 'any' },
  lookup: { type: 'any' },
  ca: { type: 'any' },
  cert: { type: 'any' },
  ciphers: { type: 'any' },
  crl: { type: 'any' },
  ecdhCurve: { type: 'any' },
  key: { type: 'any' },
  passphrase: { type: 'any' },
  pfx: { type: 'any' },
  secureProtocol: { type: 'any' },
  index: { type: 'any' },
  // Legacy Options, these are unused but left here to avoid errors with CSFLE lib
  useNewUrlParser: { type: 'boolean' } as OptionDescriptor,
  useUnifiedTopology: { type: 'boolean' } as OptionDescriptor,
  // MongoLogger
  // TODO(NODE-4849): Tighten the type of mongodbLogPath
  mongodbLogPath: { type: 'any' }
} as Record<keyof MongoClientOptions, OptionDescriptor>;

export const DEFAULT_OPTIONS = new CaseInsensitiveMap(
  Object.entries(OPTIONS)
    .filter(([, descriptor]) => descriptor.default != null)
    .map(([k, d]) => [k, d.default])
);

/**
 * Set of permitted feature flags
 * @internal
 */
export const FEATURE_FLAGS = new Set([
  Symbol.for('@@mdb.skipPingOnConnect'),
  Symbol.for('@@mdb.enableMongoLogger')
]);<|MERGE_RESOLUTION|>--- conflicted
+++ resolved
@@ -33,11 +33,7 @@
   emitWarningOnce,
   HostAddress,
   isRecord,
-<<<<<<< HEAD
-=======
-  makeClientMetadata,
   matchesParentDomain,
->>>>>>> ad158811
   parseInteger,
   setDifference
 } from './utils';
