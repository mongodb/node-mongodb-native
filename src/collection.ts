--- conflicted
+++ resolved
@@ -1493,77 +1493,6 @@
   }
 
   /**
-<<<<<<< HEAD
-=======
-   * Run a group command across a collection
-   *
-   * @deprecated MongoDB 3.6 or higher no longer supports the group command. We recommend rewriting using the aggregation framework.
-   * @param keys - An object, array or function expressing the keys to group by.
-   * @param condition - An optional condition that must be true for a row to be considered.
-   * @param initial - Initial value of the aggregation counter object.
-   * @param reduce - The reduce function aggregates (reduces) the objects iterated
-   * @param finalize - An optional function to be run on each item in the result set just before the item is returned.
-   * @param command - Specify if you wish to run using the internal group command or using eval, default is true.
-   * @param options - Optional settings for the command
-   * @param callback - An optional callback, a Promise will be returned if none is provided
-   */
-  group(
-    // eslint-disable-next-line @typescript-eslint/explicit-module-boundary-types
-    keys: any,
-    condition: Document,
-    initial: Document,
-    // TODO: Use labeled tuples when api-extractor supports TS 4.0
-    ...args: [/*reduce?:*/ any, /*finalize?:*/ any, /*command?:*/ any, /*callback?:*/ Callback]
-  ): Promise<Document> | void {
-    const callback = typeof args[args.length - 1] === 'function' ? args.pop() : undefined;
-    let reduce = args.length ? args.shift() : undefined;
-    let finalize = args.length ? args.shift() : undefined;
-    let command = args.length ? args.shift() : undefined;
-    const options = args.length ? args.shift() || {} : {};
-
-    // Make sure we are backward compatible
-    if (!(typeof finalize === 'function')) {
-      command = finalize;
-      finalize = undefined;
-    }
-
-    if (
-      !Array.isArray(keys) &&
-      keys instanceof Object &&
-      typeof keys !== 'function' &&
-      !(keys._bsontype === 'Code')
-    ) {
-      keys = Object.keys(keys);
-    }
-
-    if (typeof reduce === 'function') {
-      reduce = reduce.toString();
-    }
-
-    if (typeof finalize === 'function') {
-      finalize = finalize.toString();
-    }
-
-    // Set up the command as default
-    command = command == null ? true : command;
-
-    if (command == null) {
-      return executeOperation(
-        getTopology(this),
-        new EvalGroupOperation(this, keys, condition, initial, reduce, finalize, options),
-        callback
-      );
-    }
-
-    return executeOperation(
-      getTopology(this),
-      new GroupOperation(this, keys, condition, initial, reduce, finalize, options),
-      callback
-    );
-  }
-
-  /**
->>>>>>> 33fa6b2d
    * Find and modify a document.
    *
    * @deprecated use findOneAndUpdate, findOneAndReplace or findOneAndDelete instead
