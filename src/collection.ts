--- conflicted
+++ resolved
@@ -679,12 +679,8 @@
       );
       return true;
     } catch (error) {
-<<<<<<< HEAD
-      if (error instanceof MongoOperationTimeoutError) throw error;
-=======
       if (error instanceof MongoOperationTimeoutError) throw error; // TODO: Check the spec for index management behaviour/file a drivers ticket for this
       // Seems like we should throw all errors
->>>>>>> 3ed4a149
       return false;
     }
   }
