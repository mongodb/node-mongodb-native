--- conflicted
+++ resolved
@@ -1,10 +1,7 @@
 import { clearTimeout, setTimeout } from 'timers';
 
 import { MongoInvalidArgumentError, MongoOperationTimeoutError, MongoRuntimeError } from './error';
-<<<<<<< HEAD
-=======
 import { type ClientSession } from './sessions';
->>>>>>> 3ed4a149
 import { csotMin, noop } from './utils';
 
 /** @internal */
@@ -44,11 +41,7 @@
   public readonly start: number;
   public ended: number | null = null;
   public duration: number;
-<<<<<<< HEAD
-  public timedOut = false;
-=======
   private timedOut = false;
->>>>>>> 3ed4a149
   public cleared = false;
 
   get remainingTime(): number {
@@ -62,10 +55,6 @@
   }
 
   /** Create a new timeout that expires in `duration` ms */
-<<<<<<< HEAD
-  private constructor(executor: Executor = () => null, duration: number, unref = true) {
-    let reject!: Reject;
-=======
   private constructor(
     executor: Executor = () => null,
     options?: { duration: number; unref?: true; rejection?: Error }
@@ -74,7 +63,6 @@
     const unref = !!options?.unref;
     const rejection = options?.rejection;
 
->>>>>>> 3ed4a149
     if (duration < 0) {
       throw new MongoInvalidArgumentError('Cannot create a Timeout with a negative duration');
     }
@@ -114,13 +102,6 @@
     this.id = undefined;
     this.timedOut = false;
     this.cleared = true;
-<<<<<<< HEAD
-  }
-
-  throwIfExpired(): void {
-    if (this.timedOut) throw new TimeoutError('Timed out');
-=======
->>>>>>> 3ed4a149
   }
 
   throwIfExpired(): void {
@@ -141,12 +122,6 @@
       typeof timeout.then === 'function'
     );
   }
-<<<<<<< HEAD
-}
-
-/** @internal */
-export type TimeoutContextOptions = LegacyTimeoutContextOptions | CSOTTimeoutContextOptions;
-=======
 
   static override reject(rejection?: Error): Timeout {
     return new Timeout(undefined, { duration: 0, unref: true, rejection });
@@ -157,7 +132,6 @@
 export type TimeoutContextOptions = (LegacyTimeoutContextOptions | CSOTTimeoutContextOptions) & {
   session?: ClientSession;
 };
->>>>>>> 3ed4a149
 
 /** @internal */
 export type LegacyTimeoutContextOptions = {
@@ -198,10 +172,7 @@
 /** @internal */
 export abstract class TimeoutContext {
   static create(options: TimeoutContextOptions): TimeoutContext {
-<<<<<<< HEAD
-=======
     if (options.session?.timeoutContext != null) return options.session?.timeoutContext;
->>>>>>> 3ed4a149
     if (isCSOTTimeoutContextOptions(options)) return new CSOTTimeoutContext(options);
     else if (isLegacyTimeoutContextOptions(options)) return new LegacyTimeoutContext(options);
     else throw new MongoRuntimeError('Unrecognized options');
@@ -237,15 +208,8 @@
 
   private _serverSelectionTimeout?: Timeout | null;
   private _connectionCheckoutTimeout?: Timeout | null;
-<<<<<<< HEAD
-  private _socketReadTimeout?: Timeout | null;
-  private _socketWriteTimeout?: Timeout | null;
-  public minRoundTripTime = 0;
-  private start: number;
-=======
   public minRoundTripTime = 0;
   public start: number;
->>>>>>> 3ed4a149
 
   constructor(options: CSOTTimeoutContextOptions) {
     super();
@@ -279,13 +243,8 @@
     if (typeof this._serverSelectionTimeout !== 'object' || this._serverSelectionTimeout?.cleared) {
       const { remainingTimeMS, serverSelectionTimeoutMS } = this;
       if (remainingTimeMS <= 0)
-<<<<<<< HEAD
-        throw new MongoOperationTimeoutError(
-          `Timed out in server selection after ${this.timeoutMS}ms`
-=======
         return Timeout.reject(
           new MongoOperationTimeoutError(`Timed out in server selection after ${this.timeoutMS}ms`)
->>>>>>> 3ed4a149
         );
       const usingServerSelectionTimeoutMS =
         serverSelectionTimeoutMS !== 0 &&
@@ -322,7 +281,230 @@
   }
 
   get timeoutForSocketWrite(): Timeout | null {
-<<<<<<< HEAD
+    const { remainingTimeMS } = this;
+    if (!Number.isFinite(remainingTimeMS)) return null;
+    if (remainingTimeMS > 0) return Timeout.expires(remainingTimeMS);
+    return Timeout.reject(new MongoOperationTimeoutError('Timed out before socket write'));
+  }
+
+  get timeoutForSocketRead(): Timeout | null {
+    const { remainingTimeMS } = this;
+    if (!Number.isFinite(remainingTimeMS)) return null;
+    if (remainingTimeMS > 0) return Timeout.expires(remainingTimeMS);
+    return Timeout.reject(new MongoOperationTimeoutError('Timed out before socket read'));
+  }
+
+  refresh(): void {
+    this.start = Math.trunc(performance.now());
+    this.minRoundTripTime = 0;
+    this._serverSelectionTimeout?.clear();
+    this._connectionCheckoutTimeout?.clear();
+  }
+
+  clear(): void {
+    this._serverSelectionTimeout?.clear();
+    this._connectionCheckoutTimeout?.clear();
+  }
+}
+
+/** @internal */
+export class LegacyTimeoutContext extends TimeoutContext {
+  options: LegacyTimeoutContextOptions;
+  clearServerSelectionTimeout: boolean;
+  clearConnectionCheckoutTimeout: boolean;
+
+  constructor(options: LegacyTimeoutContextOptions) {
+    super();
+    this.options = options;
+    this.clearServerSelectionTimeout = true;
+    this.clearConnectionCheckoutTimeout = true;
+  }
+
+  csotEnabled(): this is CSOTTimeoutContext {
+    return false;
+  }
+
+  get serverSelectionTimeout(): Timeout | null {
+    if (this.options.serverSelectionTimeoutMS != null && this.options.serverSelectionTimeoutMS > 0)
+      return Timeout.expires(this.options.serverSelectionTimeoutMS);
+    return null;
+  }
+
+  get connectionCheckoutTimeout(): Timeout | null {
+    if (this.options.waitQueueTimeoutMS != null && this.options.waitQueueTimeoutMS > 0)
+      return Timeout.expires(this.options.waitQueueTimeoutMS);
+    return null;
+  }
+
+  get timeoutForSocketWrite(): Timeout | null {
+    return null;
+  }
+
+  get timeoutForSocketRead(): Timeout | null {
+    return null;
+  }
+
+  refresh(): void {
+    return;
+  }
+
+  clear(): void {
+    return;
+  }
+}
+
+/** @internal */
+export type TimeoutContextOptions = LegacyTimeoutContextOptions | CSOTTimeoutContextOptions;
+
+/** @internal */
+export type LegacyTimeoutContextOptions = {
+  serverSelectionTimeoutMS: number;
+  waitQueueTimeoutMS: number;
+  socketTimeoutMS?: number;
+};
+
+/** @internal */
+export type CSOTTimeoutContextOptions = {
+  timeoutMS: number;
+  serverSelectionTimeoutMS: number;
+  socketTimeoutMS?: number;
+};
+
+function isLegacyTimeoutContextOptions(v: unknown): v is LegacyTimeoutContextOptions {
+  return (
+    v != null &&
+    typeof v === 'object' &&
+    'serverSelectionTimeoutMS' in v &&
+    typeof v.serverSelectionTimeoutMS === 'number' &&
+    'waitQueueTimeoutMS' in v &&
+    typeof v.waitQueueTimeoutMS === 'number'
+  );
+}
+
+function isCSOTTimeoutContextOptions(v: unknown): v is CSOTTimeoutContextOptions {
+  return (
+    v != null &&
+    typeof v === 'object' &&
+    'serverSelectionTimeoutMS' in v &&
+    typeof v.serverSelectionTimeoutMS === 'number' &&
+    'timeoutMS' in v &&
+    typeof v.timeoutMS === 'number'
+  );
+}
+
+/** @internal */
+export abstract class TimeoutContext {
+  static create(options: TimeoutContextOptions): TimeoutContext {
+    if (isCSOTTimeoutContextOptions(options)) return new CSOTTimeoutContext(options);
+    else if (isLegacyTimeoutContextOptions(options)) return new LegacyTimeoutContext(options);
+    else throw new MongoRuntimeError('Unrecognized options');
+  }
+
+  abstract get serverSelectionTimeout(): Timeout | null;
+
+  abstract get connectionCheckoutTimeout(): Timeout | null;
+
+  abstract get clearServerSelectionTimeout(): boolean;
+
+  abstract get clearConnectionCheckoutTimeout(): boolean;
+
+  abstract get timeoutForSocketWrite(): Timeout | null;
+
+  abstract get timeoutForSocketRead(): Timeout | null;
+
+  abstract csotEnabled(): this is CSOTTimeoutContext;
+
+  abstract refresh(): void;
+
+  abstract clear(): void;
+}
+
+/** @internal */
+export class CSOTTimeoutContext extends TimeoutContext {
+  timeoutMS: number;
+  serverSelectionTimeoutMS: number;
+  socketTimeoutMS?: number;
+
+  clearConnectionCheckoutTimeout: boolean;
+  clearServerSelectionTimeout: boolean;
+
+  private _serverSelectionTimeout?: Timeout | null;
+  private _connectionCheckoutTimeout?: Timeout | null;
+  private _socketReadTimeout?: Timeout | null;
+  private _socketWriteTimeout?: Timeout | null;
+  public minRoundTripTime = 0;
+  private start: number;
+
+  constructor(options: CSOTTimeoutContextOptions) {
+    super();
+    this.start = Math.trunc(performance.now());
+
+    this.timeoutMS = options.timeoutMS;
+
+    this.serverSelectionTimeoutMS = options.serverSelectionTimeoutMS;
+
+    this.socketTimeoutMS = options.socketTimeoutMS;
+
+    this.clearServerSelectionTimeout = false;
+    this.clearConnectionCheckoutTimeout = true;
+  }
+
+  get maxTimeMS(): number {
+    return this.remainingTimeMS - this.minRoundTripTime;
+  }
+
+  get remainingTimeMS() {
+    const timePassed = Math.trunc(performance.now()) - this.start;
+    return this.timeoutMS <= 0 ? Infinity : this.timeoutMS - timePassed;
+  }
+
+  csotEnabled(): this is CSOTTimeoutContext {
+    return true;
+  }
+
+  get serverSelectionTimeout(): Timeout | null {
+    // check for undefined
+    if (typeof this._serverSelectionTimeout !== 'object' || this._serverSelectionTimeout?.cleared) {
+      const { remainingTimeMS, serverSelectionTimeoutMS } = this;
+      if (remainingTimeMS <= 0)
+        throw new MongoOperationTimeoutError(
+          `Timed out in server selection after ${this.timeoutMS}ms`
+        );
+      const usingServerSelectionTimeoutMS =
+        serverSelectionTimeoutMS !== 0 &&
+        csotMin(remainingTimeMS, serverSelectionTimeoutMS) === serverSelectionTimeoutMS;
+      if (usingServerSelectionTimeoutMS) {
+        this._serverSelectionTimeout = Timeout.expires(serverSelectionTimeoutMS);
+      } else {
+        if (remainingTimeMS > 0 && Number.isFinite(remainingTimeMS)) {
+          this._serverSelectionTimeout = Timeout.expires(remainingTimeMS);
+        } else {
+          this._serverSelectionTimeout = null;
+        }
+      }
+    }
+
+    return this._serverSelectionTimeout;
+  }
+
+  get connectionCheckoutTimeout(): Timeout | null {
+    if (
+      typeof this._connectionCheckoutTimeout !== 'object' ||
+      this._connectionCheckoutTimeout?.cleared
+    ) {
+      if (typeof this._serverSelectionTimeout === 'object') {
+        // null or Timeout
+        this._connectionCheckoutTimeout = this._serverSelectionTimeout;
+      } else {
+        throw new MongoRuntimeError(
+          'Unreachable. If you are seeing this error, please file a ticket on the NODE driver project on Jira'
+        );
+      }
+    }
+    return this._connectionCheckoutTimeout;
+  }
+
+  get timeoutForSocketWrite(): Timeout | null {
     if (!this._socketWriteTimeout || this._socketWriteTimeout.cleared) {
       const { remainingTimeMS } = this;
       if (!Number.isFinite(remainingTimeMS)) {
@@ -354,19 +536,6 @@
     }
 
     return this._socketReadTimeout;
-=======
-    const { remainingTimeMS } = this;
-    if (!Number.isFinite(remainingTimeMS)) return null;
-    if (remainingTimeMS > 0) return Timeout.expires(remainingTimeMS);
-    return Timeout.reject(new MongoOperationTimeoutError('Timed out before socket write'));
-  }
-
-  get timeoutForSocketRead(): Timeout | null {
-    const { remainingTimeMS } = this;
-    if (!Number.isFinite(remainingTimeMS)) return null;
-    if (remainingTimeMS > 0) return Timeout.expires(remainingTimeMS);
-    return Timeout.reject(new MongoOperationTimeoutError('Timed out before socket read'));
->>>>>>> 3ed4a149
   }
 
   refresh(): void {
@@ -374,21 +543,15 @@
     this.minRoundTripTime = 0;
     this._serverSelectionTimeout?.clear();
     this._connectionCheckoutTimeout?.clear();
-<<<<<<< HEAD
     this._socketReadTimeout?.clear();
     this._socketWriteTimeout?.clear();
-=======
->>>>>>> 3ed4a149
   }
 
   clear(): void {
     this._serverSelectionTimeout?.clear();
     this._connectionCheckoutTimeout?.clear();
-<<<<<<< HEAD
     this._socketReadTimeout?.clear();
     this._socketWriteTimeout?.clear();
-=======
->>>>>>> 3ed4a149
   }
 }
 
