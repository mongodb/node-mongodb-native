--- conflicted
+++ resolved
@@ -84,17 +84,12 @@
     this.id = undefined;
   }
 
-<<<<<<< HEAD
   throwIfExpired(): void {
     if (this.timedOut) throw new TimeoutError('Timed out');
   }
 
-  public static expires(durationMS: number): Timeout {
-    return new Timeout(undefined, durationMS);
-=======
   public static expires(durationMS: number, unref?: boolean): Timeout {
     return new Timeout(undefined, durationMS, unref);
->>>>>>> 706cc561
   }
 
   static is(timeout: unknown): timeout is Timeout {
