--- conflicted
+++ resolved
@@ -285,19 +285,14 @@
     const { remainingTimeMS } = this;
     if (!Number.isFinite(remainingTimeMS)) return null;
     if (remainingTimeMS > 0) return Timeout.expires(remainingTimeMS);
-<<<<<<< HEAD
-    throw new MongoOperationTimeoutError(`Timed out before socket write after ${this.timeoutMS}ms`);
-=======
     return Timeout.reject(new MongoOperationTimeoutError('Timed out before socket write'));
->>>>>>> 1c489705
   }
 
   get timeoutForSocketRead(): Timeout | null {
     const { remainingTimeMS } = this;
     if (!Number.isFinite(remainingTimeMS)) return null;
     if (remainingTimeMS > 0) return Timeout.expires(remainingTimeMS);
-<<<<<<< HEAD
-    throw new MongoOperationTimeoutError(`Timed out before socket read after ${this.timeoutMS}ms`);
+    return Timeout.reject(new MongoOperationTimeoutError('Timed out before socket read'));
   }
 
   refresh(): void {
@@ -310,9 +305,6 @@
   clear(): void {
     this._serverSelectionTimeout?.clear();
     this._connectionCheckoutTimeout?.clear();
-=======
-    return Timeout.reject(new MongoOperationTimeoutError('Timed out before socket read'));
->>>>>>> 1c489705
   }
 }
 
