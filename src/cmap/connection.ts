--- conflicted
+++ resolved
@@ -19,11 +19,6 @@
 import type { Server } from '../sdam/server';
 import type { MongoCredentials } from './auth/mongo_credentials';
 import type { CommandOptions } from './wire_protocol/command';
-<<<<<<< HEAD
-import type { QueryOptions } from './wire_protocol/query';
-import type { InternalCursorState } from '../cursor/cursor';
-=======
->>>>>>> fe4821cb
 import type { GetMoreOptions } from './wire_protocol/get_more';
 import type { InsertOptions, UpdateOptions, RemoveOptions } from './wire_protocol/index';
 import type { Stream } from './connect';
