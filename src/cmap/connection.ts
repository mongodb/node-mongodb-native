import { type DeserializeOptions } from 'bson';
import { type Readable, Transform, type TransformCallback } from 'stream';
import { clearTimeout, setTimeout } from 'timers';

import { type BSONSerializeOptions, deserialize, type Document, type ObjectId } from '../bson';
import { type AutoEncrypter } from '../client-side-encryption/auto_encrypter';
import {
  CLOSE,
  CLUSTER_TIME_RECEIVED,
  COMMAND_FAILED,
  COMMAND_STARTED,
  COMMAND_SUCCEEDED,
  kDecorateResult,
  PINNED,
  UNPINNED
} from '../constants';
import {
  MongoCompatibilityError,
  MONGODB_ERROR_CODES,
  MongoMissingDependencyError,
  MongoNetworkError,
  MongoNetworkTimeoutError,
  MongoOperationTimeoutError,
  MongoParseError,
  MongoServerError,
  MongoUnexpectedServerResponseError
} from '../error';
import type { ServerApi, SupportedNodeConnectionOptions } from '../mongo_client';
import { type MongoClientAuthProviders } from '../mongo_client_auth_providers';
import { MongoLoggableComponent, type MongoLogger, SeverityLevel } from '../mongo_logger';
import { type CancellationToken, TypedEventEmitter } from '../mongo_types';
import { ReadPreference, type ReadPreferenceLike } from '../read_preference';
import { ServerType } from '../sdam/common';
import { applySession, type ClientSession, updateSessionFromResponse } from '../sessions';
import { type TimeoutContext, TimeoutError } from '../timeout';
import {
  BufferPool,
  calculateDurationInMs,
  type Callback,
  decorateDecryptionResult,
  HostAddress,
  maxWireVersion,
  type MongoDBNamespace,
  now,
  once,
  squashError,
  uuidV4
} from '../utils';
import type { WriteConcern } from '../write_concern';
import type { AuthContext } from './auth/auth_provider';
import type { MongoCredentials } from './auth/mongo_credentials';
import {
  CommandFailedEvent,
  CommandStartedEvent,
  CommandSucceededEvent
} from './command_monitoring_events';
import {
  OpCompressedRequest,
  OpMsgRequest,
  type OpMsgResponse,
  OpQueryRequest,
  type OpReply,
  type WriteProtocolMessageType
} from './commands';
import type { Stream } from './connect';
import type { ClientMetadata } from './handshake/client_metadata';
import { StreamDescription, type StreamDescriptionOptions } from './stream_description';
import { type CompressorName, decompressResponse } from './wire_protocol/compression';
import { onData } from './wire_protocol/on_data';
import {
  CursorResponse,
  MongoDBResponse,
  type MongoDBResponseConstructor
} from './wire_protocol/responses';
import { getReadPreference, isSharded } from './wire_protocol/shared';

/** @internal */
export interface CommandOptions extends BSONSerializeOptions {
  secondaryOk?: boolean;
  /** Specify read preference if command supports it */
  readPreference?: ReadPreferenceLike;
  monitoring?: boolean;
  socketTimeoutMS?: number;
  /** Session to use for the operation */
  session?: ClientSession;
  documentsReturnedIn?: string;
  noResponse?: boolean;
  omitReadPreference?: boolean;
  omitMaxTimeMS?: boolean;

  // TODO(NODE-2802): Currently the CommandOptions take a property willRetryWrite which is a hint
  // from executeOperation that the txnNum should be applied to this command.
  // Applying a session to a command should happen as part of command construction,
  // most likely in the CommandOperation#executeCommand method, where we have access to
  // the details we need to determine if a txnNum should also be applied.
  willRetryWrite?: boolean;

  writeConcern?: WriteConcern;

  directConnection?: boolean;

  /** @internal */
  timeoutContext?: TimeoutContext;
}

/** @public */
export interface ProxyOptions {
  proxyHost?: string;
  proxyPort?: number;
  proxyUsername?: string;
  proxyPassword?: string;
}

/** @public */
export interface ConnectionOptions
  extends SupportedNodeConnectionOptions,
    StreamDescriptionOptions,
    ProxyOptions {
  // Internal creation info
  id: number | '<monitor>';
  generation: number;
  hostAddress: HostAddress;
  /** @internal */
  autoEncrypter?: AutoEncrypter;
  serverApi?: ServerApi;
  monitorCommands: boolean;
  /** @internal */
  connectionType?: any;
  credentials?: MongoCredentials;
  /** @internal */
  authProviders: MongoClientAuthProviders;
  connectTimeoutMS?: number;
  tls: boolean;
  noDelay?: boolean;
  socketTimeoutMS?: number;
  cancellationToken?: CancellationToken;
  metadata: ClientMetadata;
  /** @internal */
  extendedMetadata: Promise<Document>;
  /** @internal */
  mongoLogger?: MongoLogger | undefined;
}

/** @public */
export type ConnectionEvents = {
  commandStarted(event: CommandStartedEvent): void;
  commandSucceeded(event: CommandSucceededEvent): void;
  commandFailed(event: CommandFailedEvent): void;
  clusterTimeReceived(clusterTime: Document): void;
  close(): void;
  pinned(pinType: string): void;
  unpinned(pinType: string): void;
};

/** @internal */
export function hasSessionSupport(conn: Connection): boolean {
  const description = conn.description;
  return description.logicalSessionTimeoutMinutes != null;
}

function streamIdentifier(stream: Stream, options: ConnectionOptions): string {
  if (options.proxyHost) {
    // If proxy options are specified, the properties of `stream` itself
    // will not accurately reflect what endpoint this is connected to.
    return options.hostAddress.toString();
  }

  const { remoteAddress, remotePort } = stream;
  if (typeof remoteAddress === 'string' && typeof remotePort === 'number') {
    return HostAddress.fromHostPort(remoteAddress, remotePort).toString();
  }

  return uuidV4().toString('hex');
}

/** @internal */
export class Connection extends TypedEventEmitter<ConnectionEvents> {
  public id: number | '<monitor>';
  public address: string;
  public lastHelloMS = -1;
  public serverApi?: ServerApi;
  public helloOk = false;
  public authContext?: AuthContext;
  public delayedTimeoutId: NodeJS.Timeout | null = null;
  public generation: number;
  public accessToken?: string;
  public readonly description: Readonly<StreamDescription>;
  /**
   * Represents if the connection has been established:
   *  - TCP handshake
   *  - TLS negotiated
   *  - mongodb handshake (saslStart, saslContinue), includes authentication
   *
   * Once connection is established, command logging can log events (if enabled)
   */
  public established: boolean;
  /** Indicates that the connection (including underlying TCP socket) has been closed. */
  public closed = false;

  private lastUseTime: number;
  private clusterTime: Document | null = null;
  private error: Error | null = null;
  private dataEvents: AsyncGenerator<Buffer, void, void> | null = null;

  private readonly socketTimeoutMS: number;
  private readonly monitorCommands: boolean;
  private readonly socket: Stream;
  private readonly messageStream: Readable;

  /** @event */
  static readonly COMMAND_STARTED = COMMAND_STARTED;
  /** @event */
  static readonly COMMAND_SUCCEEDED = COMMAND_SUCCEEDED;
  /** @event */
  static readonly COMMAND_FAILED = COMMAND_FAILED;
  /** @event */
  static readonly CLUSTER_TIME_RECEIVED = CLUSTER_TIME_RECEIVED;
  /** @event */
  static readonly CLOSE = CLOSE;
  /** @event */
  static readonly PINNED = PINNED;
  /** @event */
  static readonly UNPINNED = UNPINNED;

  constructor(stream: Stream, options: ConnectionOptions) {
    super();

    this.socket = stream;
    this.id = options.id;
    this.address = streamIdentifier(stream, options);
    this.socketTimeoutMS = options.socketTimeoutMS ?? 0;
    this.monitorCommands = options.monitorCommands;
    this.serverApi = options.serverApi;
    this.mongoLogger = options.mongoLogger;
    this.established = false;

    this.description = new StreamDescription(this.address, options);
    this.generation = options.generation;
    this.lastUseTime = now();

    this.messageStream = this.socket
      .on('error', this.onError.bind(this))
      .pipe(new SizedMessageTransform({ connection: this }))
      .on('error', this.onError.bind(this));
    this.socket.on('close', this.onClose.bind(this));
    this.socket.on('timeout', this.onTimeout.bind(this));

    this.messageStream.pause();
  }

  public get hello() {
    return this.description.hello;
  }

  // the `connect` method stores the result of the handshake hello on the connection
  public set hello(response: Document | null) {
    this.description.receiveResponse(response);
    Object.freeze(this.description);
  }

  public get serviceId(): ObjectId | undefined {
    return this.hello?.serviceId;
  }

  public get loadBalanced(): boolean {
    return this.description.loadBalanced;
  }

  public get idleTime(): number {
    return calculateDurationInMs(this.lastUseTime);
  }

  private get hasSessionSupport(): boolean {
    return this.description.logicalSessionTimeoutMinutes != null;
  }

  private get supportsOpMsg(): boolean {
    return (
      this.description != null &&
      maxWireVersion(this) >= 6 &&
      !this.description.__nodejs_mock_server__
    );
  }

  private get shouldEmitAndLogCommand(): boolean {
    return (
      (this.monitorCommands ||
        (this.established &&
          !this.authContext?.reauthenticating &&
          this.mongoLogger?.willLog(MongoLoggableComponent.COMMAND, SeverityLevel.DEBUG))) ??
      false
    );
  }

  public markAvailable(): void {
    this.lastUseTime = now();
  }

  public onError(error: Error) {
    this.cleanup(error);
  }

  private onClose() {
    const message = `connection ${this.id} to ${this.address} closed`;
    this.cleanup(new MongoNetworkError(message));
  }

  private onTimeout() {
    this.delayedTimeoutId = setTimeout(() => {
      const message = `connection ${this.id} to ${this.address} timed out`;
      const beforeHandshake = this.hello == null;
      this.cleanup(new MongoNetworkTimeoutError(message, { beforeHandshake }));
    }, 1).unref(); // No need for this timer to hold the event loop open
  }

  public destroy(): void {
    if (this.closed) {
      return;
    }

    // load balanced mode requires that these listeners remain on the connection
    // after cleanup on timeouts, errors or close so we remove them before calling
    // cleanup.
    this.removeAllListeners(Connection.PINNED);
    this.removeAllListeners(Connection.UNPINNED);
    const message = `connection ${this.id} to ${this.address} closed`;
    this.cleanup(new MongoNetworkError(message));
  }

  /**
   * A method that cleans up the connection.  When `force` is true, this method
   * forcibly destroys the socket.
   *
   * If an error is provided, any in-flight operations will be closed with the error.
   *
   * This method does nothing if the connection is already closed.
   */
  private cleanup(error: Error): void {
    if (this.closed) {
      return;
    }

    this.socket.destroy();
    this.error = error;

    this.dataEvents?.throw(error).then(undefined, squashError);
    this.closed = true;
    this.emit(Connection.CLOSE);
  }

  private prepareCommand(db: string, command: Document, options: CommandOptions) {
    let cmd = { ...command };

    const readPreference = getReadPreference(options);
    const session = options?.session;

    let clusterTime = this.clusterTime;

    if (this.serverApi) {
      const { version, strict, deprecationErrors } = this.serverApi;
      cmd.apiVersion = version;
      if (strict != null) cmd.apiStrict = strict;
      if (deprecationErrors != null) cmd.apiDeprecationErrors = deprecationErrors;
    }

    if (this.hasSessionSupport && session) {
      if (
        session.clusterTime &&
        clusterTime &&
        session.clusterTime.clusterTime.greaterThan(clusterTime.clusterTime)
      ) {
        clusterTime = session.clusterTime;
      }

      const sessionError = applySession(session, cmd, options);
      if (sessionError) throw sessionError;
    } else if (session?.explicit) {
      throw new MongoCompatibilityError('Current topology does not support sessions');
    }

    // if we have a known cluster time, gossip it
    if (clusterTime) {
      cmd.$clusterTime = clusterTime;
    }

    // For standalone, drivers MUST NOT set $readPreference.
    if (this.description.type !== ServerType.Standalone) {
      if (
        !isSharded(this) &&
        !this.description.loadBalanced &&
        this.supportsOpMsg &&
        options.directConnection === true &&
        readPreference?.mode === 'primary'
      ) {
        // For mongos and load balancers with 'primary' mode, drivers MUST NOT set $readPreference.
        // For all other types with a direct connection, if the read preference is 'primary'
        // (driver sets 'primary' as default if no read preference is configured),
        // the $readPreference MUST be set to 'primaryPreferred'
        // to ensure that any server type can handle the request.
        cmd.$readPreference = ReadPreference.primaryPreferred.toJSON();
      } else if (isSharded(this) && !this.supportsOpMsg && readPreference?.mode !== 'primary') {
        // When sending a read operation via OP_QUERY and the $readPreference modifier,
        // the query MUST be provided using the $query modifier.
        cmd = {
          $query: cmd,
          $readPreference: readPreference.toJSON()
        };
      } else if (readPreference?.mode !== 'primary') {
        // For mode 'primary', drivers MUST NOT set $readPreference.
        // For all other read preference modes (i.e. 'secondary', 'primaryPreferred', ...),
        // drivers MUST set $readPreference
        cmd.$readPreference = readPreference.toJSON();
      }
    }

    const commandOptions = {
      numberToSkip: 0,
      numberToReturn: -1,
      checkKeys: false,
      // This value is not overridable
      secondaryOk: readPreference.secondaryOk(),
      ...options
    };

    if (!options.omitMaxTimeMS && options.timeoutContext?.csotEnabled()) {
      const { maxTimeMS } = options.timeoutContext;
      if (maxTimeMS > 0 && Number.isFinite(maxTimeMS)) cmd.maxTimeMS = maxTimeMS;
    }

    const message = this.supportsOpMsg
      ? new OpMsgRequest(db, cmd, commandOptions)
      : new OpQueryRequest(db, cmd, commandOptions);

    return message;
  }

  private async *sendWire(
    message: WriteProtocolMessageType,
    options: CommandOptions,
    responseType?: MongoDBResponseConstructor
  ): AsyncGenerator<MongoDBResponse> {
    this.throwIfAborted();

    if (options.timeoutContext?.csotEnabled()) {
      this.socket.setTimeout(0);
    } else if (typeof options.socketTimeoutMS === 'number') {
      this.socket.setTimeout(options.socketTimeoutMS);
    } else if (this.socketTimeoutMS !== 0) {
      this.socket.setTimeout(this.socketTimeoutMS);
    }

    try {
      await this.writeCommand(message, {
        agreedCompressor: this.description.compressor ?? 'none',
        zlibCompressionLevel: this.description.zlibCompressionLevel,
        timeoutContext: options.timeoutContext
      });

      if (options.noResponse || message.moreToCome) {
        yield MongoDBResponse.empty;
        return;
      }

      this.throwIfAborted();

      if (
        options.timeoutContext?.csotEnabled() &&
        options.timeoutContext.minRoundTripTime != null &&
        options.timeoutContext.remainingTimeMS < options.timeoutContext.minRoundTripTime
      ) {
        throw new MongoOperationTimeoutError(
          'Server roundtrip time is greater than the time remaining'
        );
      }

      for await (const response of this.readMany({ timeoutContext: options.timeoutContext })) {
        this.socket.setTimeout(0);
        const bson = response.parse();

        const document = (responseType ?? MongoDBResponse).make(bson);

        yield document;
        this.throwIfAborted();

        if (typeof options.socketTimeoutMS === 'number') {
          this.socket.setTimeout(options.socketTimeoutMS);
        } else if (this.socketTimeoutMS !== 0) {
          this.socket.setTimeout(this.socketTimeoutMS);
        }
      }
    } finally {
      this.socket.setTimeout(0);
    }
  }

  private async *sendCommand(
    ns: MongoDBNamespace,
    command: Document,
    options: CommandOptions,
    responseType?: MongoDBResponseConstructor
  ) {
    const message = this.prepareCommand(ns.db, command, options);

    let started = 0;
    if (this.shouldEmitAndLogCommand) {
      started = now();
      this.emitAndLogCommand(
        this.monitorCommands,
        Connection.COMMAND_STARTED,
        message.databaseName,
        this.established,
        new CommandStartedEvent(this, message, this.description.serverConnectionId)
      );
    }

    // If `documentsReturnedIn` not set or raw is not enabled, use input bson options
    // Otherwise, support raw flag. Raw only works for cursors that hardcode firstBatch/nextBatch fields
    const bsonOptions: DeserializeOptions =
      options.documentsReturnedIn == null || !options.raw
        ? options
        : {
            ...options,
            raw: false,
            fieldsAsRaw: { [options.documentsReturnedIn]: true }
          };

    /** MongoDBResponse instance or subclass */
    let document: MongoDBResponse | undefined = undefined;
    /** Cached result of a toObject call */
    let object: Document | undefined = undefined;
    try {
      this.throwIfAborted();
      for await (document of this.sendWire(message, options, responseType)) {
        object = undefined;
        if (options.session != null) {
          updateSessionFromResponse(options.session, document);
        }

        if (document.$clusterTime) {
          this.clusterTime = document.$clusterTime;
          this.emit(Connection.CLUSTER_TIME_RECEIVED, document.$clusterTime);
        }

        if (document.ok === 0) {
          if (options.timeoutContext?.csotEnabled() && document.isMaxTimeExpiredError) {
            throw new MongoOperationTimeoutError('Server reported a timeout error', {
              cause: new MongoServerError((object ??= document.toObject(bsonOptions)))
            });
          }
          throw new MongoServerError((object ??= document.toObject(bsonOptions)));
        }

        if (this.shouldEmitAndLogCommand) {
          this.emitAndLogCommand(
            this.monitorCommands,
            Connection.COMMAND_SUCCEEDED,
            message.databaseName,
            this.established,
            new CommandSucceededEvent(
              this,
              message,
              options.noResponse
                ? undefined
                : message.moreToCome
                  ? { ok: 1 }
                  : (object ??= document.toObject(bsonOptions)),
              started,
              this.description.serverConnectionId
            )
          );
        }

        if (responseType == null) {
          yield (object ??= document.toObject(bsonOptions));
        } else {
          yield document;
        }

        this.throwIfAborted();
      }
    } catch (error) {
      if (this.shouldEmitAndLogCommand) {
        this.emitAndLogCommand(
          this.monitorCommands,
          Connection.COMMAND_FAILED,
          message.databaseName,
          this.established,
          new CommandFailedEvent(this, message, error, started, this.description.serverConnectionId)
        );
      }
      throw error;
    }
  }

  public async command<T extends MongoDBResponseConstructor>(
    ns: MongoDBNamespace,
    command: Document,
    options: CommandOptions | undefined,
    responseType: T
  ): Promise<InstanceType<T>>;

  public async command<T extends MongoDBResponseConstructor>(
    ns: MongoDBNamespace,
    command: Document,
    options: CommandOptions | undefined,
    responseType: T | undefined
  ): Promise<typeof responseType extends undefined ? Document : InstanceType<T>>;

  public async command(
    ns: MongoDBNamespace,
    command: Document,
    options?: CommandOptions
  ): Promise<Document>;

  public async command(
    ns: MongoDBNamespace,
    command: Document,
    options: CommandOptions = {},
    responseType?: MongoDBResponseConstructor
  ): Promise<Document> {
    this.throwIfAborted();
    for await (const document of this.sendCommand(ns, command, options, responseType)) {
      if (options.timeoutContext?.csotEnabled()) {
        if (MongoDBResponse.is(document)) {
          if (document.isMaxTimeExpiredError) {
            throw new MongoOperationTimeoutError('Server reported a timeout error', {
              cause: new MongoServerError(document.toObject())
            });
          }
        } else {
          if (
            (Array.isArray(document?.writeErrors) &&
              document.writeErrors.some(
                error => error?.code === MONGODB_ERROR_CODES.MaxTimeMSExpired
              )) ||
            document?.writeConcernError?.code === MONGODB_ERROR_CODES.MaxTimeMSExpired
          ) {
            throw new MongoOperationTimeoutError('Server reported a timeout error', {
              cause: new MongoServerError(document)
            });
          }
        }
      }

      return document;
    }
    throw new MongoUnexpectedServerResponseError('Unable to get response from server');
  }

  public exhaustCommand(
    ns: MongoDBNamespace,
    command: Document,
    options: CommandOptions,
    replyListener: Callback
  ) {
    const exhaustLoop = async () => {
      this.throwIfAborted();
      for await (const reply of this.sendCommand(ns, command, options)) {
        replyListener(undefined, reply);
        this.throwIfAborted();
      }
      throw new MongoUnexpectedServerResponseError('Server ended moreToCome unexpectedly');
    };

    exhaustLoop().then(undefined, replyListener);
  }

  private throwIfAborted() {
    if (this.error) throw this.error;
  }

  /**
   * @internal
   *
   * Writes an OP_MSG or OP_QUERY request to the socket, optionally compressing the command. This method
   * waits until the socket's buffer has emptied (the Nodejs socket `drain` event has fired).
   */
  private async writeCommand(
    command: WriteProtocolMessageType,
    options: {
      agreedCompressor?: CompressorName;
      zlibCompressionLevel?: number;
      timeoutContext?: TimeoutContext;
    }
  ): Promise<void> {
    const finalCommand =
      options.agreedCompressor === 'none' || !OpCompressedRequest.canCompress(command)
        ? command
        : new OpCompressedRequest(command, {
            agreedCompressor: options.agreedCompressor ?? 'none',
            zlibCompressionLevel: options.zlibCompressionLevel ?? 0
          });

    const buffer = Buffer.concat(await finalCommand.toBin());

    if (options.timeoutContext?.csotEnabled()) {
      if (
        options.timeoutContext.minRoundTripTime != null &&
        options.timeoutContext.remainingTimeMS < options.timeoutContext.minRoundTripTime
      ) {
        throw new MongoOperationTimeoutError(
          'Server roundtrip time is greater than the time remaining'
        );
      }
    }

    if (this.socket.write(buffer)) return;

    const drainEvent = once<void>(this.socket, 'drain');
    const timeout = options?.timeoutContext?.timeoutForSocketWrite;
    if (timeout) {
      try {
        return await Promise.race([drainEvent, timeout]);
      } catch (error) {
        if (TimeoutError.is(error)) {
          throw new MongoOperationTimeoutError('Timed out at socket write');
        }
        throw error;
      }
    }
    return await drainEvent;
  }

  /**
   * @internal
   *
   * Returns an async generator that yields full wire protocol messages from the underlying socket.  This function
   * yields messages until `moreToCome` is false or not present in a response, or the caller cancels the request
   * by calling `return` on the generator.
   *
   * Note that `for-await` loops call `return` automatically when the loop is exited.
   */
  private async *readMany(options: {
    timeoutContext?: TimeoutContext;
  }): AsyncGenerator<OpMsgResponse | OpReply> {
    try {
      this.dataEvents = onData(this.messageStream, options);
<<<<<<< HEAD
=======
      this.messageStream.resume();
>>>>>>> 7a12914b

      for await (const message of this.dataEvents) {
        const response = await decompressResponse(message);
        yield response;

        if (!response.moreToCome) {
          return;
        }
      }
    } catch (readError) {
      if (TimeoutError.is(readError)) {
        throw new MongoOperationTimeoutError(
          `Timed out during socket read (${readError.duration}ms)`
        );
      }
      throw readError;
    } finally {
      this.dataEvents = null;
      this.messageStream.pause();
      this.throwIfAborted();
    }
  }
}

/** @internal */
export class SizedMessageTransform extends Transform {
  bufferPool: BufferPool;
  connection: Connection;

  constructor({ connection }: { connection: Connection }) {
    super({ objectMode: false });
    this.bufferPool = new BufferPool();
    this.connection = connection;
  }

  override _transform(chunk: Buffer, encoding: unknown, callback: TransformCallback): void {
    if (this.connection.delayedTimeoutId != null) {
      clearTimeout(this.connection.delayedTimeoutId);
      this.connection.delayedTimeoutId = null;
    }

    this.bufferPool.append(chunk);
    const sizeOfMessage = this.bufferPool.getInt32();

    if (sizeOfMessage == null) {
      return callback();
    }

    if (sizeOfMessage < 0) {
      return callback(new MongoParseError(`Invalid message size: ${sizeOfMessage}, too small`));
    }

    if (sizeOfMessage > this.bufferPool.length) {
      return callback();
    }

    const message = this.bufferPool.read(sizeOfMessage);
    return callback(null, message);
  }
}

/** @internal */
export class CryptoConnection extends Connection {
  /** @internal */
  autoEncrypter?: AutoEncrypter;

  constructor(stream: Stream, options: ConnectionOptions) {
    super(stream, options);
    this.autoEncrypter = options.autoEncrypter;
  }

  public override async command<T extends MongoDBResponseConstructor>(
    ns: MongoDBNamespace,
    command: Document,
    options: CommandOptions | undefined,
    responseType: T
  ): Promise<InstanceType<T>>;

  public override async command(
    ns: MongoDBNamespace,
    command: Document,
    options?: CommandOptions
  ): Promise<Document>;

  override async command<T extends MongoDBResponseConstructor>(
    ns: MongoDBNamespace,
    cmd: Document,
    options?: CommandOptions,
    responseType?: T | undefined
  ): Promise<Document> {
    const { autoEncrypter } = this;
    if (!autoEncrypter) {
      // TODO(NODE-6065): throw a MongoRuntimeError in Node V7
      // @ts-expect-error No cause provided because there is no underlying error.
      throw new MongoMissingDependencyError('No AutoEncrypter available for encryption', {
        dependencyName: 'n/a'
      });
    }

    const serverWireVersion = maxWireVersion(this);
    if (serverWireVersion === 0) {
      // This means the initial handshake hasn't happened yet
      return await super.command<T>(ns, cmd, options, responseType);
    }

    if (serverWireVersion < 8) {
      throw new MongoCompatibilityError(
        'Auto-encryption requires a minimum MongoDB version of 4.2'
      );
    }

    // Save sort or indexKeys based on the command being run
    // the encrypt API serializes our JS objects to BSON to pass to the native code layer
    // and then deserializes the encrypted result, the protocol level components
    // of the command (ex. sort) are then converted to JS objects potentially losing
    // import key order information. These fields are never encrypted so we can save the values
    // from before the encryption and replace them after encryption has been performed
    const sort: Map<string, number> | null = cmd.find || cmd.findAndModify ? cmd.sort : null;
    const indexKeys: Map<string, number>[] | null = cmd.createIndexes
      ? cmd.indexes.map((index: { key: Map<string, number> }) => index.key)
      : null;

    const encrypted = await autoEncrypter.encrypt(ns.toString(), cmd, options);

    // Replace the saved values
    if (sort != null && (cmd.find || cmd.findAndModify)) {
      encrypted.sort = sort;
    }

    if (indexKeys != null && cmd.createIndexes) {
      for (const [offset, index] of indexKeys.entries()) {
        // @ts-expect-error `encrypted` is a generic "command", but we've narrowed for only `createIndexes` commands here
        encrypted.indexes[offset].key = index;
      }
    }

    const encryptedResponse = await super.command(
      ns,
      encrypted,
      options,
      // Eventually we want to require `responseType` which means we would satisfy `T` as the return type.
      // In the meantime, we want encryptedResponse to always be _at least_ a MongoDBResponse if not a more specific subclass
      // So that we can ensure we have access to the on-demand APIs for decorate response
      responseType ?? MongoDBResponse
    );

    const result = await autoEncrypter.decrypt(encryptedResponse.toBytes(), options);

    const decryptedResponse = responseType?.make(result) ?? deserialize(result, options);

    if (autoEncrypter[kDecorateResult]) {
      if (responseType == null) {
        decorateDecryptionResult(decryptedResponse, encryptedResponse.toObject(), true);
      } else if (decryptedResponse instanceof CursorResponse) {
        decryptedResponse.encryptedResponse = encryptedResponse;
      }
    }

    return decryptedResponse;
  }
}<|MERGE_RESOLUTION|>--- conflicted
+++ resolved
@@ -735,10 +735,7 @@
   }): AsyncGenerator<OpMsgResponse | OpReply> {
     try {
       this.dataEvents = onData(this.messageStream, options);
-<<<<<<< HEAD
-=======
       this.messageStream.resume();
->>>>>>> 7a12914b
 
       for await (const message of this.dataEvents) {
         const response = await decompressResponse(message);
