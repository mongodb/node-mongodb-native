--- conflicted
+++ resolved
@@ -5,10 +5,6 @@
 import { maxWireVersion, collectionNamespace, Callback } from '../../utils';
 import { command, CommandOptions } from './command';
 import type { Server } from '../../sdam/server';
-<<<<<<< HEAD
-import type { InternalCursorState } from '../../cursor/cursor';
-=======
->>>>>>> fe4821cb
 
 /** @internal */
 export interface GetMoreOptions extends CommandOptions {
