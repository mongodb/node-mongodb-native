--- conflicted
+++ resolved
@@ -31,12 +31,8 @@
   retryWrites?: boolean;
   retrying?: boolean;
 
-<<<<<<< HEAD
-  writeConcern?: any;
-=======
   // FIXME: NODE-2781
   writeConcern?: WriteConcernOptions | WriteConcern | W;
->>>>>>> 9587764c
 }
 
 function isClientEncryptionEnabled(server: Server) {
