import { type EventEmitter } from 'events';

<<<<<<< HEAD
import { MongoOperationTimeoutError } from '../../error';
import { type TimeoutContext, TimeoutError } from '../../timeout';
=======
import { type TimeoutContext } from '../../timeout';
>>>>>>> 3ed4a149
import { List, promiseWithResolvers } from '../../utils';

/**
 * @internal
 * An object holding references to a promise's resolve and reject functions.
 */
type PendingPromises = Omit<
  ReturnType<typeof promiseWithResolvers<IteratorResult<Buffer>>>,
  'promise'
>;

/**
 * onData is adapted from Node.js' events.on helper
 * https://nodejs.org/api/events.html#eventsonemitter-eventname-options
 *
 * Returns an AsyncIterator that iterates each 'data' event emitted from emitter.
 * It will reject upon an error event.
 */
export function onData(
  emitter: EventEmitter,
  { timeoutContext }: { timeoutContext?: TimeoutContext }
) {
<<<<<<< HEAD
  const capture: { stack?: string; name?: string; message?: string } = Object.create(null);
  capture.name = 'MongoOperationTimeoutError';
  capture.message = 'Timed out during socket read';

  Error.captureStackTrace(capture);

=======
>>>>>>> 3ed4a149
  // Setup pending events and pending promise lists
  /**
   * When the caller has not yet called .next(), we store the
   * value from the event in this list. Next time they call .next()
   * we pull the first value out of this list and resolve a promise with it.
   */
  const unconsumedEvents = new List<Buffer>();
  /**
   * When there has not yet been an event, a new promise will be created
   * and implicitly stored in this list. When an event occurs we take the first
   * promise in this list and resolve it.
   */
  const unconsumedPromises = new List<PendingPromises>();

  /**
   * Stored an error created by an error event.
   * This error will turn into a rejection for the subsequent .next() call
   */
  let error: Error | null = null;

  /** Set to true only after event listeners have been removed. */
  let finished = false;

  const iterator: AsyncGenerator<Buffer> = {
    next() {
      // First, we consume all unread events
      const value = unconsumedEvents.shift();
      if (value != null) {
        return Promise.resolve({ value, done: false });
      }

      // Then we error, if an error happened
      // This happens one time if at all, because after 'error'
      // we stop listening
      if (error != null) {
        const p = Promise.reject(error);
        // Only the first element errors
        error = null;
        return p;
      }

      // If the iterator is finished, resolve to done
      if (finished) return closeHandler();

      // Wait until an event happens
      const { promise, resolve, reject } = promiseWithResolvers<IteratorResult<Buffer>>();
      unconsumedPromises.push({ resolve, reject });
      return promise;
    },

    return() {
      return closeHandler();
    },

    throw(err: Error) {
      errorHandler(err);
      return Promise.resolve({ value: undefined, done: true });
    },

    [Symbol.asyncIterator]() {
      return this;
    }
  };

  // Adding event handlers
  emitter.on('data', eventHandler);
  emitter.on('error', errorHandler);
  // eslint-disable-next-line github/no-then
  timeoutContext?.timeoutForSocketRead?.then(undefined, errorHandler);

  const timeoutForSocketRead = timeoutContext?.timeoutForSocketRead;
  timeoutForSocketRead?.throwIfExpired();
  timeoutForSocketRead?.then(undefined, errorHandler);

  return iterator;

  function eventHandler(value: Buffer) {
    const promise = unconsumedPromises.shift();
    if (promise != null) promise.resolve({ value, done: false });
    else unconsumedEvents.push(value);
  }

  function errorHandler(err: Error) {
    const promise = unconsumedPromises.shift();
<<<<<<< HEAD
    const timeoutError = TimeoutError.is(err)
      ? new MongoOperationTimeoutError('Timed out during socket read')
      : undefined;

    if (timeoutError) timeoutError.stack = capture.stack;

    if (promise != null) promise.reject(timeoutError ?? err);
    else error = timeoutError ?? err;
=======

    if (promise != null) promise.reject(err);
    else error = err;
>>>>>>> 3ed4a149
    void closeHandler();
  }

  function closeHandler() {
    // Adding event handlers
    emitter.off('data', eventHandler);
    emitter.off('error', errorHandler);
    finished = true;
    const doneResult = { value: undefined, done: finished } as const;

    for (const promise of unconsumedPromises) {
      promise.resolve(doneResult);
    }

    return Promise.resolve(doneResult);
  }
}<|MERGE_RESOLUTION|>--- conflicted
+++ resolved
@@ -1,11 +1,7 @@
 import { type EventEmitter } from 'events';
 
-<<<<<<< HEAD
 import { MongoOperationTimeoutError } from '../../error';
 import { type TimeoutContext, TimeoutError } from '../../timeout';
-=======
-import { type TimeoutContext } from '../../timeout';
->>>>>>> 3ed4a149
 import { List, promiseWithResolvers } from '../../utils';
 
 /**
@@ -28,15 +24,12 @@
   emitter: EventEmitter,
   { timeoutContext }: { timeoutContext?: TimeoutContext }
 ) {
-<<<<<<< HEAD
   const capture: { stack?: string; name?: string; message?: string } = Object.create(null);
   capture.name = 'MongoOperationTimeoutError';
   capture.message = 'Timed out during socket read';
 
   Error.captureStackTrace(capture);
 
-=======
->>>>>>> 3ed4a149
   // Setup pending events and pending promise lists
   /**
    * When the caller has not yet called .next(), we store the
@@ -121,7 +114,6 @@
 
   function errorHandler(err: Error) {
     const promise = unconsumedPromises.shift();
-<<<<<<< HEAD
     const timeoutError = TimeoutError.is(err)
       ? new MongoOperationTimeoutError('Timed out during socket read')
       : undefined;
@@ -130,11 +122,6 @@
 
     if (promise != null) promise.reject(timeoutError ?? err);
     else error = timeoutError ?? err;
-=======
-
-    if (promise != null) promise.reject(err);
-    else error = err;
->>>>>>> 3ed4a149
     void closeHandler();
   }
 
