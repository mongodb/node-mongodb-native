import { command, CommandOptions } from './command';
import { Query } from '../commands';
import { MongoError } from '../../error';
import { maxWireVersion, collectionNamespace, Callback } from '../../utils';
import { getReadPreference, isSharded, applyCommonQueryOptions } from './shared';
import { Document, pluckBSONSerializeOptions } from '../../bson';
import type { Server } from '../../sdam/server';
import type { ReadPreferenceLike } from '../../read_preference';
<<<<<<< HEAD
import type { InternalCursorState } from '../../cursor/cursor';
=======
import type { FindOptions } from '../../operations/find';
>>>>>>> fe4821cb

/** @internal */
export interface QueryOptions extends CommandOptions {
  readPreference?: ReadPreferenceLike;
}

export function query(
  server: Server,
  ns: string,
  cmd: Document,
  options: FindOptions,
  callback: Callback
): void {
  options = options || {};

  if (cmd == null) {
    return callback(new MongoError(`command ${JSON.stringify(cmd)} does not return a cursor`));
  }

  if (maxWireVersion(server) < 4) {
    const query = prepareLegacyFindQuery(server, ns, cmd, options);
    const queryOptions = applyCommonQueryOptions(
      {},
      Object.assign(options, { ...pluckBSONSerializeOptions(options) })
    );

    queryOptions.fullResult = true;
    if (typeof query.documentsReturnedIn === 'string') {
      queryOptions.documentsReturnedIn = query.documentsReturnedIn;
    }

    server.s.pool.write(query, queryOptions, callback);
    return;
  }

  const readPreference = getReadPreference(cmd, options);
  const findCmd = prepareFindCommand(server, ns, cmd);

  // NOTE: This actually modifies the passed in cmd, and our code _depends_ on this
  //       side-effect. Change this ASAP
  cmd.virtual = false;

  const commandOptions = Object.assign(
    {
      documentsReturnedIn: 'firstBatch',
      numberToReturn: 1,
      slaveOk: readPreference.slaveOk()
    },
    options
  );

  command(server, ns, findCmd, commandOptions, callback);
}

function prepareFindCommand(server: Server, ns: string, cmd: Document) {
  let findCmd: Document = {
    find: collectionNamespace(ns)
  };

  if (cmd.query) {
    if (cmd.query['$query']) {
      findCmd.filter = cmd.query['$query'];
    } else {
      findCmd.filter = cmd.query;
    }
  }

  let sortValue = cmd.sort;
  if (Array.isArray(sortValue)) {
    const sortObject: Document = {};

    if (sortValue.length > 0 && !Array.isArray(sortValue[0])) {
      let sortDirection = sortValue[1];
      if (sortDirection === 'asc') {
        sortDirection = 1;
      } else if (sortDirection === 'desc') {
        sortDirection = -1;
      }

      sortObject[sortValue[0]] = sortDirection;
    } else {
      for (let i = 0; i < sortValue.length; i++) {
        let sortDirection = sortValue[i][1];
        if (sortDirection === 'asc') {
          sortDirection = 1;
        } else if (sortDirection === 'desc') {
          sortDirection = -1;
        }

        sortObject[sortValue[i][0]] = sortDirection;
      }
    }

    sortValue = sortObject;
  }

  if (typeof cmd.allowDiskUse === 'boolean') {
    findCmd.allowDiskUse = cmd.allowDiskUse;
  }

  if (cmd.sort) findCmd.sort = sortValue;
  if (cmd.fields) findCmd.projection = cmd.fields;
  if (cmd.hint) findCmd.hint = cmd.hint;
  if (cmd.skip) findCmd.skip = cmd.skip;
  if (cmd.limit) findCmd.limit = cmd.limit;
  if (cmd.limit < 0) {
    findCmd.limit = Math.abs(cmd.limit);
    findCmd.singleBatch = true;
  }

  if (typeof cmd.batchSize === 'number') {
    if (cmd.batchSize < 0) {
      if (cmd.limit !== 0 && Math.abs(cmd.batchSize) < Math.abs(cmd.limit)) {
        findCmd.limit = Math.abs(cmd.batchSize);
      }

      findCmd.singleBatch = true;
    }

    findCmd.batchSize = Math.abs(cmd.batchSize);
  }

  if (cmd.comment) findCmd.comment = cmd.comment;
  if (cmd.maxScan) findCmd.maxScan = cmd.maxScan;
  if (cmd.maxTimeMS) findCmd.maxTimeMS = cmd.maxTimeMS;
  if (cmd.min) findCmd.min = cmd.min;
  if (cmd.max) findCmd.max = cmd.max;
  findCmd.returnKey = cmd.returnKey ? cmd.returnKey : false;
  findCmd.showRecordId = cmd.showDiskLoc ? cmd.showDiskLoc : false;
  if (cmd.snapshot) findCmd.snapshot = cmd.snapshot;
  if (cmd.tailable) findCmd.tailable = cmd.tailable;
  if (cmd.oplogReplay) findCmd.oplogReplay = cmd.oplogReplay;
  if (cmd.noCursorTimeout) findCmd.noCursorTimeout = cmd.noCursorTimeout;
  if (cmd.awaitData) findCmd.awaitData = cmd.awaitData;
  if (cmd.awaitdata) findCmd.awaitData = cmd.awaitdata;
  if (cmd.partial) findCmd.partial = cmd.partial;
  if (cmd.collation) findCmd.collation = cmd.collation;
  if (cmd.readConcern) findCmd.readConcern = cmd.readConcern;

  // If we have explain, we need to rewrite the find command
  // to wrap it in the explain command
  if (cmd.explain) {
    findCmd = {
      explain: findCmd
    };
  }

  return findCmd;
}

function prepareLegacyFindQuery(
  server: Server,
  ns: string,
  cmd: Document,
  options: FindOptions
): Query {
  options = options || {};

  const readPreference = getReadPreference(cmd, options);
  const batchSize = cmd.batchSize || options.batchSize;
  const limit = cmd.limit || options.limit;
  const numberToSkip = cmd.skip || options.skip || 0;

  let numberToReturn = 0;
  if (
    limit &&
    (limit < 0 || (limit !== 0 && limit < batchSize) || (limit > 0 && batchSize === 0))
  ) {
    numberToReturn = limit;
  } else {
    numberToReturn = batchSize;
  }

  const findCmd: Document = {};
  if (isSharded(server) && readPreference) {
    findCmd['$readPreference'] = readPreference.toJSON();
  }

  if (cmd.sort) findCmd['$orderby'] = cmd.sort;
  if (cmd.hint) findCmd['$hint'] = cmd.hint;
  if (cmd.snapshot) findCmd['$snapshot'] = cmd.snapshot;
  if (typeof cmd.returnKey !== 'undefined') findCmd['$returnKey'] = cmd.returnKey;
  if (cmd.maxScan) findCmd['$maxScan'] = cmd.maxScan;
  if (cmd.min) findCmd['$min'] = cmd.min;
  if (cmd.max) findCmd['$max'] = cmd.max;
  if (typeof cmd.showDiskLoc !== 'undefined') findCmd['$showDiskLoc'] = cmd.showDiskLoc;
  if (cmd.comment) findCmd['$comment'] = cmd.comment;
  if (cmd.maxTimeMS) findCmd['$maxTimeMS'] = cmd.maxTimeMS;
  if (cmd.explain) {
    // nToReturn must be 0 (match all) or negative (match N and close cursor)
    // nToReturn > 0 will give explain results equivalent to limit(0)
    numberToReturn = -Math.abs(cmd.limit || 0);
    findCmd['$explain'] = true;
  }

  findCmd['$query'] = cmd.query;
  if (cmd.readConcern && cmd.readConcern.level !== 'local') {
    throw new MongoError(
      `server find command does not support a readConcern level of ${cmd.readConcern.level}`
    );
  }

  if (cmd.readConcern) {
    cmd = Object.assign({}, cmd);
    delete cmd['readConcern'];
  }

  const serializeFunctions =
    typeof options.serializeFunctions === 'boolean' ? options.serializeFunctions : false;
  const ignoreUndefined =
    typeof options.ignoreUndefined === 'boolean' ? options.ignoreUndefined : false;

  const query = new Query(ns, findCmd, {
    numberToSkip,
    numberToReturn,
    pre32Limit: typeof limit === 'number' ? limit : undefined,
    checkKeys: false,
    returnFieldSelector: cmd.fields,
    serializeFunctions,
    ignoreUndefined
  });

  if (typeof cmd.tailable === 'boolean') query.tailable = cmd.tailable;
  if (typeof cmd.oplogReplay === 'boolean') query.oplogReplay = cmd.oplogReplay;
  if (typeof cmd.noCursorTimeout === 'boolean') query.noCursorTimeout = cmd.noCursorTimeout;
  if (typeof cmd.awaitData === 'boolean') query.awaitData = cmd.awaitData;
  if (typeof cmd.partial === 'boolean') query.partial = cmd.partial;

  query.slaveOk = readPreference.slaveOk();
  return query;
}<|MERGE_RESOLUTION|>--- conflicted
+++ resolved
@@ -6,11 +6,7 @@
 import { Document, pluckBSONSerializeOptions } from '../../bson';
 import type { Server } from '../../sdam/server';
 import type { ReadPreferenceLike } from '../../read_preference';
-<<<<<<< HEAD
-import type { InternalCursorState } from '../../cursor/cursor';
-=======
 import type { FindOptions } from '../../operations/find';
->>>>>>> fe4821cb
 
 /** @internal */
 export interface QueryOptions extends CommandOptions {
