import { type BSONSerializeOptions, type Document, resolveBSONOptions } from '../bson';
import { ReadPreference, type ReadPreferenceLike } from '../read_preference';
import type { Server } from '../sdam/server';
import type { ClientSession } from '../sessions';
import { type Timeout, type TimeoutContext } from '../timeout';
import type { MongoDBNamespace } from '../utils';

export const Aspect = {
  READ_OPERATION: Symbol('READ_OPERATION'),
  WRITE_OPERATION: Symbol('WRITE_OPERATION'),
  RETRYABLE: Symbol('RETRYABLE'),
  EXPLAINABLE: Symbol('EXPLAINABLE'),
  SKIP_COLLATION: Symbol('SKIP_COLLATION'),
  CURSOR_CREATING: Symbol('CURSOR_CREATING'),
  MUST_SELECT_SAME_SERVER: Symbol('MUST_SELECT_SAME_SERVER')
} as const;

/** @public */
export type Hint = string | Document;

/** @public */
export interface OperationOptions extends BSONSerializeOptions {
  /** Specify ClientSession for this command */
  session?: ClientSession;
  willRetryWrite?: boolean;

  /** The preferred read preference (ReadPreference.primary, ReadPreference.primary_preferred, ReadPreference.secondary, ReadPreference.secondary_preferred, ReadPreference.nearest). */
  readPreference?: ReadPreferenceLike;

  /** @internal Hints to `executeOperation` that this operation should not unpin on an ended transaction */
  bypassPinningCheck?: boolean;
  omitReadPreference?: boolean;

  /** @internal Hint to `executeOperation` to omit maxTimeMS */
  omitMaxTimeMS?: boolean;

<<<<<<< HEAD
  /** @public The time limit an operation will be permitted to run for */
=======
  /** @internal TODO(NODE-5688): make this public */
>>>>>>> 17a2fdec
  timeoutMS?: number;
}

/** @internal */
const kSession = Symbol('session');

/**
 * This class acts as a parent class for any operation and is responsible for setting this.options,
 * as well as setting and getting a session.
 * Additionally, this class implements `hasAspect`, which determines whether an operation has
 * a specific aspect.
 * @internal
 */
export abstract class AbstractOperation<TResult = any> {
  ns!: MongoDBNamespace;
  readPreference: ReadPreference;
  server!: Server;
  bypassPinningCheck: boolean;
  trySecondaryWrite: boolean;

  // BSON serialization options
  bsonOptions?: BSONSerializeOptions;

  options: OperationOptions;

  /** @internal */
  timeout?: Timeout;
  /** @internal */
  timeoutMS?: number;

  [kSession]: ClientSession | undefined;

  static aspects?: Set<symbol>;

  constructor(options: OperationOptions = {}) {
    this.readPreference = this.hasAspect(Aspect.WRITE_OPERATION)
      ? ReadPreference.primary
      : (ReadPreference.fromOptions(options) ?? ReadPreference.primary);

    // Pull the BSON serialize options from the already-resolved options
    this.bsonOptions = resolveBSONOptions(options);

    this[kSession] = options.session != null ? options.session : undefined;

    this.options = options;
    this.bypassPinningCheck = !!options.bypassPinningCheck;
    this.trySecondaryWrite = false;
  }

  /** Must match the first key of the command object sent to the server.
  Command name should be stateless (should not use 'this' keyword) */
  abstract get commandName(): string;

  abstract execute(
    server: Server,
    session: ClientSession | undefined,
    timeoutContext: TimeoutContext
  ): Promise<TResult>;

  hasAspect(aspect: symbol): boolean {
    const ctor = this.constructor as { aspects?: Set<symbol> };
    if (ctor.aspects == null) {
      return false;
    }

    return ctor.aspects.has(aspect);
  }

  get session(): ClientSession | undefined {
    return this[kSession];
  }

  clearSession() {
    this[kSession] = undefined;
  }

  get canRetryRead(): boolean {
    return this.hasAspect(Aspect.RETRYABLE) && this.hasAspect(Aspect.READ_OPERATION);
  }

  get canRetryWrite(): boolean {
    return this.hasAspect(Aspect.RETRYABLE) && this.hasAspect(Aspect.WRITE_OPERATION);
  }
}

export function defineAspects(
  operation: { aspects?: Set<symbol> },
  aspects: symbol | symbol[] | Set<symbol>
): Set<symbol> {
  if (!Array.isArray(aspects) && !(aspects instanceof Set)) {
    aspects = [aspects];
  }

  aspects = new Set(aspects);
  Object.defineProperty(operation, 'aspects', {
    value: aspects,
    writable: false
  });

  return aspects;
}<|MERGE_RESOLUTION|>--- conflicted
+++ resolved
@@ -34,11 +34,7 @@
   /** @internal Hint to `executeOperation` to omit maxTimeMS */
   omitMaxTimeMS?: boolean;
 
-<<<<<<< HEAD
-  /** @public The time limit an operation will be permitted to run for */
-=======
   /** @internal TODO(NODE-5688): make this public */
->>>>>>> 17a2fdec
   timeoutMS?: number;
 }
 
