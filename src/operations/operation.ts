--- conflicted
+++ resolved
@@ -2,10 +2,6 @@
 import type { ClientSession } from '../sessions';
 import type { Document, BSONSerializeOptions } from '../bson';
 import type { MongoDBNamespace, Callback } from '../utils';
-<<<<<<< HEAD
-import type { InternalCursorState } from '../cursor/cursor';
-=======
->>>>>>> fe4821cb
 import type { Server } from '../sdam/server';
 
 export const Aspect = {
