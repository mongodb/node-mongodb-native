--- conflicted
+++ resolved
@@ -2,13 +2,8 @@
 import type { Db } from '../db';
 import type { Server } from '../sdam/server';
 import type { ClientSession } from '../sessions';
-<<<<<<< HEAD
 import { maxWireVersion } from '../utils';
 import { CommandOperation, type CommandOperationOptions } from './command';
-=======
-import { type Callback, maxWireVersion } from '../utils';
-import { CommandCallbackOperation, type CommandOperationOptions } from './command';
->>>>>>> ee56c8ee
 import { Aspect, defineAspects } from './operation';
 
 /** @public */
@@ -52,26 +47,13 @@
     }
   }
 
-<<<<<<< HEAD
+
   override execute(server: Server, session: ClientSession | undefined): Promise<string[]> {
     return super.executeCommand(server, session, this.generateCommand(maxWireVersion(server)));
   }
 
   override executeCallback(server: Server, session: ClientSession | undefined): Promise<string[]> {
     return super.executeCommand(server, session, this.generateCommand(maxWireVersion(server)));
-=======
-  override executeCallback(
-    server: Server,
-    session: ClientSession | undefined,
-    callback: Callback<string[]>
-  ): void {
-    return super.executeCommandCallback(
-      server,
-      session,
-      this.generateCommand(maxWireVersion(server)),
-      callback
-    );
->>>>>>> ee56c8ee
   }
 
   /* This is here for the purpose of unit testing the final command that gets sent. */
