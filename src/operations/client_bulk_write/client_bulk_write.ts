import { MongoClientBulkWriteExecutionError, ServerType } from '../../beta';
import { ClientBulkWriteCursorResponse } from '../../cmap/wire_protocol/responses';
import type { Server } from '../../sdam/server';
import type { ClientSession } from '../../sessions';
import { type TimeoutContext } from '../../timeout';
import { MongoDBNamespace } from '../../utils';
import { CommandOperation } from '../command';
import { Aspect, defineAspects } from '../operation';
import { type ClientBulkWriteCommandBuilder } from './command_builder';
import { type ClientBulkWriteOptions } from './common';

/**
 * Executes a single client bulk write operation within a potential batch.
 * @internal
 */
export class ClientBulkWriteOperation extends CommandOperation<ClientBulkWriteCursorResponse> {
  commandBuilder: ClientBulkWriteCommandBuilder;
  override options: ClientBulkWriteOptions;

  override get commandName() {
    return 'bulkWrite' as const;
  }

  constructor(commandBuilder: ClientBulkWriteCommandBuilder, options: ClientBulkWriteOptions) {
    super(undefined, options);
    this.commandBuilder = commandBuilder;
    this.options = options;
    this.ns = new MongoDBNamespace('admin', '$cmd');
  }

  override resetBatch(): boolean {
    return this.commandBuilder.resetBatch();
  }

  override get canRetryWrite(): boolean {
    return this.commandBuilder.isBatchRetryable;
  }

  /**
   * Execute the command. Superclass will handle write concern, etc.
   * @param server - The server.
   * @param session - The session.
   * @returns The response.
   */
  override async execute(
    server: Server,
    session: ClientSession | undefined,
    timeoutContext: TimeoutContext
  ): Promise<ClientBulkWriteCursorResponse> {
    let command;

    if (server.description.type === ServerType.LoadBalancer) {
      if (session) {
<<<<<<< HEAD
        // Checkout a connection to build the command.
        const connection = await server.pool.checkOut({ timeoutContext });
        // Pin the connection to the session so it get used to execute the command and we do not
        // perform a double check-in/check-out.
        session.pin(connection);
=======
        let connection;
        if (!session.pinnedConnection) {
          // Checkout a connection to build the command.
          connection = await server.pool.checkOut({ timeoutContext });
          // Pin the connection to the session so it get used to execute the command and we do not
          // perform a double check-in/check-out.
          session.pin(connection);
        } else {
          connection = session.pinnedConnection;
        }
>>>>>>> 450b1630
        command = this.commandBuilder.buildBatch(
          connection.hello?.maxMessageSizeBytes,
          connection.hello?.maxWriteBatchSize,
          connection.hello?.maxBsonObjectSize
        );
      } else {
        throw new MongoClientBulkWriteExecutionError(
          'Session provided to the client bulk write operation must be present.'
        );
      }
    } else {
      // At this point we have a server and the auto connect code has already
      // run in executeOperation, so the server description will be populated.
      // We can use that to build the command.
      if (
        !server.description.maxWriteBatchSize ||
        !server.description.maxMessageSizeBytes ||
        !server.description.maxBsonObjectSize
      ) {
        throw new MongoClientBulkWriteExecutionError(
          'In order to execute a client bulk write, both maxWriteBatchSize, maxMessageSizeBytes and maxBsonObjectSize must be provided by the servers hello response.'
        );
      }
      command = this.commandBuilder.buildBatch(
        server.description.maxMessageSizeBytes,
        server.description.maxWriteBatchSize,
        server.description.maxBsonObjectSize
      );
    }
<<<<<<< HEAD
=======

    // Check after the batch is built if we cannot retry it and override the option.
    if (!this.canRetryWrite) {
      this.options.willRetryWrite = false;
    }
>>>>>>> 450b1630
    return await super.executeCommand(
      server,
      session,
      command,
      timeoutContext,
      ClientBulkWriteCursorResponse
    );
  }
}

// Skipping the collation as it goes on the individual ops.
defineAspects(ClientBulkWriteOperation, [
  Aspect.WRITE_OPERATION,
  Aspect.SKIP_COLLATION,
  Aspect.CURSOR_CREATING,
  Aspect.RETRYABLE,
  Aspect.COMMAND_BATCHING
]);<|MERGE_RESOLUTION|>--- conflicted
+++ resolved
@@ -51,13 +51,7 @@
 
     if (server.description.type === ServerType.LoadBalancer) {
       if (session) {
-<<<<<<< HEAD
-        // Checkout a connection to build the command.
-        const connection = await server.pool.checkOut({ timeoutContext });
-        // Pin the connection to the session so it get used to execute the command and we do not
-        // perform a double check-in/check-out.
-        session.pin(connection);
-=======
+
         let connection;
         if (!session.pinnedConnection) {
           // Checkout a connection to build the command.
@@ -68,7 +62,6 @@
         } else {
           connection = session.pinnedConnection;
         }
->>>>>>> 450b1630
         command = this.commandBuilder.buildBatch(
           connection.hello?.maxMessageSizeBytes,
           connection.hello?.maxWriteBatchSize,
@@ -98,14 +91,11 @@
         server.description.maxBsonObjectSize
       );
     }
-<<<<<<< HEAD
-=======
 
     // Check after the batch is built if we cannot retry it and override the option.
     if (!this.canRetryWrite) {
       this.options.willRetryWrite = false;
     }
->>>>>>> 450b1630
     return await super.executeCommand(
       server,
       session,
