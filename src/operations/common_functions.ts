import { MongoError } from '../error';
<<<<<<< HEAD
import {
  applyRetryableWrites,
  applyWriteConcern,
  decorateWithCollation,
  Callback,
  getTopology,
  maxWireVersion
} from '../utils';
=======
import { applyRetryableWrites, decorateWithCollation, Callback, getTopology } from '../utils';
>>>>>>> bd592ec0
import type { Document } from '../bson';
import type { Db } from '../db';
import type { ClientSession } from '../sessions';
import type { Server } from '../sdam/server';
import type { ReadPreference } from '../read_preference';
import type { Collection } from '../collection';
import type { UpdateOptions } from './update';
import type { WriteCommandOptions } from '../cmap/wire_protocol/write_command';
import type { DeleteOptions } from './delete';

/** @internal */
export interface IndexInformationOptions {
  full?: boolean;
  readPreference?: ReadPreference;
  session?: ClientSession;
}
/**
 * Retrieves this collections index info.
 *
 * @param db - The Db instance on which to retrieve the index info.
 * @param name - The name of the collection.
 */
export function indexInformation(db: Db, name: string, callback: Callback): void;
export function indexInformation(
  db: Db,
  name: string,
  options: IndexInformationOptions,
  callback?: Callback
): void;
export function indexInformation(
  db: Db,
  name: string,
  _optionsOrCallback: IndexInformationOptions | Callback,
  _callback?: Callback
): void {
  let options = _optionsOrCallback as IndexInformationOptions;
  let callback = _callback as Callback;
  if ('function' === typeof _optionsOrCallback) {
    callback = _optionsOrCallback as Callback;
    options = {};
  }
  // If we specified full information
  const full = options.full == null ? false : options.full;

  // Did the user destroy the topology
  if (getTopology(db).isDestroyed()) return callback(new MongoError('topology was destroyed'));
  // Process all the results from the index command and collection
  function processResults(indexes: any) {
    // Contains all the information
    const info: any = {};
    // Process all the indexes
    for (let i = 0; i < indexes.length; i++) {
      const index = indexes[i];
      // Let's unpack the object
      info[index.name] = [];
      for (const name in index.key) {
        info[index.name].push([name, index.key[name]]);
      }
    }

    return info;
  }

  // Get the list of indexes of the specified collection
  db.collection(name)
    .listIndexes(options)
    .toArray((err?: any, indexes?: any) => {
      if (err) return callback(new MongoError(err));
      if (!Array.isArray(indexes)) return callback(undefined, []);
      if (full) return callback(undefined, indexes);
      callback(undefined, processResults(indexes));
    });
}

export function prepareDocs(
  coll: Collection,
  docs: Document[],
  options: { forceServerObjectId?: boolean }
): Document[] {
  const forceServerObjectId =
    typeof options.forceServerObjectId === 'boolean'
      ? options.forceServerObjectId
      : coll.s.db.options?.forceServerObjectId;

  // no need to modify the docs if server sets the ObjectId
  if (forceServerObjectId === true) {
    return docs;
  }

  return docs.map(doc => {
    if (doc._id == null) {
      doc._id = coll.s.pkFactory.createPk();
    }

    return doc;
  });
}

export function removeDocuments(server: Server, coll: Collection, callback?: Callback): void;
export function removeDocuments(
  server: Server,
  coll: Collection,
  selector?: Document,
  callback?: Callback
): void;
export function removeDocuments(
  server: Server,
  coll: Collection,
  selector?: Document,
  options?: DeleteOptions,
  callback?: Callback
): void;
export function removeDocuments(
  server: Server,
  coll: Collection,
  selector?: Document,
  options?: DeleteOptions | Document,
  callback?: Callback
): void {
  if (typeof options === 'function') {
    (callback = options as Callback), (options = {});
  } else if (typeof selector === 'function') {
    callback = selector as Callback;
    options = {};
    selector = {};
  }

  // Create an empty options object if the provided one is null
  options = options || {};

  // Final options for retryable writes
  let finalOptions = Object.assign({}, options);
  finalOptions = applyRetryableWrites(finalOptions, coll.s.db);

  // If selector is null set empty
  if (selector == null) selector = {};

  // Build the op
  const op = { q: selector, limit: 0 } as any;
  if (options.single) {
    op.limit = 1;
  } else if (finalOptions.retryWrites) {
    finalOptions.retryWrites = false;
  }
  if (options.hint) {
    op.hint = options.hint;
  }

  // Have we specified collation
  try {
    decorateWithCollation(finalOptions, coll, options);
  } catch (err) {
    return callback ? callback(err, null) : undefined;
  }

  if (options.explain !== undefined && maxWireVersion(server) < 3) {
    return callback
      ? callback(new MongoError(`server ${server.name} does not support explain on remove`))
      : undefined;
  }

  // Execute the remove
  server.remove(
    coll.s.namespace.toString(),
    [op],
    finalOptions as WriteCommandOptions,
    (err, result) => {
      if (callback == null) return;
      if (err) return callback(err);
      if (result == null) return callback();
      if (result.code) return callback(new MongoError(result));
      if (result.writeErrors) {
        return callback(new MongoError(result.writeErrors[0]));
      }

      // Return the results
      callback(undefined, result);
    }
  );
}

export function updateDocuments(
  server: Server,
  coll: Collection,
  selector: Document,
  document: Document,
  callback: Callback
): void;
export function updateDocuments(
  server: Server,
  coll: Collection,
  selector: Document,
  document: Document,
  options: UpdateOptions,
  callback: Callback
): void;
export function updateDocuments(
  server: Server,
  coll: Collection,
  selector: Document,
  document: Document,
  _options: UpdateOptions | Callback,
  _callback?: Callback
): void {
  let options = _options as UpdateOptions;
  let callback = _callback as Callback;
  if ('function' === typeof options) {
    callback = options;
    options = {};
  }

  // If we are not providing a selector or document throw
  if (selector == null || typeof selector !== 'object')
    return callback(new TypeError('selector must be a valid JavaScript object'));
  if (document == null || typeof document !== 'object')
    return callback(new TypeError('document must be a valid JavaScript object'));

  // Final options for retryable writes
  let finalOptions = Object.assign({}, options);
  finalOptions = applyRetryableWrites(finalOptions, coll.s.db);

  // Execute the operation
  const op: Document = { q: selector, u: document };
  op.upsert = options.upsert !== void 0 ? !!options.upsert : false;
  op.multi = options.multi !== void 0 ? !!options.multi : false;

  if (options.hint) {
    op.hint = options.hint;
  }

  if (finalOptions.arrayFilters) {
    op.arrayFilters = finalOptions.arrayFilters;
    delete finalOptions.arrayFilters;
  }

  if (finalOptions.retryWrites && op.multi) {
    finalOptions.retryWrites = false;
  }

  // Have we specified collation
  try {
    decorateWithCollation(finalOptions, coll, options);
  } catch (err) {
    return callback(err, null);
  }

  if (options.explain !== undefined && maxWireVersion(server) < 3) {
    return callback
      ? callback(new MongoError(`server ${server.name} does not support explain on update`))
      : undefined;
  }

  // Update options
  server.update(
    coll.s.namespace.toString(),
    [op],
    finalOptions as WriteCommandOptions,
    (err, result) => {
      if (callback == null) return;
      if (err) return callback(err);
      if (result == null) return callback();
      if (result.code) return callback(new MongoError(result));
      if (result.writeErrors) return callback(new MongoError(result.writeErrors[0]));
      // Return the results
      callback(undefined, result);
    }
  );
}<|MERGE_RESOLUTION|>--- conflicted
+++ resolved
@@ -1,16 +1,11 @@
 import { MongoError } from '../error';
-<<<<<<< HEAD
 import {
   applyRetryableWrites,
-  applyWriteConcern,
   decorateWithCollation,
   Callback,
   getTopology,
   maxWireVersion
 } from '../utils';
-=======
-import { applyRetryableWrites, decorateWithCollation, Callback, getTopology } from '../utils';
->>>>>>> bd592ec0
 import type { Document } from '../bson';
 import type { Db } from '../db';
 import type { ClientSession } from '../sessions';
