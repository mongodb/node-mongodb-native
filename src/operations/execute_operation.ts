--- conflicted
+++ resolved
@@ -271,13 +271,10 @@
     }
 
     try {
-<<<<<<< HEAD
-=======
       // If tries > 0 and we are command batching we need to reset the batch.
       if (tries > 0 && operation.hasAspect(Aspect.COMMAND_BATCHING)) {
         operation.resetBatch();
       }
->>>>>>> 450b1630
       return await operation.execute(server, session, timeoutContext);
     } catch (operationError) {
       if (!(operationError instanceof MongoError)) throw operationError;
