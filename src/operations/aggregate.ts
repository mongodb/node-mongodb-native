import type { Document } from '../bson';
import { CursorResponse, ExplainedCursorResponse } from '../cmap/wire_protocol/responses';
import { type CursorTimeoutMode } from '../cursor/abstract_cursor';
import { MongoInvalidArgumentError } from '../error';
import { type ExplainOptions } from '../explain';
import type { Server } from '../sdam/server';
import type { ClientSession } from '../sessions';
import { type TimeoutContext } from '../timeout';
import { maxWireVersion, type MongoDBNamespace } from '../utils';
import { WriteConcern } from '../write_concern';
import { type CollationOptions, CommandOperation, type CommandOperationOptions } from './command';
import { Aspect, defineAspects, type Hint } from './operation';

/** @internal */
// eslint-disable-next-line @typescript-eslint/no-unnecessary-type-assertion
export const DB_AGGREGATE_COLLECTION = 1 as const;
const MIN_WIRE_VERSION_$OUT_READ_CONCERN_SUPPORT = 8;

/** @public */
export interface AggregateOptions extends Omit<CommandOperationOptions, 'explain'> {
  /** allowDiskUse lets the server know if it can use disk to store temporary results for the aggregation (requires mongodb 2.6 \>). */
  allowDiskUse?: boolean;
  /** The number of documents to return per batch. See [aggregation documentation](https://www.mongodb.com/docs/manual/reference/command/aggregate). */
  batchSize?: number;
  /** Allow driver to bypass schema validation. */
  bypassDocumentValidation?: boolean;
  /** Return the query as cursor, on 2.6 \> it returns as a real cursor on pre 2.6 it returns as an emulated cursor. */
  cursor?: Document;
  /** specifies a cumulative time limit in milliseconds for processing operations on the cursor. MongoDB interrupts the operation at the earliest following interrupt point. */
  maxTimeMS?: number;
  /** The maximum amount of time for the server to wait on new documents to satisfy a tailable cursor query. */
  maxAwaitTimeMS?: number;
  /** Specify collation. */
  collation?: CollationOptions;
  /** Add an index selection hint to an aggregation command */
  hint?: Hint;
  /** Map of parameter names and values that can be accessed using $$var (requires MongoDB 5.0). */
  let?: Document;

  out?: string;

<<<<<<< HEAD
=======
  /**
   * Specifies the verbosity mode for the explain output.
   * @deprecated This API is deprecated in favor of `collection.aggregate().explain()`
   * or `db.aggregate().explain()`.
   */
  explain?: ExplainOptions['explain'];
>>>>>>> 450b1630
  /** @internal */
  timeoutMode?: CursorTimeoutMode;
}

/** @internal */
export class AggregateOperation extends CommandOperation<CursorResponse> {
  override options: AggregateOptions;
  target: string | typeof DB_AGGREGATE_COLLECTION;
  pipeline: Document[];
  hasWriteStage: boolean;

  constructor(ns: MongoDBNamespace, pipeline: Document[], options?: AggregateOptions) {
    super(undefined, { ...options, dbName: ns.db });

    this.options = { ...options };

    // Covers when ns.collection is null, undefined or the empty string, use DB_AGGREGATE_COLLECTION
    this.target = ns.collection || DB_AGGREGATE_COLLECTION;

    this.pipeline = pipeline;

    // determine if we have a write stage, override read preference if so
    this.hasWriteStage = false;
    if (typeof options?.out === 'string') {
      this.pipeline = this.pipeline.concat({ $out: options.out });
      this.hasWriteStage = true;
    } else if (pipeline.length > 0) {
      const finalStage = pipeline[pipeline.length - 1];
      if (finalStage.$out || finalStage.$merge) {
        this.hasWriteStage = true;
      }
    }

    if (this.hasWriteStage) {
      this.trySecondaryWrite = true;
    } else {
      delete this.options.writeConcern;
    }

    if (this.explain && this.writeConcern) {
      throw new MongoInvalidArgumentError(
        'Option "explain" cannot be used on an aggregate call with writeConcern'
      );
    }

    if (options?.cursor != null && typeof options.cursor !== 'object') {
      throw new MongoInvalidArgumentError('Cursor options must be an object');
    }
  }

  override get commandName() {
    return 'aggregate' as const;
  }

  override get canRetryRead(): boolean {
    return !this.hasWriteStage;
  }

  addToPipeline(stage: Document): void {
    this.pipeline.push(stage);
  }

  override async execute(
    server: Server,
    session: ClientSession | undefined,
    timeoutContext: TimeoutContext
  ): Promise<CursorResponse> {
    const options: AggregateOptions = this.options;
    const serverWireVersion = maxWireVersion(server);
    const command: Document = { aggregate: this.target, pipeline: this.pipeline };

    if (this.hasWriteStage && serverWireVersion < MIN_WIRE_VERSION_$OUT_READ_CONCERN_SUPPORT) {
      this.readConcern = undefined;
    }

    if (this.hasWriteStage && this.writeConcern) {
      WriteConcern.apply(command, this.writeConcern);
    }

    if (options.bypassDocumentValidation === true) {
      command.bypassDocumentValidation = options.bypassDocumentValidation;
    }

    if (typeof options.allowDiskUse === 'boolean') {
      command.allowDiskUse = options.allowDiskUse;
    }

    if (options.hint) {
      command.hint = options.hint;
    }

    if (options.let) {
      command.let = options.let;
    }

    // we check for undefined specifically here to allow falsy values
    // eslint-disable-next-line no-restricted-syntax
    if (options.comment !== undefined) {
      command.comment = options.comment;
    }

    command.cursor = options.cursor || {};
    if (options.batchSize && !this.hasWriteStage) {
      command.cursor.batchSize = options.batchSize;
    }

    return await super.executeCommand(
      server,
      session,
      command,
      timeoutContext,
      this.explain ? ExplainedCursorResponse : CursorResponse
    );
  }
}

defineAspects(AggregateOperation, [
  Aspect.READ_OPERATION,
  Aspect.RETRYABLE,
  Aspect.EXPLAINABLE,
  Aspect.CURSOR_CREATING
]);<|MERGE_RESOLUTION|>--- conflicted
+++ resolved
@@ -39,15 +39,13 @@
 
   out?: string;
 
-<<<<<<< HEAD
-=======
   /**
    * Specifies the verbosity mode for the explain output.
    * @deprecated This API is deprecated in favor of `collection.aggregate().explain()`
    * or `db.aggregate().explain()`.
    */
   explain?: ExplainOptions['explain'];
->>>>>>> 450b1630
+
   /** @internal */
   timeoutMode?: CursorTimeoutMode;
 }
