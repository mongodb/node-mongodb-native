import type { Document } from '../bson';
import { CursorResponse, ExplainedCursorResponse } from '../cmap/wire_protocol/responses';
import { type AbstractCursorOptions, type CursorTimeoutMode } from '../cursor/abstract_cursor';
import { MongoInvalidArgumentError } from '../error';
import {
  decorateWithExplain,
  type ExplainOptions,
  validateExplainTimeoutOptions
} from '../explain';
import { ReadConcern } from '../read_concern';
import type { Server } from '../sdam/server';
import type { ClientSession } from '../sessions';
import { formatSort, type Sort } from '../sort';
import { type TimeoutContext } from '../timeout';
<<<<<<< HEAD
import { decorateWithExplain, type MongoDBNamespace, normalizeHintField } from '../utils';
=======
import { type MongoDBNamespace, normalizeHintField } from '../utils';
>>>>>>> c3f31dae
import { type CollationOptions, CommandOperation, type CommandOperationOptions } from './command';
import { Aspect, defineAspects, type Hint } from './operation';

/**
 * @public
 * @typeParam TSchema - Unused schema definition, deprecated usage, only specify `FindOptions` with no generic
 */
// eslint-disable-next-line @typescript-eslint/no-unused-vars
export interface FindOptions<TSchema extends Document = Document>
  extends Omit<CommandOperationOptions, 'writeConcern' | 'explain'>,
    AbstractCursorOptions {
  /** Sets the limit of documents returned in the query. */
  limit?: number;
  /** Set to sort the documents coming back from the query. Array of indexes, `[['a', 1]]` etc. */
  sort?: Sort;
  /** The fields to return in the query. Object of fields to either include or exclude (one of, not both), `{'a':1, 'b': 1}` **or** `{'a': 0, 'b': 0}` */
  projection?: Document;
  /** Set to skip N documents ahead in your query (useful for pagination). */
  skip?: number;
  /** Tell the query to use specific indexes in the query. Object of indexes to use, `{'_id':1}` */
  hint?: Hint;
  /** Specify if the cursor can timeout. */
  timeout?: boolean;
  /** Specify if the cursor is tailable. */
  tailable?: boolean;
  /** Specify if the cursor is a tailable-await cursor. Requires `tailable` to be true */
  awaitData?: boolean;
  /** Set the batchSize for the getMoreCommand when iterating over the query results. */
  batchSize?: number;
  /** If true, returns only the index keys in the resulting documents. */
  returnKey?: boolean;
  /** The inclusive lower bound for a specific index */
  min?: Document;
  /** The exclusive upper bound for a specific index */
  max?: Document;
  /** Number of milliseconds to wait before aborting the query. */
  maxTimeMS?: number;
  /** The maximum amount of time for the server to wait on new documents to satisfy a tailable cursor query. Requires `tailable` and `awaitData` to be true */
  maxAwaitTimeMS?: number;
  /** The server normally times out idle cursors after an inactivity period (10 minutes) to prevent excess memory use. Set this option to prevent that. */
  noCursorTimeout?: boolean;
  /** Specify collation (MongoDB 3.4 or higher) settings for update operation (see 3.4 documentation for available fields). */
  collation?: CollationOptions;
  /** Allows disk use for blocking sort operations exceeding 100MB memory. (MongoDB 3.2 or higher) */
  allowDiskUse?: boolean;
  /** Determines whether to close the cursor after the first batch. Defaults to false. */
  singleBatch?: boolean;
  /** For queries against a sharded collection, allows the command (or subsequent getMore commands) to return partial results, rather than an error, if one or more queried shards are unavailable. */
  allowPartialResults?: boolean;
  /** Determines whether to return the record identifier for each document. If true, adds a field $recordId to the returned documents. */
  showRecordId?: boolean;
  /** Map of parameter names and values that can be accessed using $$var (requires MongoDB 5.0). */
  let?: Document;
  /**
   * Option to enable an optimized code path for queries looking for a particular range of `ts` values in the oplog. Requires `tailable` to be true.
   * @deprecated Starting from MongoDB 4.4 this flag is not needed and will be ignored.
   */
  oplogReplay?: boolean;

  /**
   * Specifies the verbosity mode for the explain output.
   * @deprecated This API is deprecated in favor of `collection.find().explain()`.
   */
  explain?: ExplainOptions['explain'];
  /** @internal*/
  timeoutMode?: CursorTimeoutMode;
}

/** @internal */
export class FindOperation extends CommandOperation<CursorResponse> {
  /**
   * @remarks WriteConcern can still be present on the options because
   * we inherit options from the client/db/collection.  The
   * key must be present on the options in order to delete it.
   * This allows typescript to delete the key but will
   * not allow a writeConcern to be assigned as a property on options.
   */
  override options: FindOptions & { writeConcern?: never };
  filter: Document;

  constructor(ns: MongoDBNamespace, filter: Document = {}, options: FindOptions = {}) {
    super(undefined, options);

    this.options = { ...options };
    delete this.options.writeConcern;
    this.ns = ns;

    if (typeof filter !== 'object' || Array.isArray(filter)) {
      throw new MongoInvalidArgumentError('Query filter must be a plain object or ObjectId');
    }

    // special case passing in an ObjectId as a filter
    this.filter = filter != null && filter._bsontype === 'ObjectId' ? { _id: filter } : filter;
  }

  override get commandName() {
    return 'find' as const;
  }

  override async execute(
    server: Server,
    session: ClientSession | undefined,
    timeoutContext: TimeoutContext
  ): Promise<CursorResponse> {
    this.server = server;

    const options = this.options;

    let findCommand = makeFindCommand(this.ns, this.filter, options);
    if (this.explain) {
      validateExplainTimeoutOptions(this.options, this.explain);
      findCommand = decorateWithExplain(findCommand, this.explain);
    }

    return await server.command(
      this.ns,
      findCommand,
      {
        ...this.options,
        ...this.bsonOptions,
        documentsReturnedIn: 'firstBatch',
        session,
        timeoutContext
      },
      this.explain ? ExplainedCursorResponse : CursorResponse
    );
  }
}

function makeFindCommand(ns: MongoDBNamespace, filter: Document, options: FindOptions): Document {
  const findCommand: Document = {
    find: ns.collection,
    filter
  };

  if (options.sort) {
    findCommand.sort = formatSort(options.sort);
  }

  if (options.projection) {
    let projection = options.projection;
    if (projection && Array.isArray(projection)) {
      projection = projection.length
        ? projection.reduce((result, field) => {
            result[field] = 1;
            return result;
          }, {})
        : { _id: 1 };
    }

    findCommand.projection = projection;
  }

  if (options.hint) {
    findCommand.hint = normalizeHintField(options.hint);
  }

  if (typeof options.skip === 'number') {
    findCommand.skip = options.skip;
  }

  if (typeof options.limit === 'number') {
    if (options.limit < 0) {
      findCommand.limit = -options.limit;
      findCommand.singleBatch = true;
    } else {
      findCommand.limit = options.limit;
    }
  }

  if (typeof options.batchSize === 'number') {
    if (options.batchSize < 0) {
      if (
        options.limit &&
        options.limit !== 0 &&
        Math.abs(options.batchSize) < Math.abs(options.limit)
      ) {
        findCommand.limit = -options.batchSize;
      }

      findCommand.singleBatch = true;
    } else {
      findCommand.batchSize = options.batchSize;
    }
  }

  if (typeof options.singleBatch === 'boolean') {
    findCommand.singleBatch = options.singleBatch;
  }

  // we check for undefined specifically here to allow falsy values
  // eslint-disable-next-line no-restricted-syntax
  if (options.comment !== undefined) {
    findCommand.comment = options.comment;
  }

  if (typeof options.maxTimeMS === 'number') {
    findCommand.maxTimeMS = options.maxTimeMS;
  }

  const readConcern = ReadConcern.fromOptions(options);
  if (readConcern) {
    findCommand.readConcern = readConcern.toJSON();
  }

  if (options.max) {
    findCommand.max = options.max;
  }

  if (options.min) {
    findCommand.min = options.min;
  }

  if (typeof options.returnKey === 'boolean') {
    findCommand.returnKey = options.returnKey;
  }

  if (typeof options.showRecordId === 'boolean') {
    findCommand.showRecordId = options.showRecordId;
  }

  if (typeof options.tailable === 'boolean') {
    findCommand.tailable = options.tailable;
  }

  if (typeof options.oplogReplay === 'boolean') {
    findCommand.oplogReplay = options.oplogReplay;
  }

  if (typeof options.timeout === 'boolean') {
    findCommand.noCursorTimeout = !options.timeout;
  } else if (typeof options.noCursorTimeout === 'boolean') {
    findCommand.noCursorTimeout = options.noCursorTimeout;
  }

  if (typeof options.awaitData === 'boolean') {
    findCommand.awaitData = options.awaitData;
  }

  if (typeof options.allowPartialResults === 'boolean') {
    findCommand.allowPartialResults = options.allowPartialResults;
  }

  if (options.collation) {
    findCommand.collation = options.collation;
  }

  if (typeof options.allowDiskUse === 'boolean') {
    findCommand.allowDiskUse = options.allowDiskUse;
  }

  if (options.let) {
    findCommand.let = options.let;
  }

  return findCommand;
}

defineAspects(FindOperation, [
  Aspect.READ_OPERATION,
  Aspect.RETRYABLE,
  Aspect.EXPLAINABLE,
  Aspect.CURSOR_CREATING
]);<|MERGE_RESOLUTION|>--- conflicted
+++ resolved
@@ -12,11 +12,7 @@
 import type { ClientSession } from '../sessions';
 import { formatSort, type Sort } from '../sort';
 import { type TimeoutContext } from '../timeout';
-<<<<<<< HEAD
-import { decorateWithExplain, type MongoDBNamespace, normalizeHintField } from '../utils';
-=======
 import { type MongoDBNamespace, normalizeHintField } from '../utils';
->>>>>>> c3f31dae
 import { type CollationOptions, CommandOperation, type CommandOperationOptions } from './command';
 import { Aspect, defineAspects, type Hint } from './operation';
 
