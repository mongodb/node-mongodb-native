--- conflicted
+++ resolved
@@ -105,27 +105,13 @@
       findCommand = decorateWithExplain(findCommand, this.explain);
     }
 
-<<<<<<< HEAD
     return await server.command(this.ns, findCommand, {
       ...this.options,
       ...this.bsonOptions,
       timeout: this.timeout,
       documentsReturnedIn: 'firstBatch',
       session
-    });
-=======
-    return await server.command(
-      this.ns,
-      findCommand,
-      {
-        ...this.options,
-        ...this.bsonOptions,
-        documentsReturnedIn: 'firstBatch',
-        session
-      },
-      undefined
-    );
->>>>>>> 2609953c
+    }, undefined);
   }
 }
 
