--- conflicted
+++ resolved
@@ -18,11 +18,7 @@
  */
 // eslint-disable-next-line @typescript-eslint/no-unused-vars
 export interface FindOptions<TSchema extends Document = Document>
-<<<<<<< HEAD
-  extends Omit<CommandOperationOptions, 'writeConcern'>,
-=======
   extends Omit<CommandOperationOptions, 'writeConcern' | 'explain'>,
->>>>>>> 450b1630
     AbstractCursorOptions {
   /** Sets the limit of documents returned in the query. */
   limit?: number;
@@ -72,15 +68,12 @@
    */
   oplogReplay?: boolean;
 
-<<<<<<< HEAD
-=======
   /**
    * Specifies the verbosity mode for the explain output.
    * @deprecated This API is deprecated in favor of `collection.find().explain()`.
    */
   explain?: ExplainOptions['explain'];
   /** @internal*/
->>>>>>> 450b1630
   timeoutMode?: CursorTimeoutMode;
 }
 
