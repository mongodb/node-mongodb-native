--- conflicted
+++ resolved
@@ -206,15 +206,10 @@
       tailable: options.tailable,
       awaitData: options.awaitData
     };
-<<<<<<< HEAD
-=======
-    this.cursorOptions.timeoutMS = options.timeoutMS;
->>>>>>> 7a12914b
     if (this.cursorOptions.timeoutMS != null) {
       if (options.timeoutMode == null) {
         if (options.tailable) {
           this.cursorOptions.timeoutMode = CursorTimeoutMode.ITERATION;
-<<<<<<< HEAD
 
           if (options.awaitData) {
             if (
@@ -225,8 +220,6 @@
                 'Cannot specify maxAwaitTimeMS >= timeoutMS for a tailable awaitData cursor'
               );
           }
-=======
->>>>>>> 7a12914b
         } else {
           this.cursorOptions.timeoutMode = CursorTimeoutMode.LIFETIME;
         }
@@ -242,11 +235,8 @@
       if (options.timeoutMode != null)
         throw new MongoInvalidArgumentError('Cannot set timeoutMode without setting timeoutMS');
     }
-<<<<<<< HEAD
 
     // Set for initial command
-=======
->>>>>>> 7a12914b
     this.cursorOptions.omitMaxTimeMS =
       this.cursorOptions.timeoutMS != null &&
       ((this.cursorOptions.timeoutMode === CursorTimeoutMode.ITERATION &&
@@ -868,11 +858,8 @@
 
     // otherwise need to call getMore
     const batchSize = this.cursorOptions.batchSize || 1000;
-<<<<<<< HEAD
-=======
     this.cursorOptions.omitMaxTimeMS = this.cursorOptions.timeoutMS != null;
 
->>>>>>> 7a12914b
     try {
       const response = await this.getMore(batchSize);
       this.cursorId = response.id;
@@ -880,11 +867,7 @@
     } catch (error) {
       try {
         await this.cleanup(undefined, error);
-<<<<<<< HEAD
       } catch (cleanupError) {
-=======
-      } catch (error) {
->>>>>>> 7a12914b
         // `cleanupCursor` should never throw, squash and throw the original error
         squashError(cleanupError);
       }
