--- conflicted
+++ resolved
@@ -8,11 +8,7 @@
 import { Readable, Transform } from 'stream';
 import type { ExecutionResult } from '../operations/execute_operation';
 import { ReadConcern, ReadConcernLike } from '../read_concern';
-<<<<<<< HEAD
-import type { TODO_NODE_2648 } from '../mongo_types';
-=======
-import { TypedEventEmitter } from '../mongo_types';
->>>>>>> f4d40a4c
+import { TODO_NODE_2648, TypedEventEmitter } from '../mongo_types';
 
 const kId = Symbol('id');
 const kDocuments = Symbol('documents');
@@ -77,18 +73,15 @@
 };
 
 /** @public */
-<<<<<<< HEAD
-export abstract class AbstractCursor<TSchema = any> extends EventEmitter {
-=======
 export type AbstractCursorEvents = {
   [AbstractCursor.CLOSE](): void;
 };
 
 /** @public */
 export abstract class AbstractCursor<
+  TSchema = any,
   CursorEvents extends AbstractCursorEvents = AbstractCursorEvents
 > extends TypedEventEmitter<CursorEvents> {
->>>>>>> f4d40a4c
   /** @internal */
   [kId]?: Long;
   /** @internal */
