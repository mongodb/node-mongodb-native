import { Readable, Transform } from 'stream';

import { type BSONSerializeOptions, type Document, Long, pluckBSONSerializeOptions } from '../bson';
import { type CursorResponse } from '../cmap/wire_protocol/responses';
import {
  MongoAPIError,
  MongoCursorExhaustedError,
  MongoCursorInUseError,
  MongoInvalidArgumentError,
  MongoRuntimeError,
  MongoTailableCursorError
} from '../error';
import type { MongoClient } from '../mongo_client';
import { TypedEventEmitter } from '../mongo_types';
import { executeOperation } from '../operations/execute_operation';
import { GetMoreOperation } from '../operations/get_more';
import { KillCursorsOperation } from '../operations/kill_cursors';
import { ReadConcern, type ReadConcernLike } from '../read_concern';
import { ReadPreference, type ReadPreferenceLike } from '../read_preference';
import type { Server } from '../sdam/server';
import { ClientSession, maybeClearPinnedConnection } from '../sessions';
import { type MongoDBNamespace, squashError } from '../utils';

/** @internal */
const kId = Symbol('id');
/** @internal */
const kDocuments = Symbol('documents');
/** @internal */
const kServer = Symbol('server');
/** @internal */
const kNamespace = Symbol('namespace');
/** @internal */
const kClient = Symbol('client');
/** @internal */
const kSession = Symbol('session');
/** @internal */
const kOptions = Symbol('options');
/** @internal */
const kTransform = Symbol('transform');
/** @internal */
const kInitialized = Symbol('initialized');
/** @internal */
const kClosed = Symbol('closed');
/** @internal */
const kKilled = Symbol('killed');

/**
 * @internal
 * TODO(NODE-2882): A cursor's getMore commands must be run on the same server it was started on
 * and the same session must be used for the lifetime of the cursor. This object serves to get the
 * server and session (along with the response) out of executeOperation back to the AbstractCursor.
 *
 * There may be a better design for communicating these values back to the cursor, currently an operation
 * MUST store the selected server on itself so it can be read after executeOperation has returned.
 */
export interface InitialCursorResponse {
  /** The server selected for the operation */
  server: Server;
  /** The session used for this operation, may be implicitly created */
  session?: ClientSession;
  /** The raw server response for the operation */
  response: CursorResponse;
}

/** @public */
export const CURSOR_FLAGS = [
  'tailable',
  'oplogReplay',
  'noCursorTimeout',
  'awaitData',
  'exhaust',
  'partial'
] as const;

/** @public */
export interface CursorStreamOptions {
  /** A transformation method applied to each document emitted by the stream */
  transform?(this: void, doc: Document): Document;
}

/** @public */
export type CursorFlag = (typeof CURSOR_FLAGS)[number];

/** @public */
export interface AbstractCursorOptions extends BSONSerializeOptions {
  session?: ClientSession;
  readPreference?: ReadPreferenceLike;
  readConcern?: ReadConcernLike;
  /**
   * Specifies the number of documents to return in each response from MongoDB
   */
  batchSize?: number;
  /**
   * When applicable `maxTimeMS` controls the amount of time the initial command
   * that constructs a cursor should take. (ex. find, aggregate, listCollections)
   */
  maxTimeMS?: number;
  /**
   * When applicable `maxAwaitTimeMS` controls the amount of time subsequent getMores
   * that a cursor uses to fetch more data should take. (ex. cursor.next())
   */
  maxAwaitTimeMS?: number;
  /**
   * Comment to apply to the operation.
   *
   * In server versions pre-4.4, 'comment' must be string.  A server
   * error will be thrown if any other type is provided.
   *
   * In server versions 4.4 and above, 'comment' can be any valid BSON type.
   */
  comment?: unknown;
  /**
   * By default, MongoDB will automatically close a cursor when the
   * client has exhausted all results in the cursor. However, for [capped collections](https://www.mongodb.com/docs/manual/core/capped-collections)
   * you may use a Tailable Cursor that remains open after the client exhausts
   * the results in the initial cursor.
   */
  tailable?: boolean;
  /**
   * If awaitData is set to true, when the cursor reaches the end of the capped collection,
   * MongoDB blocks the query thread for a period of time waiting for new data to arrive.
   * When new data is inserted into the capped collection, the blocked thread is signaled
   * to wake up and return the next batch to the client.
   */
  awaitData?: boolean;
  noCursorTimeout?: boolean;
  /** @internal TODO(NODE-5688): make this public */
  timeoutMS?: number;
}

/** @internal */
export type InternalAbstractCursorOptions = Omit<AbstractCursorOptions, 'readPreference'> & {
  // resolved
  readPreference: ReadPreference;
  readConcern?: ReadConcern;

  // cursor flags, some are deprecated
  oplogReplay?: boolean;
  exhaust?: boolean;
  partial?: boolean;
};

/** @public */
export type AbstractCursorEvents = {
  [AbstractCursor.CLOSE](): void;
};

/** @public */
export abstract class AbstractCursor<
  TSchema = any,
  CursorEvents extends AbstractCursorEvents = AbstractCursorEvents
> extends TypedEventEmitter<CursorEvents> {
  /** @internal */
  private [kId]: Long | null;
  /** @internal */
  private [kSession]: ClientSession;
  /** @internal */
  private [kServer]?: Server;
  /** @internal */
  private [kNamespace]: MongoDBNamespace;
  /** @internal */
  [kDocuments]: CursorResponse = { length: 0 } as unknown as CursorResponse;
  /** @internal */
  private [kClient]: MongoClient;
  /** @internal */
  private [kTransform]?: (doc: TSchema) => any;
  /** @internal */
  private [kInitialized]: boolean;
  /** @internal */
  private [kClosed]: boolean;
  /** @internal */
  private [kKilled]: boolean;
  /** @internal */
  private [kOptions]: InternalAbstractCursorOptions;

  /** @event */
  static readonly CLOSE = 'close' as const;

  /** @internal */
  protected constructor(
    client: MongoClient,
    namespace: MongoDBNamespace,
    options: AbstractCursorOptions = {}
  ) {
    super();

    if (!client.s.isMongoClient) {
      throw new MongoRuntimeError('Cursor must be constructed with MongoClient');
    }
    this[kClient] = client;
    this[kNamespace] = namespace;
    this[kId] = null;
    this[kInitialized] = false;
    this[kClosed] = false;
    this[kKilled] = false;
    this[kOptions] = {
      readPreference:
        options.readPreference && options.readPreference instanceof ReadPreference
          ? options.readPreference
          : ReadPreference.primary,
      ...pluckBSONSerializeOptions(options)
    };
    this[kOptions].timeoutMS = options.timeoutMS;

    const readConcern = ReadConcern.fromOptions(options);
    if (readConcern) {
      this[kOptions].readConcern = readConcern;
    }

    if (typeof options.batchSize === 'number') {
      this[kOptions].batchSize = options.batchSize;
    }

    // we check for undefined specifically here to allow falsy values
    // eslint-disable-next-line no-restricted-syntax
    if (options.comment !== undefined) {
      this[kOptions].comment = options.comment;
    }

    if (typeof options.maxTimeMS === 'number') {
      this[kOptions].maxTimeMS = options.maxTimeMS;
    }

    if (typeof options.maxAwaitTimeMS === 'number') {
      this[kOptions].maxAwaitTimeMS = options.maxAwaitTimeMS;
    }

    if (options.session instanceof ClientSession) {
      this[kSession] = options.session;
    } else {
      this[kSession] = this[kClient].startSession({ owner: this, explicit: false });
    }
  }

  get id(): Long | undefined {
    return this[kId] ?? undefined;
  }

  /** @internal */
  get isDead() {
    return (this[kId]?.isZero() ?? false) || this[kClosed] || this[kKilled];
  }

  /** @internal */
  get client(): MongoClient {
    return this[kClient];
  }

  /** @internal */
  get server(): Server | undefined {
    return this[kServer];
  }

  get namespace(): MongoDBNamespace {
    return this[kNamespace];
  }

  get readPreference(): ReadPreference {
    return this[kOptions].readPreference;
  }

  get readConcern(): ReadConcern | undefined {
    return this[kOptions].readConcern;
  }

  /** @internal */
  get session(): ClientSession {
    return this[kSession];
  }

  set session(clientSession: ClientSession) {
    this[kSession] = clientSession;
  }

  /** @internal */
  get cursorOptions(): InternalAbstractCursorOptions {
    return this[kOptions];
  }

  get closed(): boolean {
    return this[kClosed];
  }

  get killed(): boolean {
    return this[kKilled];
  }

  get loadBalanced(): boolean {
    return !!this[kClient].topology?.loadBalanced;
  }

  /** Returns current buffered documents length */
  bufferedCount(): number {
    return this[kDocuments].length;
  }

  /** Returns current buffered documents */
  readBufferedDocuments(number?: number): TSchema[] {
    const bufferedDocs: TSchema[] = [];
    const documentsToRead = Math.min(number ?? this[kDocuments].length, this[kDocuments].length);

    for (let count = 0; count < documentsToRead; count++) {
      const document = this[kDocuments].shift(this[kOptions]);
      if (document != null) {
        bufferedDocs.push(document);
      }
    }

    return bufferedDocs;
  }
  async *[Symbol.asyncIterator](): AsyncGenerator<TSchema, void, void> {
    if (this.closed) {
      return;
    }

    try {
      while (true) {
        if (this.killed) {
          return;
        }

        if (this.closed && this[kDocuments].length === 0) {
          return;
        }

        if (this[kId] != null && this.isDead && this[kDocuments].length === 0) {
          return;
        }

        const document = await this.next();

        // eslint-disable-next-line no-restricted-syntax
        if (document === null) {
          return;
        }

        yield document;
      }
    } finally {
      // Only close the cursor if it has not already been closed. This finally clause handles
      // the case when a user would break out of a for await of loop early.
      if (!this.closed) {
        try {
          await this.close();
        } catch (error) {
          squashError(error);
        }
      }
    }
  }

  stream(options?: CursorStreamOptions): Readable & AsyncIterable<TSchema> {
    if (options?.transform) {
      const transform = options.transform;
      const readable = new ReadableCursorStream(this);

      const transformedStream = readable.pipe(
        new Transform({
          objectMode: true,
          highWaterMark: 1,
          transform(chunk, _, callback) {
            try {
              const transformed = transform(chunk);
              callback(undefined, transformed);
            } catch (err) {
              callback(err);
            }
          }
        })
      );

      // Bubble errors to transformed stream, because otherwise no way
      // to handle this error.
      readable.on('error', err => transformedStream.emit('error', err));

      return transformedStream;
    }

    return new ReadableCursorStream(this);
  }

  async hasNext(): Promise<boolean> {
    if (this[kId] === Long.ZERO) {
      return false;
    }

    do {
      if (this[kDocuments].length !== 0) {
        return true;
      }
      await this.fetchBatch();
    } while (!this.isDead || this[kDocuments].length !== 0);

    return false;
  }

  /** Get the next available document from the cursor, returns null if no more documents are available. */
  async next(): Promise<TSchema | null> {
    if (this[kId] === Long.ZERO) {
      throw new MongoCursorExhaustedError();
    }

    do {
      const doc = this[kDocuments].shift();
      if (doc != null) {
        if (this[kTransform] != null) return await this.transformDocument(doc);
        return doc;
      }
      await this.fetchBatch();
    } while (!this.isDead || this[kDocuments].length !== 0);

    return null;
  }

  /**
   * Try to get the next available document from the cursor or `null` if an empty batch is returned
   */
  async tryNext(): Promise<TSchema | null> {
    if (this[kId] === Long.ZERO) {
      throw new MongoCursorExhaustedError();
    }

    let doc = this[kDocuments].shift();
    if (doc != null) {
      if (this[kTransform] != null) return await this.transformDocument(doc);
      return doc;
    }

    await this.fetchBatch();

    doc = this[kDocuments].shift();
    if (doc != null) {
      if (this[kTransform] != null) return await this.transformDocument(doc);
      return doc;
    }

    return null;
  }

  /**
   * Iterates over all the documents for this cursor using the iterator, callback pattern.
   *
   * If the iterator returns `false`, iteration will stop.
   *
   * @param iterator - The iteration callback.
   * @deprecated - Will be removed in a future release. Use for await...of instead.
   */
  async forEach(iterator: (doc: TSchema) => boolean | void): Promise<void> {
    if (typeof iterator !== 'function') {
      throw new MongoInvalidArgumentError('Argument "iterator" must be a function');
    }
    for await (const document of this) {
      const result = iterator(document);
      if (result === false) {
        break;
      }
    }
  }

  async close(): Promise<void> {
    await this.cleanup();
  }

  /**
   * Returns an array of documents. The caller is responsible for making sure that there
   * is enough memory to store the results. Note that the array only contains partial
   * results when this cursor had been previously accessed. In that case,
   * cursor.rewind() can be used to reset the cursor.
   */
  async toArray(): Promise<TSchema[]> {
    const array = [];
    for await (const document of this) {
      array.push(document);
    }
    return array;
  }

  /**
   * Add a cursor flag to the cursor
   *
   * @param flag - The flag to set, must be one of following ['tailable', 'oplogReplay', 'noCursorTimeout', 'awaitData', 'partial' -.
   * @param value - The flag boolean value.
   */
  addCursorFlag(flag: CursorFlag, value: boolean): this {
    this.throwIfInitialized();
    if (!CURSOR_FLAGS.includes(flag)) {
      throw new MongoInvalidArgumentError(`Flag ${flag} is not one of ${CURSOR_FLAGS}`);
    }

    if (typeof value !== 'boolean') {
      throw new MongoInvalidArgumentError(`Flag ${flag} must be a boolean value`);
    }

    this[kOptions][flag] = value;
    return this;
  }

  /**
   * Map all documents using the provided function
   * If there is a transform set on the cursor, that will be called first and the result passed to
   * this function's transform.
   *
   * @remarks
   *
   * **Note** Cursors use `null` internally to indicate that there are no more documents in the cursor. Providing a mapping
   * function that maps values to `null` will result in the cursor closing itself before it has finished iterating
   * all documents.  This will **not** result in a memory leak, just surprising behavior.  For example:
   *
   * ```typescript
   * const cursor = collection.find({});
   * cursor.map(() => null);
   *
   * const documents = await cursor.toArray();
   * // documents is always [], regardless of how many documents are in the collection.
   * ```
   *
   * Other falsey values are allowed:
   *
   * ```typescript
   * const cursor = collection.find({});
   * cursor.map(() => '');
   *
   * const documents = await cursor.toArray();
   * // documents is now an array of empty strings
   * ```
   *
   * **Note for Typescript Users:** adding a transform changes the return type of the iteration of this cursor,
   * it **does not** return a new instance of a cursor. This means when calling map,
   * you should always assign the result to a new variable in order to get a correctly typed cursor variable.
   * Take note of the following example:
   *
   * @example
   * ```typescript
   * const cursor: FindCursor<Document> = coll.find();
   * const mappedCursor: FindCursor<number> = cursor.map(doc => Object.keys(doc).length);
   * const keyCounts: number[] = await mappedCursor.toArray(); // cursor.toArray() still returns Document[]
   * ```
   * @param transform - The mapping transformation method.
   */
  map<T = any>(transform: (doc: TSchema) => T): AbstractCursor<T> {
    this.throwIfInitialized();
    const oldTransform = this[kTransform] as (doc: TSchema) => TSchema; // TODO(NODE-3283): Improve transform typing
    if (oldTransform) {
      this[kTransform] = doc => {
        return transform(oldTransform(doc));
      };
    } else {
      this[kTransform] = transform;
    }

    return this as unknown as AbstractCursor<T>;
  }

  /**
   * Set the ReadPreference for the cursor.
   *
   * @param readPreference - The new read preference for the cursor.
   */
  withReadPreference(readPreference: ReadPreferenceLike): this {
    this.throwIfInitialized();
    if (readPreference instanceof ReadPreference) {
      this[kOptions].readPreference = readPreference;
    } else if (typeof readPreference === 'string') {
      this[kOptions].readPreference = ReadPreference.fromString(readPreference);
    } else {
      throw new MongoInvalidArgumentError(`Invalid read preference: ${readPreference}`);
    }

    return this;
  }

  /**
   * Set the ReadPreference for the cursor.
   *
   * @param readPreference - The new read preference for the cursor.
   */
  withReadConcern(readConcern: ReadConcernLike): this {
    this.throwIfInitialized();
    const resolvedReadConcern = ReadConcern.fromOptions({ readConcern });
    if (resolvedReadConcern) {
      this[kOptions].readConcern = resolvedReadConcern;
    }

    return this;
  }

  /**
   * Set a maxTimeMS on the cursor query, allowing for hard timeout limits on queries (Only supported on MongoDB 2.6 or higher)
   *
   * @param value - Number of milliseconds to wait before aborting the query.
   */
  maxTimeMS(value: number): this {
    this.throwIfInitialized();
    if (typeof value !== 'number') {
      throw new MongoInvalidArgumentError('Argument for maxTimeMS must be a number');
    }

    this[kOptions].maxTimeMS = value;
    return this;
  }

  /**
   * Set the batch size for the cursor.
   *
   * @param value - The number of documents to return per batch. See {@link https://www.mongodb.com/docs/manual/reference/command/find/|find command documentation}.
   */
  batchSize(value: number): this {
    this.throwIfInitialized();
    if (this[kOptions].tailable) {
      throw new MongoTailableCursorError('Tailable cursor does not support batchSize');
    }

    if (typeof value !== 'number') {
      throw new MongoInvalidArgumentError('Operation "batchSize" requires an integer');
    }

    this[kOptions].batchSize = value;
    return this;
  }

  /**
   * Rewind this cursor to its uninitialized state. Any options that are present on the cursor will
   * remain in effect. Iterating this cursor will cause new queries to be sent to the server, even
   * if the resultant data has already been retrieved by this cursor.
   */
  rewind(): void {
    if (!this[kInitialized]) {
      return;
    }

    this[kId] = null;
    this[kDocuments].clear();
    this[kClosed] = false;
    this[kKilled] = false;
    this[kInitialized] = false;

    const session = this[kSession];
    if (session) {
      // We only want to end this session if we created it, and it hasn't ended yet
      if (session.explicit === false) {
        if (!session.hasEnded) {
          // eslint-disable-next-line github/no-then
          session.endSession().then(undefined, squashError);
        }
        this[kSession] = this.client.startSession({ owner: this, explicit: false });
      }
    }
  }

  /**
   * Returns a new uninitialized copy of this cursor, with options matching those that have been set on the current instance
   */
  abstract clone(): AbstractCursor<TSchema>;

  /** @internal */
  protected abstract _initialize(
    session: ClientSession | undefined
  ): Promise<InitialCursorResponse>;

  /** @internal */
  async getMore(batchSize: number): Promise<CursorResponse> {
    // eslint-disable-next-line @typescript-eslint/no-non-null-assertion
    const getMoreOperation = new GetMoreOperation(this[kNamespace], this[kId]!, this[kServer]!, {
      ...this[kOptions],
      session: this[kSession],
      batchSize
    });

    return await executeOperation(this[kClient], getMoreOperation);
  }

  /**
   * @internal
   *
   * This function is exposed for the unified test runner's createChangeStream
   * operation.  We cannot refactor to use the abstract _initialize method without
   * a significant refactor.
   */
  private async cursorInit(): Promise<void> {
    try {
      const state = await this._initialize(this[kSession]);
      const response = state.response;
      this[kServer] = state.server;
<<<<<<< HEAD
      this[kId] = response.id;
      this[kNamespace] = response.ns ?? this[kNamespace];
      this[kDocuments] = response;
      this[kInitialized] = true; // the cursor is now initialized, even if it is dead
=======
      if (CursorResponse.is(response)) {
        this[kId] = response.id;
        if (response.ns) this[kNamespace] = response.ns;
        this[kDocuments] = response;
      } else if (response.cursor) {
        // TODO(NODE-2674): Preserve int64 sent from MongoDB
        this[kId] = getCursorId(response);
        if (response.cursor.ns) this[kNamespace] = ns(response.cursor.ns);
        this[kDocuments].pushMany(response.cursor.firstBatch);
      }

      if (this[kId] == null) {
        // When server responses return without a cursor document, we close this cursor
        // and return the raw server response. This is the case for explain commands
        this[kId] = Long.ZERO;
        // TODO(NODE-3286): ExecutionResult needs to accept a generic parameter
        this[kDocuments].push(state.response as TODO_NODE_3286);
      }

      // the cursor is now initialized, even if it is dead
      this[kInitialized] = true;
>>>>>>> 2a65d43f
    } catch (error) {
      // the cursor is now initialized, even if an error occurred
      this[kInitialized] = true;
      await this.cleanup(error);
      throw error;
    }

    if (this.isDead) {
      await this.cleanup();
    }

    return;
  }

  /** @internal Attempt to obtain more documents */
  private async fetchBatch(): Promise<void> {
    if (this.closed) {
      return;
    }

    if (this.isDead) {
      // if the cursor is dead, we clean it up
      // cleanupCursor should never throw, but if it does it indicates a bug in the driver
      // and we should surface the error
      await this.cleanup();
      return;
    }

    if (this[kId] == null) {
      await this.cursorInit();
      // If the cursor died or returned documents, return
      if (this[kDocuments].length !== 0 || this.isDead) return;
      // Otherwise, run a getMore
    }

    // otherwise need to call getMore
    const batchSize = this[kOptions].batchSize || 1000;

    try {
<<<<<<< HEAD
      const response = await cursor.getMore(batchSize);
      cursor[kId] = response.id;
      cursor[kDocuments] = response;
=======
      const response = await this.getMore(batchSize);
      // CursorResponse is disabled in this PR
      // however the special `emptyGetMore` can be returned from find cursors
      if (CursorResponse.is(response)) {
        this[kId] = response.id;
        this[kDocuments] = response;
      } else if (response?.cursor) {
        const cursorId = getCursorId(response);
        this[kDocuments].pushMany(response.cursor.nextBatch);
        this[kId] = cursorId;
      }
>>>>>>> 2a65d43f
    } catch (error) {
      try {
        await this.cleanup(error);
      } catch (error) {
        // `cleanupCursor` should never throw, squash and throw the original error
        squashError(error);
      }
      throw error;
    }

    if (this.isDead) {
      // If we successfully received a response from a cursor BUT the cursor indicates that it is exhausted,
      // we intentionally clean up the cursor to release its session back into the pool before the cursor
      // is iterated.  This prevents a cursor that is exhausted on the server from holding
      // onto a session indefinitely until the AbstractCursor is iterated.
      //
      // cleanupCursorAsync should never throw, but if it does it indicates a bug in the driver
      // and we should surface the error
      await this.cleanup();
    }
  }

  /** @internal */
  private async cleanup(error?: Error) {
    this[kClosed] = true;
    const session = this[kSession];
    try {
      if (
        !this[kKilled] &&
        this[kId] &&
        !this[kId].isZero() &&
        this[kNamespace] &&
        this[kServer] &&
        !session.hasEnded
      ) {
        this[kKilled] = true;
        await executeOperation(
          this[kClient],
          new KillCursorsOperation(this[kId], this[kNamespace], this[kServer], { session })
        );
      }
    } catch (error) {
      squashError(error);
    } finally {
      if (session?.owner === this) {
        await session.endSession({ error });
      }
      if (!session?.inTransaction()) {
        maybeClearPinnedConnection(session, { error });
      }

      this.emitClose();
    }
  }

  /** @internal */
  private hasEmittedClose = false;
  /** @internal */
  private emitClose() {
    try {
      if (!this.hasEmittedClose && (this[kDocuments].length === 0 || this[kClosed])) {
        // @ts-expect-error: CursorEvents is generic so Parameters<CursorEvents["close"]> may not be assignable to `[]`. Not sure how to require extenders do not add parameters.
        this.emit('close');
      }
    } finally {
      this.hasEmittedClose = true;
    }
  }

  /** @internal */
  private async transformDocument(document: NonNullable<TSchema>): Promise<TSchema> {
    const transform = this[kTransform];
    if (transform == null) return document;

    try {
      const transformedDocument = transform(document);
      // eslint-disable-next-line no-restricted-syntax
      if (transformedDocument === null) {
        const TRANSFORM_TO_NULL_ERROR =
          'Cursor returned a `null` document, but the cursor is not exhausted.  Mapping documents to `null` is not supported in the cursor transform.';
        throw new MongoAPIError(TRANSFORM_TO_NULL_ERROR);
      }
      return transformedDocument;
    } catch (transformError) {
      try {
        await this.close();
      } catch (closeError) {
        squashError(closeError);
      }
      throw transformError;
    }
  }

  /** @internal */
  protected throwIfInitialized() {
    if (this[kInitialized]) throw new MongoCursorInUseError();
  }
}

/** A temporary helper to box up the many possible type issue of cursor ids */
function getCursorId(response: Document) {
  return typeof response.cursor.id === 'number'
    ? Long.fromNumber(response.cursor.id)
    : typeof response.cursor.id === 'bigint'
    ? Long.fromBigInt(response.cursor.id)
    : response.cursor.id;
}

class ReadableCursorStream extends Readable {
  private _cursor: AbstractCursor;
  private _readInProgress = false;

  constructor(cursor: AbstractCursor) {
    super({
      objectMode: true,
      autoDestroy: false,
      highWaterMark: 1
    });
    this._cursor = cursor;
  }

  // eslint-disable-next-line @typescript-eslint/no-unused-vars
  override _read(size: number): void {
    if (!this._readInProgress) {
      this._readInProgress = true;
      this._readNext();
    }
  }

  override _destroy(error: Error | null, callback: (error?: Error | null) => void): void {
    // eslint-disable-next-line github/no-then
    this._cursor.close().then(
      () => callback(error),
      closeError => callback(closeError)
    );
  }

  private _readNext() {
    if (this._cursor[kId] === Long.ZERO) {
      this.push(null);
      return;
    }

    // eslint-disable-next-line github/no-then
    this._cursor.next().then(
      result => {
        if (result == null) {
          this.push(null);
        } else if (this.destroyed) {
          // eslint-disable-next-line github/no-then
          this._cursor.close().then(undefined, squashError);
        } else {
          if (this.push(result)) {
            return this._readNext();
          }

          this._readInProgress = false;
        }
      },
      err => {
        // NOTE: This is questionable, but we have a test backing the behavior. It seems the
        //       desired behavior is that a stream ends cleanly when a user explicitly closes
        //       a client during iteration. Alternatively, we could do the "right" thing and
        //       propagate the error message by removing this special case.
        if (err.message.match(/server is closed/)) {
          // eslint-disable-next-line github/no-then
          this._cursor.close().then(undefined, squashError);
          return this.push(null);
        }

        // NOTE: This is also perhaps questionable. The rationale here is that these errors tend
        //       to be "operation was interrupted", where a cursor has been closed but there is an
        //       active getMore in-flight. This used to check if the cursor was killed but once
        //       that changed to happen in cleanup legitimate errors would not destroy the
        //       stream. There are change streams test specifically test these cases.
        if (err.message.match(/operation was interrupted/)) {
          return this.push(null);
        }

        // NOTE: The two above checks on the message of the error will cause a null to be pushed
        //       to the stream, thus closing the stream before the destroy call happens. This means
        //       that either of those error messages on a change stream will not get a proper
        //       'error' event to be emitted (the error passed to destroy). Change stream resumability
        //       relies on that error event to be emitted to create its new cursor and thus was not
        //       working on 4.4 servers because the error emitted on failover was "interrupted at
        //       shutdown" while on 5.0+ it is "The server is in quiesce mode and will shut down".
        //       See NODE-4475.
        return this.destroy(err);
      }
    );
  }
}<|MERGE_RESOLUTION|>--- conflicted
+++ resolved
@@ -681,34 +681,10 @@
       const state = await this._initialize(this[kSession]);
       const response = state.response;
       this[kServer] = state.server;
-<<<<<<< HEAD
       this[kId] = response.id;
       this[kNamespace] = response.ns ?? this[kNamespace];
       this[kDocuments] = response;
       this[kInitialized] = true; // the cursor is now initialized, even if it is dead
-=======
-      if (CursorResponse.is(response)) {
-        this[kId] = response.id;
-        if (response.ns) this[kNamespace] = response.ns;
-        this[kDocuments] = response;
-      } else if (response.cursor) {
-        // TODO(NODE-2674): Preserve int64 sent from MongoDB
-        this[kId] = getCursorId(response);
-        if (response.cursor.ns) this[kNamespace] = ns(response.cursor.ns);
-        this[kDocuments].pushMany(response.cursor.firstBatch);
-      }
-
-      if (this[kId] == null) {
-        // When server responses return without a cursor document, we close this cursor
-        // and return the raw server response. This is the case for explain commands
-        this[kId] = Long.ZERO;
-        // TODO(NODE-3286): ExecutionResult needs to accept a generic parameter
-        this[kDocuments].push(state.response as TODO_NODE_3286);
-      }
-
-      // the cursor is now initialized, even if it is dead
-      this[kInitialized] = true;
->>>>>>> 2a65d43f
     } catch (error) {
       // the cursor is now initialized, even if an error occurred
       this[kInitialized] = true;
@@ -748,23 +724,9 @@
     const batchSize = this[kOptions].batchSize || 1000;
 
     try {
-<<<<<<< HEAD
-      const response = await cursor.getMore(batchSize);
-      cursor[kId] = response.id;
-      cursor[kDocuments] = response;
-=======
       const response = await this.getMore(batchSize);
-      // CursorResponse is disabled in this PR
-      // however the special `emptyGetMore` can be returned from find cursors
-      if (CursorResponse.is(response)) {
-        this[kId] = response.id;
-        this[kDocuments] = response;
-      } else if (response?.cursor) {
-        const cursorId = getCursorId(response);
-        this[kDocuments].pushMany(response.cursor.nextBatch);
-        this[kId] = cursorId;
-      }
->>>>>>> 2a65d43f
+      this[kId] = response.id;
+      this[kDocuments] = response;
     } catch (error) {
       try {
         await this.cleanup(error);
