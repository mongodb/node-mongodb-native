import { Readable, Transform } from 'stream';

import { type BSONSerializeOptions, type Document, Long, pluckBSONSerializeOptions } from '../bson';
import { type OnDemandDocumentDeserializeOptions } from '../cmap/wire_protocol/on_demand/document';
import { type CursorResponse } from '../cmap/wire_protocol/responses';
import {
  MongoAPIError,
  MongoCursorExhaustedError,
  MongoCursorInUseError,
  MongoInvalidArgumentError,
  MongoRuntimeError,
  MongoTailableCursorError
} from '../error';
import type { MongoClient } from '../mongo_client';
import { TypedEventEmitter } from '../mongo_types';
import { executeOperation } from '../operations/execute_operation';
import { GetMoreOperation } from '../operations/get_more';
import { KillCursorsOperation } from '../operations/kill_cursors';
import { ReadConcern, type ReadConcernLike } from '../read_concern';
import { ReadPreference, type ReadPreferenceLike } from '../read_preference';
import { type AsyncDisposable, configureResourceManagement } from '../resource_management';
import type { Server } from '../sdam/server';
import { ClientSession, maybeClearPinnedConnection } from '../sessions';
import { type CSOTTimeoutContext, type Timeout, TimeoutContext } from '../timeout';
import { type MongoDBNamespace, squashError } from '../utils';

/**
 * @internal
 * TODO(NODE-2882): A cursor's getMore commands must be run on the same server it was started on
 * and the same session must be used for the lifetime of the cursor. This object serves to get the
 * server and session (along with the response) out of executeOperation back to the AbstractCursor.
 *
 * There may be a better design for communicating these values back to the cursor, currently an operation
 * MUST store the selected server on itself so it can be read after executeOperation has returned.
 */
export interface InitialCursorResponse {
  /** The server selected for the operation */
  server: Server;
  /** The session used for this operation, may be implicitly created */
  session?: ClientSession;
  /** The raw server response for the operation */
  response: CursorResponse;
}

/** @public */
export const CURSOR_FLAGS = [
  'tailable',
  'oplogReplay',
  'noCursorTimeout',
  'awaitData',
  'exhaust',
  'partial'
] as const;

/** @public */
export interface CursorStreamOptions {
  /** A transformation method applied to each document emitted by the stream */
  transform?(this: void, doc: Document): Document;
}

/** @public */
export type CursorFlag = (typeof CURSOR_FLAGS)[number];

/** @public*/
export const CursorTimeoutMode = Object.freeze({
  ITERATION: 'iteration',
  LIFETIME: 'cursorLifetime'
} as const);

/** @public
 * TODO(NODE-5688): Document and release
 * */
export type CursorTimeoutMode = (typeof CursorTimeoutMode)[keyof typeof CursorTimeoutMode];

/** @public */
export interface AbstractCursorOptions extends BSONSerializeOptions {
  session?: ClientSession;
  readPreference?: ReadPreferenceLike;
  readConcern?: ReadConcernLike;
  /**
   * Specifies the number of documents to return in each response from MongoDB
   */
  batchSize?: number;
  /**
   * When applicable `maxTimeMS` controls the amount of time the initial command
   * that constructs a cursor should take. (ex. find, aggregate, listCollections)
   */
  maxTimeMS?: number;
  /**
   * When applicable `maxAwaitTimeMS` controls the amount of time subsequent getMores
   * that a cursor uses to fetch more data should take. (ex. cursor.next())
   */
  maxAwaitTimeMS?: number;
  /**
   * Comment to apply to the operation.
   *
   * In server versions pre-4.4, 'comment' must be string.  A server
   * error will be thrown if any other type is provided.
   *
   * In server versions 4.4 and above, 'comment' can be any valid BSON type.
   */
  comment?: unknown;
  /**
   * By default, MongoDB will automatically close a cursor when the
   * client has exhausted all results in the cursor. However, for [capped collections](https://www.mongodb.com/docs/manual/core/capped-collections)
   * you may use a Tailable Cursor that remains open after the client exhausts
   * the results in the initial cursor.
   */
  tailable?: boolean;
  /**
   * If awaitData is set to true, when the cursor reaches the end of the capped collection,
   * MongoDB blocks the query thread for a period of time waiting for new data to arrive.
   * When new data is inserted into the capped collection, the blocked thread is signaled
   * to wake up and return the next batch to the client.
   */
  awaitData?: boolean;
  noCursorTimeout?: boolean;
  /** @internal TODO(NODE-5688): make this public */
  timeoutMS?: number;
  /** @internal TODO(NODE-5688): make this public */
  timeoutMode?: CursorTimeoutMode;

  /**
   * @internal
   *
   * A timeout context to govern the total time the cursor can live.  If provided, the cursor
   * cannot be used in ITERATION mode.
   */
  timeoutContext?: CursorTimeoutContext;
}

/** @internal */
export type InternalAbstractCursorOptions = Omit<AbstractCursorOptions, 'readPreference'> & {
  // resolved
  readPreference: ReadPreference;
  readConcern?: ReadConcern;

  // cursor flags, some are deprecated
  oplogReplay?: boolean;
  exhaust?: boolean;
  partial?: boolean;

  omitMaxTimeMS?: boolean;
};

/** @public */
export type AbstractCursorEvents = {
  [AbstractCursor.CLOSE](): void;
};

/** @public */
export abstract class AbstractCursor<
    TSchema = any,
    CursorEvents extends AbstractCursorEvents = AbstractCursorEvents
  >
  extends TypedEventEmitter<CursorEvents>
  implements AsyncDisposable
{
  /** @internal */
  private cursorId: Long | null;
  /** @internal */
  private cursorSession: ClientSession;
  /** @internal */
  private selectedServer?: Server;
  /** @internal */
  private cursorNamespace: MongoDBNamespace;
  /** @internal */
  private documents: CursorResponse | null = null;
  /** @internal */
  private cursorClient: MongoClient;
  /** @internal */
  private transform?: (doc: TSchema) => any;
  /** @internal */
  private initialized: boolean;
  /** @internal */
  private isClosed: boolean;
  /** @internal */
  private isKilled: boolean;
  /** @internal */
  protected readonly cursorOptions: InternalAbstractCursorOptions;
  /** @internal */
  protected timeoutContext?: CursorTimeoutContext;

  /** @event */
  static readonly CLOSE = 'close' as const;

  /** @internal */
  protected deserializationOptions: OnDemandDocumentDeserializeOptions;

  /** @internal */
  protected constructor(
    client: MongoClient,
    namespace: MongoDBNamespace,
    options: AbstractCursorOptions = {}
  ) {
    super();

    if (!client.s.isMongoClient) {
      throw new MongoRuntimeError('Cursor must be constructed with MongoClient');
    }
    this.cursorClient = client;
    this.cursorNamespace = namespace;
    this.cursorId = null;
    this.initialized = false;
    this.isClosed = false;
    this.isKilled = false;
    this.cursorOptions = {
      readPreference:
        options.readPreference && options.readPreference instanceof ReadPreference
          ? options.readPreference
          : ReadPreference.primary,
      ...pluckBSONSerializeOptions(options),
      timeoutMS: options.timeoutMS,
      tailable: options.tailable,
      awaitData: options.awaitData
    };
    if (this.cursorOptions.timeoutMS != null) {
<<<<<<< HEAD
      if (options.timeoutMode == null) {
        if (options.tailable) {
          this.cursorOptions.timeoutMode = CursorTimeoutMode.ITERATION;

          if (options.awaitData) {
            if (
              options.maxAwaitTimeMS != null &&
              options.maxAwaitTimeMS >= this.cursorOptions.timeoutMS
            )
              throw new MongoInvalidArgumentError(
                'Cannot specify maxAwaitTimeMS >= timeoutMS for a tailable awaitData cursor'
              );
          }
        } else {
          this.cursorOptions.timeoutMode = CursorTimeoutMode.LIFETIME;
        }
      } else {
        if (options.tailable && this.cursorOptions.timeoutMode === CursorTimeoutMode.LIFETIME) {
          throw new MongoInvalidArgumentError(
            "Cannot set tailable cursor's timeoutMode to LIFETIME"
          );
        }
        this.cursorOptions.timeoutMode = options.timeoutMode;
=======
      if (options.tailable && this.cursorOptions.timeoutMode === CursorTimeoutMode.LIFETIME) {
        throw new MongoInvalidArgumentError("Cannot set tailable cursor's timeoutMode to LIFETIME");
>>>>>>> 392599ce
      }
      this.cursorOptions.timeoutMode =
        options.timeoutMode ??
        (options.tailable ? CursorTimeoutMode.ITERATION : CursorTimeoutMode.LIFETIME);
    } else {
      if (options.timeoutMode != null)
        throw new MongoInvalidArgumentError('Cannot set timeoutMode without setting timeoutMS');
    }

    // Set for initial command
    this.cursorOptions.omitMaxTimeMS =
      this.cursorOptions.timeoutMS != null &&
      ((this.cursorOptions.timeoutMode === CursorTimeoutMode.ITERATION &&
        !this.cursorOptions.tailable) ||
        (this.cursorOptions.tailable && !this.cursorOptions.awaitData));

    const readConcern = ReadConcern.fromOptions(options);
    if (readConcern) {
      this.cursorOptions.readConcern = readConcern;
    }

    if (typeof options.batchSize === 'number') {
      this.cursorOptions.batchSize = options.batchSize;
    }

    // we check for undefined specifically here to allow falsy values
    // eslint-disable-next-line no-restricted-syntax
    if (options.comment !== undefined) {
      this.cursorOptions.comment = options.comment;
    }

    if (typeof options.maxTimeMS === 'number') {
      this.cursorOptions.maxTimeMS = options.maxTimeMS;
    }

    if (typeof options.maxAwaitTimeMS === 'number') {
      this.cursorOptions.maxAwaitTimeMS = options.maxAwaitTimeMS;
    }

    if (options.session instanceof ClientSession) {
      this.cursorSession = options.session;
    } else {
      this.cursorSession = this.cursorClient.startSession({ owner: this, explicit: false });
    }

    this.deserializationOptions = {
      ...this.cursorOptions,
      validation: {
        utf8: options?.enableUtf8Validation === false ? false : true
      }
    };

    if (
      options.timeoutContext != null &&
      options.timeoutMS != null &&
      this.cursorOptions.timeoutMode !== CursorTimeoutMode.LIFETIME
    ) {
      throw new MongoAPIError(
        `cannot create a cursor with an externally provided timeout context that doesn't use timeoutMode=CURSOR_LIFETIME.`
      );
    }
    this.timeoutContext = options.timeoutContext;
  }

  /**
   * The cursor has no id until it receives a response from the initial cursor creating command.
   *
   * It is non-zero for as long as the database has an open cursor.
   *
   * The initiating command may receive a zero id if the entire result is in the `firstBatch`.
   */
  get id(): Long | undefined {
    return this.cursorId ?? undefined;
  }

  /** @internal */
  get isDead() {
    return (this.cursorId?.isZero() ?? false) || this.isClosed || this.isKilled;
  }

  /** @internal */
  get client(): MongoClient {
    return this.cursorClient;
  }

  /** @internal */
  get server(): Server | undefined {
    return this.selectedServer;
  }

  get namespace(): MongoDBNamespace {
    return this.cursorNamespace;
  }

  get readPreference(): ReadPreference {
    return this.cursorOptions.readPreference;
  }

  get readConcern(): ReadConcern | undefined {
    return this.cursorOptions.readConcern;
  }

  /** @internal */
  get session(): ClientSession {
    return this.cursorSession;
  }

  set session(clientSession: ClientSession) {
    this.cursorSession = clientSession;
  }

  /**
   * The cursor is closed and all remaining locally buffered documents have been iterated.
   */
  get closed(): boolean {
    return this.isClosed && (this.documents?.length ?? 0) === 0;
  }

  /**
   * A `killCursors` command was attempted on this cursor.
   * This is performed if the cursor id is non zero.
   */
  get killed(): boolean {
    return this.isKilled;
  }

  get loadBalanced(): boolean {
    return !!this.cursorClient.topology?.loadBalanced;
  }

  /**
   * @beta
   * @experimental
   * An alias for {@link AbstractCursor.close|AbstractCursor.close()}.
   */
  declare [Symbol.asyncDispose]: () => Promise<void>;
  /** @internal */
  async asyncDispose() {
    await this.close();
  }

  /** Returns current buffered documents length */
  bufferedCount(): number {
    return this.documents?.length ?? 0;
  }

  /** Returns current buffered documents */
  readBufferedDocuments(number?: number): NonNullable<TSchema>[] {
    const bufferedDocs: NonNullable<TSchema>[] = [];
    const documentsToRead = Math.min(
      number ?? this.documents?.length ?? 0,
      this.documents?.length ?? 0
    );

    for (let count = 0; count < documentsToRead; count++) {
      const document = this.documents?.shift(this.deserializationOptions);
      if (document != null) {
        bufferedDocs.push(document);
      }
    }

    return bufferedDocs;
  }

  async *[Symbol.asyncIterator](): AsyncGenerator<TSchema, void, void> {
    if (this.closed) {
      return;
    }

    try {
      while (true) {
        if (this.isKilled) {
          return;
        }

        if (this.closed) {
          return;
        }

        if (this.cursorId != null && this.isDead && (this.documents?.length ?? 0) === 0) {
          return;
        }

        const document = await this.next();

        // eslint-disable-next-line no-restricted-syntax
        if (document === null) {
          return;
        }

        yield document;
      }
    } finally {
      // Only close the cursor if it has not already been closed. This finally clause handles
      // the case when a user would break out of a for await of loop early.
      if (!this.isClosed) {
        try {
          await this.close();
        } catch (error) {
          squashError(error);
        }
      }
    }
  }

  stream(options?: CursorStreamOptions): Readable & AsyncIterable<TSchema> {
    if (options?.transform) {
      const transform = options.transform;
      const readable = new ReadableCursorStream(this);

      const transformedStream = readable.pipe(
        new Transform({
          objectMode: true,
          highWaterMark: 1,
          transform(chunk, _, callback) {
            try {
              const transformed = transform(chunk);
              callback(undefined, transformed);
            } catch (err) {
              callback(err);
            }
          }
        })
      );

      // Bubble errors to transformed stream, because otherwise no way
      // to handle this error.
      readable.on('error', err => transformedStream.emit('error', err));

      return transformedStream;
    }

    return new ReadableCursorStream(this);
  }

  async hasNext(): Promise<boolean> {
    if (this.cursorId === Long.ZERO) {
      return false;
    }

    if (this.cursorOptions.timeoutMode === CursorTimeoutMode.ITERATION && this.cursorId != null) {
      this.timeoutContext?.refresh();
    }
    try {
      do {
        if ((this.documents?.length ?? 0) !== 0) {
          return true;
        }
        await this.fetchBatch();
      } while (!this.isDead || (this.documents?.length ?? 0) !== 0);
    } finally {
      if (this.cursorOptions.timeoutMode === CursorTimeoutMode.ITERATION && this.cursorId != null) {
        this.timeoutContext?.clear();
      }
    }

    return false;
  }

  /** Get the next available document from the cursor, returns null if no more documents are available. */
  async next(): Promise<TSchema | null> {
    if (this.cursorId === Long.ZERO) {
      throw new MongoCursorExhaustedError();
    }
    if (this.cursorOptions.timeoutMode === CursorTimeoutMode.ITERATION && this.cursorId != null) {
      this.timeoutContext?.refresh();
    }

    try {
      do {
        const doc = this.documents?.shift(this.deserializationOptions);
        if (doc != null) {
          if (this.transform != null) return await this.transformDocument(doc);
          return doc;
        }
        await this.fetchBatch();
      } while (!this.isDead || (this.documents?.length ?? 0) !== 0);
    } finally {
      if (this.cursorOptions.timeoutMode === CursorTimeoutMode.ITERATION && this.cursorId != null) {
        this.timeoutContext?.clear();
      }
    }

    return null;
  }

  /**
   * Try to get the next available document from the cursor or `null` if an empty batch is returned
   */
  async tryNext(): Promise<TSchema | null> {
    if (this.cursorId === Long.ZERO) {
      throw new MongoCursorExhaustedError();
    }

    if (this.cursorOptions.timeoutMode === CursorTimeoutMode.ITERATION && this.cursorId != null) {
      this.timeoutContext?.refresh();
    }
    try {
      let doc = this.documents?.shift(this.deserializationOptions);
      if (doc != null) {
        if (this.transform != null) return await this.transformDocument(doc);
        return doc;
      }

      await this.fetchBatch();

      doc = this.documents?.shift(this.deserializationOptions);
      if (doc != null) {
        if (this.transform != null) return await this.transformDocument(doc);
        return doc;
      }
    } finally {
      if (this.cursorOptions.timeoutMode === CursorTimeoutMode.ITERATION && this.cursorId != null) {
        this.timeoutContext?.clear();
      }
    }

    return null;
  }

  /**
   * Iterates over all the documents for this cursor using the iterator, callback pattern.
   *
   * If the iterator returns `false`, iteration will stop.
   *
   * @param iterator - The iteration callback.
   * @deprecated - Will be removed in a future release. Use for await...of instead.
   */
  async forEach(iterator: (doc: TSchema) => boolean | void): Promise<void> {
    if (typeof iterator !== 'function') {
      throw new MongoInvalidArgumentError('Argument "iterator" must be a function');
    }
    for await (const document of this) {
      const result = iterator(document);
      if (result === false) {
        break;
      }
    }
  }

  /**
   * Frees any client-side resources used by the cursor.
   */
  async close(options?: { timeoutMS?: number }): Promise<void> {
    await this.cleanup(options?.timeoutMS);
  }

  /**
   * Returns an array of documents. The caller is responsible for making sure that there
   * is enough memory to store the results. Note that the array only contains partial
   * results when this cursor had been previously accessed. In that case,
   * cursor.rewind() can be used to reset the cursor.
   */
  async toArray(): Promise<TSchema[]> {
    const array: TSchema[] = [];
    // at the end of the loop (since readBufferedDocuments is called) the buffer will be empty
    // then, the 'await of' syntax will run a getMore call
    for await (const document of this) {
      array.push(document);
      const docs = this.readBufferedDocuments();
      if (this.transform != null) {
        for (const doc of docs) {
          array.push(await this.transformDocument(doc));
        }
      } else {
        array.push(...docs);
      }
    }
    return array;
  }
  /**
   * Add a cursor flag to the cursor
   *
   * @param flag - The flag to set, must be one of following ['tailable', 'oplogReplay', 'noCursorTimeout', 'awaitData', 'partial' -.
   * @param value - The flag boolean value.
   */
  addCursorFlag(flag: CursorFlag, value: boolean): this {
    this.throwIfInitialized();
    if (!CURSOR_FLAGS.includes(flag)) {
      throw new MongoInvalidArgumentError(`Flag ${flag} is not one of ${CURSOR_FLAGS}`);
    }

    if (typeof value !== 'boolean') {
      throw new MongoInvalidArgumentError(`Flag ${flag} must be a boolean value`);
    }

    this.cursorOptions[flag] = value;
    return this;
  }

  /**
   * Map all documents using the provided function
   * If there is a transform set on the cursor, that will be called first and the result passed to
   * this function's transform.
   *
   * @remarks
   *
   * **Note** Cursors use `null` internally to indicate that there are no more documents in the cursor. Providing a mapping
   * function that maps values to `null` will result in the cursor closing itself before it has finished iterating
   * all documents.  This will **not** result in a memory leak, just surprising behavior.  For example:
   *
   * ```typescript
   * const cursor = collection.find({});
   * cursor.map(() => null);
   *
   * const documents = await cursor.toArray();
   * // documents is always [], regardless of how many documents are in the collection.
   * ```
   *
   * Other falsey values are allowed:
   *
   * ```typescript
   * const cursor = collection.find({});
   * cursor.map(() => '');
   *
   * const documents = await cursor.toArray();
   * // documents is now an array of empty strings
   * ```
   *
   * **Note for Typescript Users:** adding a transform changes the return type of the iteration of this cursor,
   * it **does not** return a new instance of a cursor. This means when calling map,
   * you should always assign the result to a new variable in order to get a correctly typed cursor variable.
   * Take note of the following example:
   *
   * @example
   * ```typescript
   * const cursor: FindCursor<Document> = coll.find();
   * const mappedCursor: FindCursor<number> = cursor.map(doc => Object.keys(doc).length);
   * const keyCounts: number[] = await mappedCursor.toArray(); // cursor.toArray() still returns Document[]
   * ```
   * @param transform - The mapping transformation method.
   */
  map<T = any>(transform: (doc: TSchema) => T): AbstractCursor<T> {
    this.throwIfInitialized();
    const oldTransform = this.transform;
    if (oldTransform) {
      this.transform = doc => {
        return transform(oldTransform(doc));
      };
    } else {
      this.transform = transform;
    }

    return this as unknown as AbstractCursor<T>;
  }

  /**
   * Set the ReadPreference for the cursor.
   *
   * @param readPreference - The new read preference for the cursor.
   */
  withReadPreference(readPreference: ReadPreferenceLike): this {
    this.throwIfInitialized();
    if (readPreference instanceof ReadPreference) {
      this.cursorOptions.readPreference = readPreference;
    } else if (typeof readPreference === 'string') {
      this.cursorOptions.readPreference = ReadPreference.fromString(readPreference);
    } else {
      throw new MongoInvalidArgumentError(`Invalid read preference: ${readPreference}`);
    }

    return this;
  }

  /**
   * Set the ReadPreference for the cursor.
   *
   * @param readPreference - The new read preference for the cursor.
   */
  withReadConcern(readConcern: ReadConcernLike): this {
    this.throwIfInitialized();
    const resolvedReadConcern = ReadConcern.fromOptions({ readConcern });
    if (resolvedReadConcern) {
      this.cursorOptions.readConcern = resolvedReadConcern;
    }

    return this;
  }

  /**
   * Set a maxTimeMS on the cursor query, allowing for hard timeout limits on queries (Only supported on MongoDB 2.6 or higher)
   *
   * @param value - Number of milliseconds to wait before aborting the query.
   */
  maxTimeMS(value: number): this {
    this.throwIfInitialized();
    if (typeof value !== 'number') {
      throw new MongoInvalidArgumentError('Argument for maxTimeMS must be a number');
    }

    this.cursorOptions.maxTimeMS = value;
    return this;
  }

  /**
   * Set the batch size for the cursor.
   *
   * @param value - The number of documents to return per batch. See {@link https://www.mongodb.com/docs/manual/reference/command/find/|find command documentation}.
   */
  batchSize(value: number): this {
    this.throwIfInitialized();
    if (this.cursorOptions.tailable) {
      throw new MongoTailableCursorError('Tailable cursor does not support batchSize');
    }

    if (typeof value !== 'number') {
      throw new MongoInvalidArgumentError('Operation "batchSize" requires an integer');
    }

    this.cursorOptions.batchSize = value;
    return this;
  }

  /**
   * Rewind this cursor to its uninitialized state. Any options that are present on the cursor will
   * remain in effect. Iterating this cursor will cause new queries to be sent to the server, even
   * if the resultant data has already been retrieved by this cursor.
   */
  rewind(): void {
    if (this.timeoutContext && this.timeoutContext.owner !== this) {
      throw new MongoAPIError(`Cannot rewind cursor that does not own its timeout context.`);
    }
    if (!this.initialized) {
      return;
    }

    this.cursorId = null;
    this.documents?.clear();
    this.timeoutContext?.clear();
    this.timeoutContext = undefined;
    this.isClosed = false;
    this.isKilled = false;
    this.initialized = false;

    const session = this.cursorSession;
    if (session) {
      // We only want to end this session if we created it, and it hasn't ended yet
      if (session.explicit === false) {
        if (!session.hasEnded) {
          session.endSession().then(undefined, squashError);
        }
        this.cursorSession = this.cursorClient.startSession({ owner: this, explicit: false });
      }
    }
  }

  /**
   * Returns a new uninitialized copy of this cursor, with options matching those that have been set on the current instance
   */
  abstract clone(): AbstractCursor<TSchema>;

  /** @internal */
  protected abstract _initialize(
    session: ClientSession | undefined
  ): Promise<InitialCursorResponse>;

  /** @internal */
  async getMore(batchSize: number): Promise<CursorResponse> {
    if (this.cursorId == null) {
      throw new MongoRuntimeError(
        'Unexpected null cursor id. A cursor creating command should have set this'
      );
    }
    if (this.selectedServer == null) {
      throw new MongoRuntimeError(
        'Unexpected null selectedServer. A cursor creating command should have set this'
      );
    }
    const getMoreOptions = {
      ...this.cursorOptions,
      session: this.cursorSession,
      batchSize
    };

    const getMoreOperation = new GetMoreOperation(
      this.cursorNamespace,
      this.cursorId,
      this.selectedServer,
      getMoreOptions
    );

    return await executeOperation(this.cursorClient, getMoreOperation, this.timeoutContext);
  }

  /**
   * @internal
   *
   * This function is exposed for the unified test runner's createChangeStream
   * operation.  We cannot refactor to use the abstract _initialize method without
   * a significant refactor.
   */
  private async cursorInit(): Promise<void> {
    if (this.cursorOptions.timeoutMS != null) {
      this.timeoutContext ??= new CursorTimeoutContext(
        TimeoutContext.create({
          serverSelectionTimeoutMS: this.client.options.serverSelectionTimeoutMS,
          timeoutMS: this.cursorOptions.timeoutMS
        }),
        this
      );
    }
    try {
      const state = await this._initialize(this.cursorSession);
      // Set omitMaxTimeMS to the value needed for subsequent getMore calls
      this.cursorOptions.omitMaxTimeMS = this.cursorOptions.timeoutMS != null;
      const response = state.response;
      this.selectedServer = state.server;
      this.cursorId = response.id;
      this.cursorNamespace = response.ns ?? this.namespace;
      this.documents = response;
      this.initialized = true; // the cursor is now initialized, even if it is dead
    } catch (error) {
      // the cursor is now initialized, even if an error occurred
      this.initialized = true;
      await this.cleanup(undefined, error);
      throw error;
    }

    if (this.isDead) {
      await this.cleanup();
    }

    return;
  }

  /** @internal Attempt to obtain more documents */
  private async fetchBatch(): Promise<void> {
    if (this.isClosed) {
      return;
    }

    if (this.isDead) {
      // if the cursor is dead, we clean it up
      // cleanupCursor should never throw, but if it does it indicates a bug in the driver
      // and we should surface the error
      await this.cleanup();
      return;
    }

    if (this.cursorId == null) {
      await this.cursorInit();
      // If the cursor died or returned documents, return
      if ((this.documents?.length ?? 0) !== 0 || this.isDead) return;
      // Otherwise, run a getMore
    }

    // otherwise need to call getMore
    const batchSize = this.cursorOptions.batchSize || 1000;
    this.cursorOptions.omitMaxTimeMS = this.cursorOptions.timeoutMS != null;

    try {
      const response = await this.getMore(batchSize);
      this.cursorId = response.id;
      this.documents = response;
    } catch (error) {
      try {
        await this.cleanup(undefined, error);
      } catch (cleanupError) {
        // `cleanupCursor` should never throw, squash and throw the original error
        squashError(cleanupError);
      }
      throw error;
    }

    if (this.isDead) {
      // If we successfully received a response from a cursor BUT the cursor indicates that it is exhausted,
      // we intentionally clean up the cursor to release its session back into the pool before the cursor
      // is iterated.  This prevents a cursor that is exhausted on the server from holding
      // onto a session indefinitely until the AbstractCursor is iterated.
      //
      // cleanupCursorAsync should never throw, but if it does it indicates a bug in the driver
      // and we should surface the error
      await this.cleanup();
    }
  }

  /** @internal */
  private async cleanup(timeoutMS?: number, error?: Error) {
    this.isClosed = true;
    const session = this.cursorSession;
    const timeoutContextForKillCursors = (): CursorTimeoutContext | undefined => {
      if (timeoutMS != null) {
        this.timeoutContext?.clear();
        return new CursorTimeoutContext(
          TimeoutContext.create({
            serverSelectionTimeoutMS: this.client.options.serverSelectionTimeoutMS,
            timeoutMS
          }),
          this
        );
      } else {
        return this.timeoutContext?.refreshed();
      }
    };
    try {
      if (
        !this.isKilled &&
        this.cursorId &&
        !this.cursorId.isZero() &&
        this.cursorNamespace &&
        this.selectedServer &&
        !session.hasEnded
      ) {
        this.isKilled = true;
        const cursorId = this.cursorId;
        this.cursorId = Long.ZERO;

        await executeOperation(
          this.cursorClient,
          new KillCursorsOperation(cursorId, this.cursorNamespace, this.selectedServer, {
            session
          }),
          timeoutContextForKillCursors()
        );
      }
    } catch (error) {
      squashError(error);
    } finally {
      if (session?.owner === this) {
        await session.endSession({ error });
      }
      if (!session?.inTransaction()) {
        maybeClearPinnedConnection(session, { error });
      }

      this.emitClose();
    }
  }

  /** @internal */
  private hasEmittedClose = false;
  /** @internal */
  private emitClose() {
    try {
      if (!this.hasEmittedClose && ((this.documents?.length ?? 0) === 0 || this.isClosed)) {
        // @ts-expect-error: CursorEvents is generic so Parameters<CursorEvents["close"]> may not be assignable to `[]`. Not sure how to require extenders do not add parameters.
        this.emit('close');
      }
    } finally {
      this.hasEmittedClose = true;
    }
  }

  /** @internal */
  private async transformDocument(document: NonNullable<TSchema>): Promise<NonNullable<TSchema>> {
    if (this.transform == null) return document;

    try {
      const transformedDocument = this.transform(document);
      // eslint-disable-next-line no-restricted-syntax
      if (transformedDocument === null) {
        const TRANSFORM_TO_NULL_ERROR =
          'Cursor returned a `null` document, but the cursor is not exhausted.  Mapping documents to `null` is not supported in the cursor transform.';
        throw new MongoAPIError(TRANSFORM_TO_NULL_ERROR);
      }
      return transformedDocument;
    } catch (transformError) {
      try {
        await this.close();
      } catch (closeError) {
        squashError(closeError);
      }
      throw transformError;
    }
  }

  /** @internal */
  protected throwIfInitialized() {
    if (this.initialized) throw new MongoCursorInUseError();
  }
}

class ReadableCursorStream extends Readable {
  private _cursor: AbstractCursor;
  private _readInProgress = false;

  constructor(cursor: AbstractCursor) {
    super({
      objectMode: true,
      autoDestroy: false,
      highWaterMark: 1
    });
    this._cursor = cursor;
  }

  // eslint-disable-next-line @typescript-eslint/no-unused-vars
  override _read(size: number): void {
    if (!this._readInProgress) {
      this._readInProgress = true;
      this._readNext();
    }
  }

  override _destroy(error: Error | null, callback: (error?: Error | null) => void): void {
    this._cursor.close().then(
      () => callback(error),
      closeError => callback(closeError)
    );
  }

  private _readNext() {
    if (this._cursor.id === Long.ZERO) {
      this.push(null);
      return;
    }

    this._cursor.next().then(
      result => {
        if (result == null) {
          this.push(null);
        } else if (this.destroyed) {
          this._cursor.close().then(undefined, squashError);
        } else {
          if (this.push(result)) {
            return this._readNext();
          }

          this._readInProgress = false;
        }
      },
      err => {
        // NOTE: This is questionable, but we have a test backing the behavior. It seems the
        //       desired behavior is that a stream ends cleanly when a user explicitly closes
        //       a client during iteration. Alternatively, we could do the "right" thing and
        //       propagate the error message by removing this special case.
        if (err.message.match(/server is closed/)) {
          this._cursor.close().then(undefined, squashError);
          return this.push(null);
        }

        // NOTE: This is also perhaps questionable. The rationale here is that these errors tend
        //       to be "operation was interrupted", where a cursor has been closed but there is an
        //       active getMore in-flight. This used to check if the cursor was killed but once
        //       that changed to happen in cleanup legitimate errors would not destroy the
        //       stream. There are change streams test specifically test these cases.
        if (err.message.match(/operation was interrupted/)) {
          return this.push(null);
        }

        // NOTE: The two above checks on the message of the error will cause a null to be pushed
        //       to the stream, thus closing the stream before the destroy call happens. This means
        //       that either of those error messages on a change stream will not get a proper
        //       'error' event to be emitted (the error passed to destroy). Change stream resumability
        //       relies on that error event to be emitted to create its new cursor and thus was not
        //       working on 4.4 servers because the error emitted on failover was "interrupted at
        //       shutdown" while on 5.0+ it is "The server is in quiesce mode and will shut down".
        //       See NODE-4475.
        return this.destroy(err);
      }
    );
  }
}

configureResourceManagement(AbstractCursor.prototype);

/**
 * @internal
 * The cursor timeout context is a wrapper around a timeout context
 * that keeps track of the "owner" of the cursor.  For timeout contexts
 * instantiated inside a cursor, the owner will be the cursor.
 *
 * All timeout behavior is exactly the same as the wrapped timeout context's.
 */
export class CursorTimeoutContext extends TimeoutContext {
  constructor(
    public timeoutContext: TimeoutContext,
    public owner: symbol | AbstractCursor
  ) {
    super();
  }
  override get serverSelectionTimeout(): Timeout | null {
    return this.timeoutContext.serverSelectionTimeout;
  }
  override get connectionCheckoutTimeout(): Timeout | null {
    return this.timeoutContext.connectionCheckoutTimeout;
  }
  override get clearServerSelectionTimeout(): boolean {
    return this.timeoutContext.clearServerSelectionTimeout;
  }
  override get clearConnectionCheckoutTimeout(): boolean {
    return this.timeoutContext.clearConnectionCheckoutTimeout;
  }
  override get timeoutForSocketWrite(): Timeout | null {
    return this.timeoutContext.timeoutForSocketWrite;
  }
  override get timeoutForSocketRead(): Timeout | null {
    return this.timeoutContext.timeoutForSocketRead;
  }
  override csotEnabled(): this is CSOTTimeoutContext {
    return this.timeoutContext.csotEnabled();
  }
  override refresh(): void {
    return this.timeoutContext.refresh();
  }
  override clear(): void {
    return this.timeoutContext.clear();
  }
  override get maxTimeMS(): number | null {
    return this.timeoutContext.maxTimeMS;
  }

  override refreshed(): CursorTimeoutContext {
    return new CursorTimeoutContext(this.timeoutContext.refreshed(), this.owner);
  }
}<|MERGE_RESOLUTION|>--- conflicted
+++ resolved
@@ -215,7 +215,6 @@
       awaitData: options.awaitData
     };
     if (this.cursorOptions.timeoutMS != null) {
-<<<<<<< HEAD
       if (options.timeoutMode == null) {
         if (options.tailable) {
           this.cursorOptions.timeoutMode = CursorTimeoutMode.ITERATION;
@@ -239,10 +238,6 @@
           );
         }
         this.cursorOptions.timeoutMode = options.timeoutMode;
-=======
-      if (options.tailable && this.cursorOptions.timeoutMode === CursorTimeoutMode.LIFETIME) {
-        throw new MongoInvalidArgumentError("Cannot set tailable cursor's timeoutMode to LIFETIME");
->>>>>>> 392599ce
       }
       this.cursorOptions.timeoutMode =
         options.timeoutMode ??
