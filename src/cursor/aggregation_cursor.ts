import type { Document } from '../bson';
import { MongoAPIError } from '../error';
<<<<<<< HEAD
import type { ExplainCommandOptions, ExplainVerbosityLike } from '../explain';
=======
import {
  Explain,
  ExplainableCursor,
  type ExplainCommandOptions,
  type ExplainVerbosityLike,
  validateExplainTimeoutOptions
} from '../explain';
>>>>>>> c3f31dae
import type { MongoClient } from '../mongo_client';
import { AggregateOperation, type AggregateOptions } from '../operations/aggregate';
import { executeOperation } from '../operations/execute_operation';
import type { ClientSession } from '../sessions';
import type { Sort } from '../sort';
import { mergeOptions, type MongoDBNamespace } from '../utils';
import {
  type AbstractCursorOptions,
  CursorTimeoutMode,
  type InitialCursorResponse
} from './abstract_cursor';

/** @public */
export interface AggregationCursorOptions extends AbstractCursorOptions, AggregateOptions {}

/**
 * The **AggregationCursor** class is an internal class that embodies an aggregation cursor on MongoDB
 * allowing for iteration over the results returned from the underlying query. It supports
 * one by one document iteration, conversion to an array or can be iterated as a Node 4.X
 * or higher stream
 * @public
 */
export class AggregationCursor<TSchema = any> extends ExplainableCursor<TSchema> {
  public readonly pipeline: Document[];
  /** @internal */
  private aggregateOptions: AggregateOptions;

  /** @internal */
  constructor(
    client: MongoClient,
    namespace: MongoDBNamespace,
    pipeline: Document[] = [],
    options: AggregateOptions = {}
  ) {
    super(client, namespace, options);

    this.pipeline = pipeline;
    this.aggregateOptions = options;

    const lastStage: Document | undefined = this.pipeline[this.pipeline.length - 1];

    if (
      this.cursorOptions.timeoutMS != null &&
      this.cursorOptions.timeoutMode === CursorTimeoutMode.ITERATION &&
      (lastStage?.$merge != null || lastStage?.$out != null)
    )
      throw new MongoAPIError('Cannot use $out or $merge stage with ITERATION timeoutMode');
  }

  clone(): AggregationCursor<TSchema> {
    const clonedOptions = mergeOptions({}, this.aggregateOptions);
    delete clonedOptions.session;
    return new AggregationCursor(this.client, this.namespace, this.pipeline, {
      ...clonedOptions
    });
  }

  override map<T>(transform: (doc: TSchema) => T): AggregationCursor<T> {
    return super.map(transform) as AggregationCursor<T>;
  }

  /** @internal */
  async _initialize(session: ClientSession): Promise<InitialCursorResponse> {
    const options = {
      ...this.aggregateOptions,
      ...this.cursorOptions,
      session
    };
    try {
      validateExplainTimeoutOptions(options, Explain.fromOptions(options));
    } catch {
      throw new MongoAPIError(
        'timeoutMS cannot be used with explain when explain is specified in aggregateOptions'
      );
    }

    const aggregateOperation = new AggregateOperation(this.namespace, this.pipeline, options);

    const response = await executeOperation(this.client, aggregateOperation, this.timeoutContext);

    return { server: aggregateOperation.server, session, response };
  }

  /** Execute the explain for the cursor */
  async explain(): Promise<Document>;
  async explain(verbosity: ExplainVerbosityLike | ExplainCommandOptions): Promise<Document>;
  async explain(options: { timeoutMS?: number }): Promise<Document>;
  async explain(
    verbosity: ExplainVerbosityLike | ExplainCommandOptions,
    options: { timeoutMS?: number }
  ): Promise<Document>;
  async explain(
    verbosity?: ExplainVerbosityLike | ExplainCommandOptions | { timeoutMS?: number },
    options?: { timeoutMS?: number }
  ): Promise<Document> {
    const { explain, timeout } = this.resolveExplainTimeoutOptions(verbosity, options);
    return (
      await executeOperation(
        this.client,
        new AggregateOperation(this.namespace, this.pipeline, {
          ...this.aggregateOptions, // NOTE: order matters here, we may need to refine this
          ...this.cursorOptions,
          ...timeout,
          explain: explain ?? true
        })
      )
    ).shift(this.deserializationOptions);
  }

  /** Add a stage to the aggregation pipeline
   * @example
   * ```
   * const documents = await users.aggregate().addStage({ $match: { name: /Mike/ } }).toArray();
   * ```
   * @example
   * ```
   * const documents = await users.aggregate()
   *   .addStage<{ name: string }>({ $project: { name: true } })
   *   .toArray(); // type of documents is { name: string }[]
   * ```
   */
  addStage(stage: Document): this;
  addStage<T = Document>(stage: Document): AggregationCursor<T>;
  addStage<T = Document>(stage: Document): AggregationCursor<T> {
    this.throwIfInitialized();
    if (
      this.cursorOptions.timeoutMS != null &&
      this.cursorOptions.timeoutMode === CursorTimeoutMode.ITERATION &&
      (stage.$out != null || stage.$merge != null)
    ) {
      throw new MongoAPIError('Cannot use $out or $merge stage with ITERATION timeoutMode');
    }
    this.pipeline.push(stage);
    return this as unknown as AggregationCursor<T>;
  }

  /** Add a group stage to the aggregation pipeline */
  group<T = TSchema>($group: Document): AggregationCursor<T>;
  group($group: Document): this {
    return this.addStage({ $group });
  }

  /** Add a limit stage to the aggregation pipeline */
  limit($limit: number): this {
    return this.addStage({ $limit });
  }

  /** Add a match stage to the aggregation pipeline */
  match($match: Document): this {
    return this.addStage({ $match });
  }

  /** Add an out stage to the aggregation pipeline */
  out($out: { db: string; coll: string } | string): this {
    return this.addStage({ $out });
  }

  /**
   * Add a project stage to the aggregation pipeline
   *
   * @remarks
   * In order to strictly type this function you must provide an interface
   * that represents the effect of your projection on the result documents.
   *
   * By default chaining a projection to your cursor changes the returned type to the generic {@link Document} type.
   * You should specify a parameterized type to have assertions on your final results.
   *
   * @example
   * ```typescript
   * // Best way
   * const docs: AggregationCursor<{ a: number }> = cursor.project<{ a: number }>({ _id: 0, a: true });
   * // Flexible way
   * const docs: AggregationCursor<Document> = cursor.project({ _id: 0, a: true });
   * ```
   *
   * @remarks
   * In order to strictly type this function you must provide an interface
   * that represents the effect of your projection on the result documents.
   *
   * **Note for Typescript Users:** adding a transform changes the return type of the iteration of this cursor,
   * it **does not** return a new instance of a cursor. This means when calling project,
   * you should always assign the result to a new variable in order to get a correctly typed cursor variable.
   * Take note of the following example:
   *
   * @example
   * ```typescript
   * const cursor: AggregationCursor<{ a: number; b: string }> = coll.aggregate([]);
   * const projectCursor = cursor.project<{ a: number }>({ _id: 0, a: true });
   * const aPropOnlyArray: {a: number}[] = await projectCursor.toArray();
   *
   * // or always use chaining and save the final cursor
   *
   * const cursor = coll.aggregate().project<{ a: string }>({
   *   _id: 0,
   *   a: { $convert: { input: '$a', to: 'string' }
   * }});
   * ```
   */
  project<T extends Document = Document>($project: Document): AggregationCursor<T> {
    return this.addStage<T>({ $project });
  }

  /** Add a lookup stage to the aggregation pipeline */
  lookup($lookup: Document): this {
    return this.addStage({ $lookup });
  }

  /** Add a redact stage to the aggregation pipeline */
  redact($redact: Document): this {
    return this.addStage({ $redact });
  }

  /** Add a skip stage to the aggregation pipeline */
  skip($skip: number): this {
    return this.addStage({ $skip });
  }

  /** Add a sort stage to the aggregation pipeline */
  sort($sort: Sort): this {
    return this.addStage({ $sort });
  }

  /** Add a unwind stage to the aggregation pipeline */
  unwind($unwind: Document | string): this {
    return this.addStage({ $unwind });
  }

  /** Add a geoNear stage to the aggregation pipeline */
  geoNear($geoNear: Document): this {
    return this.addStage({ $geoNear });
  }
}<|MERGE_RESOLUTION|>--- conflicted
+++ resolved
@@ -1,8 +1,5 @@
 import type { Document } from '../bson';
 import { MongoAPIError } from '../error';
-<<<<<<< HEAD
-import type { ExplainCommandOptions, ExplainVerbosityLike } from '../explain';
-=======
 import {
   Explain,
   ExplainableCursor,
@@ -10,7 +7,6 @@
   type ExplainVerbosityLike,
   validateExplainTimeoutOptions
 } from '../explain';
->>>>>>> c3f31dae
 import type { MongoClient } from '../mongo_client';
 import { AggregateOperation, type AggregateOptions } from '../operations/aggregate';
 import { executeOperation } from '../operations/execute_operation';
