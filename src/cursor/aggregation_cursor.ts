import type { Document } from '../bson';
import type { ExplainVerbosityLike } from '../explain';
import type { MongoClient } from '../mongo_client';
import { AggregateOperation, type AggregateOptions } from '../operations/aggregate';
import { executeOperation } from '../operations/execute_operation';
import type { ClientSession } from '../sessions';
import type { Sort } from '../sort';
import type { MongoDBNamespace } from '../utils';
import { mergeOptions } from '../utils';
import type { AbstractCursorOptions, InitialCursorResponse } from './abstract_cursor';
import { AbstractCursor } from './abstract_cursor';

/** @public */
export interface AggregationCursorOptions extends AbstractCursorOptions, AggregateOptions {}

/**
 * The **AggregationCursor** class is an internal class that embodies an aggregation cursor on MongoDB
 * allowing for iteration over the results returned from the underlying query. It supports
 * one by one document iteration, conversion to an array or can be iterated as a Node 4.X
 * or higher stream
 * @public
 */
export class AggregationCursor<TSchema = any> extends AbstractCursor<TSchema> {
  public readonly pipeline: Document[];
  /** @internal */
  private aggregateOptions: AggregateOptions;

  /** @internal */
  constructor(
    client: MongoClient,
    namespace: MongoDBNamespace,
    pipeline: Document[] = [],
    options: AggregateOptions = {}
  ) {
    super(client, namespace, options);

    this.pipeline = pipeline;
    this.aggregateOptions = options;
  }

  clone(): AggregationCursor<TSchema> {
    const clonedOptions = mergeOptions({}, this.aggregateOptions);
    delete clonedOptions.session;
    return new AggregationCursor(this.client, this.namespace, this.pipeline, {
      ...clonedOptions
    });
  }

  override map<T>(transform: (doc: TSchema) => T): AggregationCursor<T> {
    return super.map(transform) as AggregationCursor<T>;
  }

  /** @internal */
<<<<<<< HEAD
  async _initialize(session: ClientSession): Promise<InitialCursorResponse> {
    const aggregateOperation = new AggregateOperation(this.namespace, this[kPipeline], {
      ...this[kOptions],
=======
  async _initialize(session: ClientSession): Promise<ExecutionResult> {
    const aggregateOperation = new AggregateOperation(this.namespace, this.pipeline, {
      ...this.aggregateOptions,
>>>>>>> 28c7526c
      ...this.cursorOptions,
      session
    });

    const response = await executeOperation(this.client, aggregateOperation);

    return { server: aggregateOperation.server, session, response };
  }

  /** Execute the explain for the cursor */
  async explain(verbosity?: ExplainVerbosityLike): Promise<Document> {
<<<<<<< HEAD
    return (
      await executeOperation(
        this.client,
        new AggregateOperation(this.namespace, this[kPipeline], {
          ...this[kOptions], // NOTE: order matters here, we may need to refine this
          ...this.cursorOptions,
          explain: verbosity ?? true
        })
      )
    ).shift(this[kOptions]);
=======
    return await executeOperation(
      this.client,
      new AggregateOperation(this.namespace, this.pipeline, {
        ...this.aggregateOptions, // NOTE: order matters here, we may need to refine this
        ...this.cursorOptions,
        explain: verbosity ?? true
      })
    );
>>>>>>> 28c7526c
  }

  /** Add a stage to the aggregation pipeline
   * @example
   * ```
   * const documents = await users.aggregate().addStage({ $match: { name: /Mike/ } }).toArray();
   * ```
   * @example
   * ```
   * const documents = await users.aggregate()
   *   .addStage<{ name: string }>({ $project: { name: true } })
   *   .toArray(); // type of documents is { name: string }[]
   * ```
   */
  addStage(stage: Document): this;
  addStage<T = Document>(stage: Document): AggregationCursor<T>;
  addStage<T = Document>(stage: Document): AggregationCursor<T> {
    this.throwIfInitialized();
    this.pipeline.push(stage);
    return this as unknown as AggregationCursor<T>;
  }

  /** Add a group stage to the aggregation pipeline */
  group<T = TSchema>($group: Document): AggregationCursor<T>;
  group($group: Document): this {
    return this.addStage({ $group });
  }

  /** Add a limit stage to the aggregation pipeline */
  limit($limit: number): this {
    return this.addStage({ $limit });
  }

  /** Add a match stage to the aggregation pipeline */
  match($match: Document): this {
    return this.addStage({ $match });
  }

  /** Add an out stage to the aggregation pipeline */
  out($out: { db: string; coll: string } | string): this {
    return this.addStage({ $out });
  }

  /**
   * Add a project stage to the aggregation pipeline
   *
   * @remarks
   * In order to strictly type this function you must provide an interface
   * that represents the effect of your projection on the result documents.
   *
   * By default chaining a projection to your cursor changes the returned type to the generic {@link Document} type.
   * You should specify a parameterized type to have assertions on your final results.
   *
   * @example
   * ```typescript
   * // Best way
   * const docs: AggregationCursor<{ a: number }> = cursor.project<{ a: number }>({ _id: 0, a: true });
   * // Flexible way
   * const docs: AggregationCursor<Document> = cursor.project({ _id: 0, a: true });
   * ```
   *
   * @remarks
   * In order to strictly type this function you must provide an interface
   * that represents the effect of your projection on the result documents.
   *
   * **Note for Typescript Users:** adding a transform changes the return type of the iteration of this cursor,
   * it **does not** return a new instance of a cursor. This means when calling project,
   * you should always assign the result to a new variable in order to get a correctly typed cursor variable.
   * Take note of the following example:
   *
   * @example
   * ```typescript
   * const cursor: AggregationCursor<{ a: number; b: string }> = coll.aggregate([]);
   * const projectCursor = cursor.project<{ a: number }>({ _id: 0, a: true });
   * const aPropOnlyArray: {a: number}[] = await projectCursor.toArray();
   *
   * // or always use chaining and save the final cursor
   *
   * const cursor = coll.aggregate().project<{ a: string }>({
   *   _id: 0,
   *   a: { $convert: { input: '$a', to: 'string' }
   * }});
   * ```
   */
  project<T extends Document = Document>($project: Document): AggregationCursor<T> {
    return this.addStage<T>({ $project });
  }

  /** Add a lookup stage to the aggregation pipeline */
  lookup($lookup: Document): this {
    return this.addStage({ $lookup });
  }

  /** Add a redact stage to the aggregation pipeline */
  redact($redact: Document): this {
    return this.addStage({ $redact });
  }

  /** Add a skip stage to the aggregation pipeline */
  skip($skip: number): this {
    return this.addStage({ $skip });
  }

  /** Add a sort stage to the aggregation pipeline */
  sort($sort: Sort): this {
    return this.addStage({ $sort });
  }

  /** Add a unwind stage to the aggregation pipeline */
  unwind($unwind: Document | string): this {
    return this.addStage({ $unwind });
  }

  /** Add a geoNear stage to the aggregation pipeline */
  geoNear($geoNear: Document): this {
    return this.addStage({ $geoNear });
  }
}<|MERGE_RESOLUTION|>--- conflicted
+++ resolved
@@ -51,15 +51,9 @@
   }
 
   /** @internal */
-<<<<<<< HEAD
   async _initialize(session: ClientSession): Promise<InitialCursorResponse> {
-    const aggregateOperation = new AggregateOperation(this.namespace, this[kPipeline], {
-      ...this[kOptions],
-=======
-  async _initialize(session: ClientSession): Promise<ExecutionResult> {
     const aggregateOperation = new AggregateOperation(this.namespace, this.pipeline, {
       ...this.aggregateOptions,
->>>>>>> 28c7526c
       ...this.cursorOptions,
       session
     });
@@ -71,27 +65,16 @@
 
   /** Execute the explain for the cursor */
   async explain(verbosity?: ExplainVerbosityLike): Promise<Document> {
-<<<<<<< HEAD
     return (
       await executeOperation(
         this.client,
-        new AggregateOperation(this.namespace, this[kPipeline], {
-          ...this[kOptions], // NOTE: order matters here, we may need to refine this
+        new AggregateOperation(this.namespace, this.pipeline, {
+          ...this.aggregateOptions, // NOTE: order matters here, we may need to refine this
           ...this.cursorOptions,
           explain: verbosity ?? true
         })
       )
-    ).shift(this[kOptions]);
-=======
-    return await executeOperation(
-      this.client,
-      new AggregateOperation(this.namespace, this.pipeline, {
-        ...this.aggregateOptions, // NOTE: order matters here, we may need to refine this
-        ...this.cursorOptions,
-        explain: verbosity ?? true
-      })
-    );
->>>>>>> 28c7526c
+    ).shift(this.aggregateOptions);
   }
 
   /** Add a stage to the aggregation pipeline
