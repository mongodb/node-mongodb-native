--- conflicted
+++ resolved
@@ -1,11 +1,6 @@
 import { MongoError } from '../error';
-<<<<<<< HEAD
-import { Cursor, CursorState, CursorOptions } from './cursor';
-import { deprecate } from 'util';
-=======
 import { Cursor, CursorOptions } from './cursor';
 import { CursorState } from './core_cursor';
->>>>>>> 054838f0
 import type { AggregateOperation, AggregateOptions } from '../operations/aggregate';
 import type { Document } from '../bson';
 import type { Sort } from '../operations/find';
