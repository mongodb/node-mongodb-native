--- conflicted
+++ resolved
@@ -62,15 +62,9 @@
   }
 
   /** @internal */
-<<<<<<< HEAD
   async _initialize(session: ClientSession): Promise<InitialCursorResponse> {
-    const findOperation = new FindOperation(this.namespace, this[kFilter], {
-      ...this[kBuiltOptions], // NOTE: order matters here, we may need to refine this
-=======
-  async _initialize(session: ClientSession): Promise<ExecutionResult> {
     const findOperation = new FindOperation(this.namespace, this.cursorFilter, {
       ...this.findOptions, // NOTE: order matters here, we may need to refine this
->>>>>>> 28c7526c
       ...this.cursorOptions,
       session
     });
@@ -78,28 +72,14 @@
     const response = await executeOperation(this.client, findOperation);
 
     // the response is not a cursor when `explain` is enabled
-<<<<<<< HEAD
-    this[kNumReturned] = response.batchSize;
-=======
-    if (CursorResponse.is(response)) {
-      this.numReturned = response.batchSize;
-    } else {
-      // Can be an explain response, hence the ?. on everything
-      this.numReturned = this.numReturned + (response?.cursor?.firstBatch?.length ?? 0);
-    }
->>>>>>> 28c7526c
+    this.numReturned = response.batchSize;
 
     return { server: findOperation.server, session, response };
   }
 
   /** @internal */
-<<<<<<< HEAD
   override async getMore(batchSize: number): Promise<CursorResponse> {
-    const numReturned = this[kNumReturned];
-=======
-  override async getMore(batchSize: number): Promise<Document | null> {
     const numReturned = this.numReturned;
->>>>>>> 28c7526c
     if (numReturned) {
       // TODO(DRIVERS-1448): Remove logic to enforce `limit` in the driver
       const limit = this.findOptions.limit;
@@ -126,15 +106,7 @@
 
     const response = await super.getMore(batchSize);
     // TODO: wrap this in some logic to prevent it from happening if we don't need this support
-<<<<<<< HEAD
-    this[kNumReturned] = this[kNumReturned] + response.batchSize;
-=======
-    if (CursorResponse.is(response)) {
-      this.numReturned = this.numReturned + response.batchSize;
-    } else {
-      this.numReturned = this.numReturned + (response?.cursor?.nextBatch?.length ?? 0);
-    }
->>>>>>> 28c7526c
+    this.numReturned = this.numReturned + response.batchSize;
 
     return response;
   }
@@ -162,27 +134,16 @@
 
   /** Execute the explain for the cursor */
   async explain(verbosity?: ExplainVerbosityLike): Promise<Document> {
-<<<<<<< HEAD
     return (
       await executeOperation(
         this.client,
-        new FindOperation(this.namespace, this[kFilter], {
-          ...this[kBuiltOptions], // NOTE: order matters here, we may need to refine this
+        new FindOperation(this.namespace, this.cursorFilter, {
+          ...this.findOptions, // NOTE: order matters here, we may need to refine this
           ...this.cursorOptions,
           explain: verbosity ?? true
         })
       )
-    ).shift(this[kBuiltOptions]);
-=======
-    return await executeOperation(
-      this.client,
-      new FindOperation(this.namespace, this.cursorFilter, {
-        ...this.findOptions, // NOTE: order matters here, we may need to refine this
-        ...this.cursorOptions,
-        explain: verbosity ?? true
-      })
-    );
->>>>>>> 28c7526c
+    ).shift(this.findOptions);
   }
 
   /** Set the cursor query */
