import { type Document } from '../bson';
import { CursorResponse } from '../cmap/wire_protocol/responses';
import { MongoAPIError, MongoInvalidArgumentError, MongoTailableCursorError } from '../error';
import {
  Explain,
  ExplainableCursor,
  type ExplainCommandOptions,
  type ExplainVerbosityLike,
  validateExplainTimeoutOptions
} from '../explain';
import type { MongoClient } from '../mongo_client';
import type { CollationOptions } from '../operations/command';
import { CountOperation, type CountOptions } from '../operations/count';
import { executeOperation } from '../operations/execute_operation';
import { FindOperation, type FindOptions } from '../operations/find';
import type { Hint } from '../operations/operation';
import type { ClientSession } from '../sessions';
import { formatSort, type Sort, type SortDirection } from '../sort';
import { emitWarningOnce, mergeOptions, type MongoDBNamespace, squashError } from '../utils';
import { type InitialCursorResponse } from './abstract_cursor';

/** @public Flags allowed for cursor */
export const FLAGS = [
  'tailable',
  'oplogReplay',
  'noCursorTimeout',
  'awaitData',
  'exhaust',
  'partial'
] as const;

/** @public */
export class FindCursor<TSchema = any> extends ExplainableCursor<TSchema> {
  /** @internal */
  private cursorFilter: Document;
  /** @internal */
  private numReturned = 0;
  /** @internal */
  private readonly findOptions: FindOptions;

  /** @internal */
  constructor(
    client: MongoClient,
    namespace: MongoDBNamespace,
    filter: Document = {},
    options: FindOptions = {}
  ) {
    super(client, namespace, options);

    this.cursorFilter = filter;
    this.findOptions = options;

    if (options.sort != null) {
      this.findOptions.sort = formatSort(options.sort);
    }
  }

  clone(): FindCursor<TSchema> {
    const clonedOptions = mergeOptions({}, this.findOptions);
    delete clonedOptions.session;
    return new FindCursor(this.client, this.namespace, this.cursorFilter, {
      ...clonedOptions
    });
  }

  override map<T>(transform: (doc: TSchema) => T): FindCursor<T> {
    return super.map(transform) as FindCursor<T>;
  }

  /** @internal */
  async _initialize(session: ClientSession): Promise<InitialCursorResponse> {
    const options = {
      ...this.findOptions, // NOTE: order matters here, we may need to refine this
      ...this.cursorOptions,
      session
    };

    try {
      validateExplainTimeoutOptions(options, Explain.fromOptions(options));
    } catch {
      throw new MongoAPIError(
        'timeoutMS cannot be used with explain when explain is specified in findOptions'
      );
    }

<<<<<<< HEAD
=======
    const findOperation = new FindOperation(this.namespace, this.cursorFilter, options);

>>>>>>> c3f31dae
    const response = await executeOperation(this.client, findOperation, this.timeoutContext);

    // the response is not a cursor when `explain` is enabled
    this.numReturned = response.batchSize;

    return { server: findOperation.server, session, response };
  }

  /** @internal */
  override async getMore(batchSize: number): Promise<CursorResponse> {
    const numReturned = this.numReturned;
    if (numReturned) {
      // TODO(DRIVERS-1448): Remove logic to enforce `limit` in the driver
      const limit = this.findOptions.limit;
      batchSize =
        limit && limit > 0 && numReturned + batchSize > limit ? limit - numReturned : batchSize;

      if (batchSize <= 0) {
        try {
          await this.close();
        } catch (error) {
          squashError(error);
          // this is an optimization for the special case of a limit for a find command to avoid an
          // extra getMore when the limit has been reached and the limit is a multiple of the batchSize.
          // This is a consequence of the new query engine in 5.0 having no knowledge of the limit as it
          // produces results for the find command.  Once a batch is filled up, it is returned and only
          // on the subsequent getMore will the query framework consider the limit, determine the cursor
          // is exhausted and return a cursorId of zero.
          // instead, if we determine there are no more documents to request from the server, we preemptively
          // close the cursor
        }
        return CursorResponse.emptyGetMore;
      }
    }

    const response = await super.getMore(batchSize);
    // TODO: wrap this in some logic to prevent it from happening if we don't need this support
    this.numReturned = this.numReturned + response.batchSize;

    return response;
  }

  /**
   * Get the count of documents for this cursor
   * @deprecated Use `collection.estimatedDocumentCount` or `collection.countDocuments` instead
   */
  async count(options?: CountOptions): Promise<number> {
    emitWarningOnce(
      'cursor.count is deprecated and will be removed in the next major version, please use `collection.estimatedDocumentCount` or `collection.countDocuments` instead '
    );
    if (typeof options === 'boolean') {
      throw new MongoInvalidArgumentError('Invalid first parameter to count');
    }
    return await executeOperation(
      this.client,
      new CountOperation(this.namespace, this.cursorFilter, {
        ...this.findOptions, // NOTE: order matters here, we may need to refine this
        ...this.cursorOptions,
        ...options
      })
    );
  }

  /** Execute the explain for the cursor */
  async explain(): Promise<Document>;
  async explain(verbosity: ExplainVerbosityLike | ExplainCommandOptions): Promise<Document>;
  async explain(options: { timeoutMS?: number }): Promise<Document>;
  async explain(
    verbosity: ExplainVerbosityLike | ExplainCommandOptions,
    options: { timeoutMS?: number }
  ): Promise<Document>;
  async explain(
    verbosity?: ExplainVerbosityLike | ExplainCommandOptions | { timeoutMS?: number },
    options?: { timeoutMS?: number }
  ): Promise<Document> {
    const { explain, timeout } = this.resolveExplainTimeoutOptions(verbosity, options);

    return (
      await executeOperation(
        this.client,
        new FindOperation(this.namespace, this.cursorFilter, {
          ...this.findOptions, // NOTE: order matters here, we may need to refine this
          ...this.cursorOptions,
          ...timeout,
          explain: explain ?? true
        })
      )
    ).shift(this.deserializationOptions);
  }

  /** Set the cursor query */
  filter(filter: Document): this {
    this.throwIfInitialized();
    this.cursorFilter = filter;
    return this;
  }

  /**
   * Set the cursor hint
   *
   * @param hint - If specified, then the query system will only consider plans using the hinted index.
   */
  hint(hint: Hint): this {
    this.throwIfInitialized();
    this.findOptions.hint = hint;
    return this;
  }

  /**
   * Set the cursor min
   *
   * @param min - Specify a $min value to specify the inclusive lower bound for a specific index in order to constrain the results of find(). The $min specifies the lower bound for all keys of a specific index in order.
   */
  min(min: Document): this {
    this.throwIfInitialized();
    this.findOptions.min = min;
    return this;
  }

  /**
   * Set the cursor max
   *
   * @param max - Specify a $max value to specify the exclusive upper bound for a specific index in order to constrain the results of find(). The $max specifies the upper bound for all keys of a specific index in order.
   */
  max(max: Document): this {
    this.throwIfInitialized();
    this.findOptions.max = max;
    return this;
  }

  /**
   * Set the cursor returnKey.
   * If set to true, modifies the cursor to only return the index field or fields for the results of the query, rather than documents.
   * If set to true and the query does not use an index to perform the read operation, the returned documents will not contain any fields.
   *
   * @param value - the returnKey value.
   */
  returnKey(value: boolean): this {
    this.throwIfInitialized();
    this.findOptions.returnKey = value;
    return this;
  }

  /**
   * Modifies the output of a query by adding a field $recordId to matching documents. $recordId is the internal key which uniquely identifies a document in a collection.
   *
   * @param value - The $showDiskLoc option has now been deprecated and replaced with the showRecordId field. $showDiskLoc will still be accepted for OP_QUERY stye find.
   */
  showRecordId(value: boolean): this {
    this.throwIfInitialized();
    this.findOptions.showRecordId = value;
    return this;
  }

  /**
   * Add a query modifier to the cursor query
   *
   * @param name - The query modifier (must start with $, such as $orderby etc)
   * @param value - The modifier value.
   */
  addQueryModifier(name: string, value: string | boolean | number | Document): this {
    this.throwIfInitialized();
    if (name[0] !== '$') {
      throw new MongoInvalidArgumentError(`${name} is not a valid query modifier`);
    }

    // Strip of the $
    const field = name.substr(1);

    // NOTE: consider some TS magic for this
    switch (field) {
      case 'comment':
        this.findOptions.comment = value as string | Document;
        break;

      case 'explain':
        this.findOptions.explain = value as boolean;
        break;

      case 'hint':
        this.findOptions.hint = value as string | Document;
        break;

      case 'max':
        this.findOptions.max = value as Document;
        break;

      case 'maxTimeMS':
        this.findOptions.maxTimeMS = value as number;
        break;

      case 'min':
        this.findOptions.min = value as Document;
        break;

      case 'orderby':
        this.findOptions.sort = formatSort(value as string | Document);
        break;

      case 'query':
        this.cursorFilter = value as Document;
        break;

      case 'returnKey':
        this.findOptions.returnKey = value as boolean;
        break;

      case 'showDiskLoc':
        this.findOptions.showRecordId = value as boolean;
        break;

      default:
        throw new MongoInvalidArgumentError(`Invalid query modifier: ${name}`);
    }

    return this;
  }

  /**
   * Add a comment to the cursor query allowing for tracking the comment in the log.
   *
   * @param value - The comment attached to this query.
   */
  comment(value: string): this {
    this.throwIfInitialized();
    this.findOptions.comment = value;
    return this;
  }

  /**
   * Set a maxAwaitTimeMS on a tailing cursor query to allow to customize the timeout value for the option awaitData (Only supported on MongoDB 3.2 or higher, ignored otherwise)
   *
   * @param value - Number of milliseconds to wait before aborting the tailed query.
   */
  maxAwaitTimeMS(value: number): this {
    this.throwIfInitialized();
    if (typeof value !== 'number') {
      throw new MongoInvalidArgumentError('Argument for maxAwaitTimeMS must be a number');
    }

    this.findOptions.maxAwaitTimeMS = value;
    return this;
  }

  /**
   * Set a maxTimeMS on the cursor query, allowing for hard timeout limits on queries (Only supported on MongoDB 2.6 or higher)
   *
   * @param value - Number of milliseconds to wait before aborting the query.
   */
  override maxTimeMS(value: number): this {
    this.throwIfInitialized();
    if (typeof value !== 'number') {
      throw new MongoInvalidArgumentError('Argument for maxTimeMS must be a number');
    }

    this.findOptions.maxTimeMS = value;
    return this;
  }

  /**
   * Add a project stage to the aggregation pipeline
   *
   * @remarks
   * In order to strictly type this function you must provide an interface
   * that represents the effect of your projection on the result documents.
   *
   * By default chaining a projection to your cursor changes the returned type to the generic
   * {@link Document} type.
   * You should specify a parameterized type to have assertions on your final results.
   *
   * @example
   * ```typescript
   * // Best way
   * const docs: FindCursor<{ a: number }> = cursor.project<{ a: number }>({ _id: 0, a: true });
   * // Flexible way
   * const docs: FindCursor<Document> = cursor.project({ _id: 0, a: true });
   * ```
   *
   * @remarks
   *
   * **Note for Typescript Users:** adding a transform changes the return type of the iteration of this cursor,
   * it **does not** return a new instance of a cursor. This means when calling project,
   * you should always assign the result to a new variable in order to get a correctly typed cursor variable.
   * Take note of the following example:
   *
   * @example
   * ```typescript
   * const cursor: FindCursor<{ a: number; b: string }> = coll.find();
   * const projectCursor = cursor.project<{ a: number }>({ _id: 0, a: true });
   * const aPropOnlyArray: {a: number}[] = await projectCursor.toArray();
   *
   * // or always use chaining and save the final cursor
   *
   * const cursor = coll.find().project<{ a: string }>({
   *   _id: 0,
   *   a: { $convert: { input: '$a', to: 'string' }
   * }});
   * ```
   */
  project<T extends Document = Document>(value: Document): FindCursor<T> {
    this.throwIfInitialized();
    this.findOptions.projection = value;
    return this as unknown as FindCursor<T>;
  }

  /**
   * Sets the sort order of the cursor query.
   *
   * @param sort - The key or keys set for the sort.
   * @param direction - The direction of the sorting (1 or -1).
   */
  sort(sort: Sort | string, direction?: SortDirection): this {
    this.throwIfInitialized();
    if (this.findOptions.tailable) {
      throw new MongoTailableCursorError('Tailable cursor does not support sorting');
    }

    this.findOptions.sort = formatSort(sort, direction);
    return this;
  }

  /**
   * Allows disk use for blocking sort operations exceeding 100MB memory. (MongoDB 3.2 or higher)
   *
   * @remarks
   * {@link https://www.mongodb.com/docs/manual/reference/command/find/#find-cmd-allowdiskuse | find command allowDiskUse documentation}
   */
  allowDiskUse(allow = true): this {
    this.throwIfInitialized();

    if (!this.findOptions.sort) {
      throw new MongoInvalidArgumentError('Option "allowDiskUse" requires a sort specification');
    }

    // As of 6.0 the default is true. This allows users to get back to the old behavior.
    if (!allow) {
      this.findOptions.allowDiskUse = false;
      return this;
    }

    this.findOptions.allowDiskUse = true;
    return this;
  }

  /**
   * Set the collation options for the cursor.
   *
   * @param value - The cursor collation options (MongoDB 3.4 or higher) settings for update operation (see 3.4 documentation for available fields).
   */
  collation(value: CollationOptions): this {
    this.throwIfInitialized();
    this.findOptions.collation = value;
    return this;
  }

  /**
   * Set the limit for the cursor.
   *
   * @param value - The limit for the cursor query.
   */
  limit(value: number): this {
    this.throwIfInitialized();
    if (this.findOptions.tailable) {
      throw new MongoTailableCursorError('Tailable cursor does not support limit');
    }

    if (typeof value !== 'number') {
      throw new MongoInvalidArgumentError('Operation "limit" requires an integer');
    }

    this.findOptions.limit = value;
    return this;
  }

  /**
   * Set the skip for the cursor.
   *
   * @param value - The skip for the cursor query.
   */
  skip(value: number): this {
    this.throwIfInitialized();
    if (this.findOptions.tailable) {
      throw new MongoTailableCursorError('Tailable cursor does not support skip');
    }

    if (typeof value !== 'number') {
      throw new MongoInvalidArgumentError('Operation "skip" requires an integer');
    }

    this.findOptions.skip = value;
    return this;
  }
}<|MERGE_RESOLUTION|>--- conflicted
+++ resolved
@@ -83,11 +83,8 @@
       );
     }
 
-<<<<<<< HEAD
-=======
     const findOperation = new FindOperation(this.namespace, this.cursorFilter, options);
 
->>>>>>> c3f31dae
     const response = await executeOperation(this.client, findOperation, this.timeoutContext);
 
     // the response is not a cursor when `explain` is enabled
