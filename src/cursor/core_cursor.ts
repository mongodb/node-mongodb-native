import { Logger } from '../logger';
import { ReadPreference } from '../read_preference';
import { MongoDBNamespace, Callback } from '../utils';
import { executeOperation } from '../operations/execute_operation';
import { MongoError, MongoNetworkError } from '../error';
import { Long, Document, BSONSerializeOptions } from '../bson';
import type { OperationBase, Hint } from '../operations/operation';
import type { Topology } from '../sdam/topology';
import type { Server } from '../sdam/server';
import type { ClientSession } from '../sessions';
import type { OperationTime, ResumeToken } from '../change_stream';
import type { CommandOperationOptions } from '../operations/command';
import type { CloseOptions } from '../cmap/connection_pool';
import type { ReadConcern } from '../read_concern';
import { EventEmitter } from 'events';

/** @public */
export interface DocumentTransforms {
  /** Transform each document returned */
  doc(doc: Document): Document;
  /** Transform the value returned from the initial query */
  query?(doc: Document): Document | Document[];
}

/** @internal */
export interface CoreCursorPrivate {
  /** Transforms functions */
  transforms?: DocumentTransforms;
  numberOfRetries: number;
  tailableRetryInterval: number;
  currentNumberOfRetries: number;
  explicitlyIgnoreSession: boolean;
  batchSize: number;

  state: CursorState;
  readConcern?: ReadConcern;
}

/** @public */
export interface CursorCloseOptions {
  /** Bypass calling killCursors when closing the cursor. */
  skipKillCursors?: boolean;
}

/** @public */
export interface CursorStreamOptions {
  /** A transformation method applied to each document emitted by the stream */
  transform?(doc: Document): Document;
}

<<<<<<< HEAD
/** @internal */
export interface InternalCursorState extends BSONSerializeOptions {
  postBatchResumeToken?: ResumeToken;
  batchSize: number;
  cmd: Document;
  currentLimit: number;
  cursorId?: Long;
  lastCursorId?: Long;
  cursorIndex: number;
  dead: boolean;
  killed: boolean;
  init: boolean;
  notified: boolean;
  documents: Document[];
  limit: number;
  operationTime?: OperationTime;
  reconnect?: boolean;
  session?: ClientSession;
  skip: number;
  streamOptions?: CursorStreamOptions;
  transforms?: DocumentTransforms;
  raw?: boolean;
}

=======
>>>>>>> fe4821cb
/** @public Possible states for a cursor */
export enum CursorState {
  INIT = 0,
  OPEN = 1,
  CLOSED = 2,
  GET_MORE = 3
}

/** @public */
export interface CoreCursorOptions extends CommandOperationOptions {
  noCursorTimeout?: boolean;
  tailable?: boolean;
  awaitData?: boolean;
  /** @deprecated Use `awaitData` instead */
  awaitdata?: boolean;
  raw?: boolean;
  hint?: Hint;
  limit?: number;
  skip?: number;
  /** The number of documents to return per batch. See {@link https://docs.mongodb.com/manual/reference/command/find/| find command documentation} and {@link https://docs.mongodb.com/manual/reference/command/aggregate|aggregation documentation}. */
  batchSize?: number;
  /** Initial documents list for cursor */
  documents?: Document[];
  /** Transform function */
  transforms?: DocumentTransforms;
}

/**
 * The **CoreCursor** class is an internal class that embodies a cursor on MongoDB
 * allowing for iteration over the results returned from the underlying query.
 * @internal
 */
export class CoreCursor<
  O extends OperationBase = OperationBase,
  T extends CoreCursorOptions = CoreCursorOptions
> extends EventEmitter {
  operation: O;
  server?: Server;
  ns: string;
  namespace: MongoDBNamespace;
  cmd: Document;
  options: T;
  topology: Topology;
  logger: Logger;
  query?: Document;
  s!: CoreCursorPrivate;

  // INTERNAL CURSOR STATE
  postBatchResumeToken?: ResumeToken;
  currentLimit: number;
  cursorId?: Long;
  lastCursorId?: Long;
  cursorIndex: number;
  dead: boolean;
  killed: boolean;
  init: boolean;
  notified: boolean;
  documents: Document[];
  operationTime?: OperationTime;
  reconnect?: boolean;
  session?: ClientSession;
  streamOptions?: StreamOptions;
  transforms?: DocumentTransforms;
  raw?: boolean;
  tailable: boolean;
  awaitData: boolean;
  bsonOptions?: BSONSerializeOptions;

  // DEPRECATED?
  _batchSize: number;
  _skip: number;
  _limit: number;

  /** @event */
  static readonly CLOSE = 'close' as const;
  /** @event */
  static readonly DATA = 'data' as const;
  /** @event */
  static readonly END = 'end' as const;
  /** @event */
  static readonly FINISH = 'finish' as const;
  /** @event */
  static readonly ERROR = 'error' as const;
  /** @event */
  static readonly PAUSE = 'pause' as const;
  /** @event */
  static readonly READABLE = 'readable' as const;
  /** @event */
  static readonly RESUME = 'resume' as const;

  /**
   * Create a new core `Cursor` instance.
   * **NOTE** Not to be instantiated directly
   *
   * @param topology - The server topology instance.
   * @param operation - The cursor-generating operation to run
   * @param options - Optional settings for the cursor
   */
  constructor(topology: Topology, operation: O, options: T = {} as T) {
    super();
    const cmd = operation.cmd ? operation.cmd : {};

    // Set local values
    this.operation = operation;
    this.ns = this.operation.ns.toString();
    this.namespace = MongoDBNamespace.fromString(this.ns);
    this.cmd = cmd;
    this.options = this.operation.options as T;
    this.topology = topology;

    const { limit, skip, batchSize } = getLimitSkipBatchSizeDefaults(options, cmd);

    let cursorId = undefined;
    let lastCursorId = undefined;
    // Did we pass in a cursor id
    if (typeof cmd === 'number') {
      cursorId = Long.fromNumber(cmd);
      lastCursorId = cursorId;
    } else if (cmd instanceof Long) {
      cursorId = cmd;
      lastCursorId = cmd;
    }

    // All internal state
    this.cursorId = cursorId;
    this.lastCursorId = lastCursorId;
    this.documents = options.documents || [];
    this.cursorIndex = 0;
    this.dead = false;
    this.killed = false;
    this.init = false;
    this.notified = false;
    this.currentLimit = 0;
    // Result field name if not a cursor (contains the array of results)
    this.transforms = options.transforms;
    this.raw = typeof options.raw === 'boolean' ? options.raw : cmd && 'raw' in cmd && cmd.raw;
    this.tailable = typeof options.tailable === 'boolean' ? options.tailable : false;
    this.awaitData =
      typeof options.awaitData === 'boolean'
        ? options.awaitData
        : typeof options.awaitdata === 'boolean'
        ? options.awaitdata
        : false;

    // get rid of these?
    this._limit = limit;
    this._skip = skip;
    this._batchSize = batchSize;

    if (typeof options.session === 'object') {
      this.session = options.session;
    }

    // Logger
    this.logger = new Logger('Cursor', topology.s.options);
  }

  get id(): Long | undefined {
    return this.cursorId;
  }

  set cursorBatchSize(value: number) {
    this._batchSize = value;
  }

  get cursorBatchSize(): number {
    return this._batchSize;
  }

  set cursorLimit(value: number) {
    this._limit = value;
  }

  get cursorLimit(): number {
    return this._limit ?? 0;
  }

  set cursorSkip(value: number) {
    this._skip = value;
  }

  get cursorSkip(): number {
    return this._skip;
  }

  /** @internal Retrieve the next document from the cursor */
  _next(callback: Callback<Document>): void {
    nextFunction(this, callback);
  }

  /** Clone the cursor */
  clone(): this {
    return new (this.constructor as any)(this.topology, this.operation, this.options);
  }

  /** Checks if the cursor is dead */
  isDead(): boolean {
    return this.dead === true;
  }

  /** Checks if the cursor was killed by the application */
  isKilled(): boolean {
    return this.killed === true;
  }

  /** Checks if the cursor notified it's caller about it's death */
  isNotified(): boolean {
    return this.notified === true;
  }

  /** Returns current buffered documents length */
  bufferedCount(): number {
    return this.documents.length - this.cursorIndex;
  }

  /** Returns current buffered documents */
  readBufferedDocuments(number: number): Document[] {
    const unreadDocumentsLength = this.documents.length - this.cursorIndex;
    const length = number < unreadDocumentsLength ? number : unreadDocumentsLength;
    let elements = this.documents.slice(this.cursorIndex, this.cursorIndex + length);

    // Transform the doc with passed in transformation method if provided
    if (this.transforms && typeof this.transforms.doc === 'function') {
      // Transform all the elements
      for (let i = 0; i < elements.length; i++) {
        elements[i] = this.transforms.doc(elements[i]);
      }
    }

    // Ensure we do not return any more documents than the limit imposed
    // Just return the number of elements up to the limit
    if (this._limit > 0 && this.currentLimit + elements.length > this._limit) {
      elements = elements.slice(0, this._limit - this.currentLimit);
      this.kill();
    }

    // Adjust current limit
    this.currentLimit = this.currentLimit + elements.length;
    this.cursorIndex = this.cursorIndex + elements.length;

    // Return elements
    return elements;
  }

  /** Resets local state for this cursor instance, and issues a `killCursors` command to the server */
  kill(callback?: Callback): void {
    // Set cursor to dead
    this.dead = true;
    this.killed = true;
    // Remove documents
    this.documents = [];

    // If no cursor id just return
    if (this.cursorId == null) {
      if (callback) callback(undefined, null);
      return;
    }

    if (this.cursorId == null || this.cursorId.isZero() || this.init === false) {
      if (callback) callback(undefined, null);
      return;
    }

    if (!this.server) {
      if (callback) callback(new MongoError('Cursor is uninitialized.'));
      return;
    }

    this.server.killCursors(
      this.ns,
      [this.cursorId],
      // TODO: need to pass session here, but its leading to session leaks
      { session: this.session, ...this.bsonOptions },
      callback
    );
  }

  /** Resets the cursor */
  rewind(): void {
    if (this.init) {
      if (!this.dead) {
        this.kill();
      }

      this.currentLimit = 0;
      this.init = false;
      this.dead = false;
      this.killed = false;
      this.notified = false;
      this.documents = [];
      this.cursorId = undefined;
      this.cursorIndex = 0;
      this.tailable = false;
      this.awaitData = false;
    }
  }

<<<<<<< HEAD
=======
  // Internal methods
  /** @internal */
  _read(): void {
    if ((this.s && this.s.state === CursorState.CLOSED) || this.isDead()) {
      this.push(null);
      return;
    }

    // Get the next item
    this._next((err, result) => {
      if (err) {
        if (this.listeners(CoreCursor.ERROR) && this.listeners(CoreCursor.ERROR).length > 0) {
          this.emit(CoreCursor.ERROR, err);
        }
        if (!this.isDead()) this.close();

        // Emit end event
        this.emit(CoreCursor.END);
        this.emit(CoreCursor.FINISH);
        return;
      }

      // If we provided a transformation method
      if (
        this.streamOptions &&
        typeof this.streamOptions.transform === 'function' &&
        result != null
      ) {
        this.push(this.streamOptions.transform(result));
        return;
      }

      // Return the result
      this.push(result);

      if (result === null && this.isDead()) {
        this.once(CoreCursor.END, () => {
          this.close();
          this.emit(CoreCursor.FINISH);
        });
      }
    });
  }

>>>>>>> fe4821cb
  close(): void;
  close(callback: Callback): void;
  close(options: CursorCloseOptions): Promise<void>;
  close(options: CursorCloseOptions, callback: Callback): void;
  // eslint-disable-next-line @typescript-eslint/no-unused-vars
  close(options?: CursorCloseOptions | Callback, callback?: Callback): Promise<void> | void {
    throw new Error('Method not implemented.');
  }

  /** @internal */
  _endSession(): boolean;
  /** @internal */
  _endSession(options: CloseOptions): boolean;
  /** @internal */
  _endSession(callback: Callback<void>): void;
  _endSession(options?: CloseOptions | Callback<void>, callback?: Callback<void>): boolean {
    if (typeof options === 'function') {
      callback = options;
      options = {};
    }
    options = options || {};

    const session = this.session;

    if (session && (options.force || session.owner === this)) {
      this.session = undefined;

      if (this.operation) {
        this.operation.clearSession();
      }

      session.endSession(callback as Callback<void>);
      return true;
    }

    if (callback) {
      callback();
    }

    return false;
  }

  /** @internal */
  _getMore(callback: Callback<Document>): void {
    if (this.logger.isDebug()) {
      this.logger.debug(`schedule getMore call for query [${JSON.stringify(this.query)}]`);
    }

    if (this.cursorId == null) {
      if (callback) callback(new MongoError('getMore attempted on invalid cursor id'));
      return;
    }

    // Set the current batchSize
    let batchSize = this._batchSize;
    if (this._limit > 0 && this.currentLimit + batchSize > this._limit) {
      batchSize = this._limit - this.currentLimit;
    }

    if (!this.server) {
      return callback(new MongoError('Cursor is uninitialized.'));
    }

    this.server.getMore(
      this.ns,
      this.cursorId,
      { batchSize, session: this.session, ...this.bsonOptions },
      (err, response) => {
        if (response) {
          const cursorId =
            typeof response.cursor.id === 'number'
              ? Long.fromNumber(response.cursor.id)
              : response.cursor.id;

          this.documents = response.cursor.nextBatch;
          this.cursorId = cursorId;
        }

        if (err || (this.cursorId && this.cursorId.isZero())) {
          this._endSession(() => callback(err, response));
          return;
        }

        callback(err, response);
      }
    );
  }

  /** @internal */
  _initializeCursor(callback: Callback): void {
    // NOTE: this goes away once cursors use `executeOperation`
    if (this.topology.shouldCheckForSessionSupport()) {
      this.topology.selectServer(ReadPreference.primaryPreferred, err => {
        if (err) {
          callback(err);
          return;
        }

        this._initializeCursor(callback);
      });

      return;
    }

    const done: Callback = (err, result) => {
      if (err || (this.cursorId && this.cursorId.isZero())) {
        this._endSession();
      }

      if (
        this.documents.length === 0 &&
        this.cursorId &&
        this.cursorId.isZero() &&
        !this.tailable &&
        !this.awaitData
      ) {
        return setCursorNotified(this, callback);
      }

      callback(err, result);
    };

    const queryCallback: Callback = (err, result) => {
      if (err) {
        return done(err);
      }

      if (result.cursor) {
        const document = result;

        if (result.queryFailure) {
          return done(new MongoError(document));
        }

        // We have an error document, return the error
        if (document.$err || document.errmsg) {
          return done(new MongoError(document));
        }

        // We have a cursor document
        if (document.cursor != null && typeof document.cursor !== 'string') {
          const id = document.cursor.id;
          // If we have a namespace change set the new namespace for getmores
          if (document.cursor.ns) {
            this.ns = document.cursor.ns;
          }

          // Promote id to long if needed
          this.cursorId = typeof id === 'number' ? Long.fromNumber(id) : id;
          this.lastCursorId = this.cursorId;
          this.operationTime = document.operationTime;

          // If we have a firstBatch set it
          if (Array.isArray(document.cursor.firstBatch)) {
            this.documents = document.cursor.firstBatch;
          }

          // Return after processing command cursor
          return done(undefined, result);
        }
      }

      // Otherwise fall back to regular find path
      const cursorId = result.cursorId || 0;
      this.cursorId = cursorId instanceof Long ? cursorId : Long.fromNumber(cursorId);
      this.documents = result.documents || [result];
      this.lastCursorId = result.cursorId;

      // Transform the results with passed in transformation method if provided
      if (this.transforms && typeof this.transforms.query === 'function') {
        const transformedQuery = this.transforms.query(result);
        this.documents = Array.isArray(transformedQuery) ? transformedQuery : [transformedQuery];
      }

      done(undefined, result);
    };

    if (this.logger.isDebug()) {
      this.logger.debug(
        `issue initial query [${JSON.stringify(this.cmd)}] with flags [${JSON.stringify(
          this.query
        )}]`
      );
    }

    executeOperation(this.topology, this.operation as any, (err, result) => {
      if (err || !result) {
        done(err);
        return;
      }

      this.server = this.operation.server;
      this.init = true;

      // set these after execution because the builder might change them before now
      this.bsonOptions = this.operation.bsonOptions;

      // NOTE: this is a special internal method for cloning a cursor, consider removing
      if (this.cursorId != null) {
        return done();
      }

      queryCallback(err, result);
    });
  }
}

/** Validate if the cursor is dead but was not explicitly killed by user */
function isCursorDeadButNotkilled(self: CoreCursor, callback: Callback) {
  // Cursor is dead but not marked killed, return null
  if (self.dead && !self.killed) {
    self.killed = true;
    setCursorNotified(self, callback);
    return true;
  }

  return false;
}

/** Validate if the cursor is dead and was killed by user */
function isCursorDeadAndKilled(self: CoreCursor, callback: Callback) {
  if (self.dead && self.killed) {
    callback(new MongoError('cursor is dead'));
    return true;
  }

  return false;
}

/** Validate if the cursor was killed by the user */
function isCursorKilled(self: CoreCursor, callback: Callback) {
  if (self.killed) {
    setCursorNotified(self, callback);
    return true;
  }

  return false;
}

/** Mark cursor as being dead and notified */
function setCursorDeadAndNotified(self: CoreCursor, callback: Callback) {
  self.dead = true;
  setCursorNotified(self, callback);
}

/** Mark cursor as being notified */
function setCursorNotified(self: CoreCursor, callback: Callback) {
  _setCursorNotifiedImpl(self, () => callback(undefined, null));
}

/** @internal */
function _setCursorNotifiedImpl(self: CoreCursor, callback: Callback) {
  self.notified = true;
  self.documents = [];
  self.cursorIndex = 0;

  if (self.session) {
    self._endSession(callback);
    return;
  }

  return callback();
}

/** @internal */
function nextFunction(self: CoreCursor, callback: Callback) {
  // We have notified about it
  if (self.notified) {
    return callback(new Error('cursor is exhausted'));
  }

  // Cursor is killed return null
  if (isCursorKilled(self, callback)) return;

  // Cursor is dead but not marked killed, return null
  if (isCursorDeadButNotkilled(self, callback)) return;

  // We have a dead and killed cursor, attempting to call next should error
  if (isCursorDeadAndKilled(self, callback)) return;

  // We have just started the cursor
  if (!self.init) {
    // Topology is not connected, save the call in the provided store to be
    // Executed at some point when the handler deems it's reconnected
    if (!self.topology.isConnected()) {
      // Only need this for single server, because repl sets and mongos
      // will always continue trying to reconnect
      if (self.topology._type === 'server' && !self.topology.s.options.reconnect) {
        // Reconnect is disabled, so we'll never reconnect
        return callback(new MongoError('no connection available'));
      }
    }

    self._initializeCursor((err, result) => {
      if (err || result === null) {
        callback(err, result);
        return;
      }

      nextFunction(self, callback);
    });

    return;
  }

  const cursorId = self.cursorId;
  if (!cursorId) {
    return callback(new MongoError('Undefined cursor ID'));
  }

  if (self._limit > 0 && self.currentLimit >= self._limit) {
    // Ensure we kill the cursor on the server
    return self.kill(() =>
      // Set cursor in dead and notified state
      setCursorDeadAndNotified(self, callback)
    );
  } else if (self.cursorIndex === self.documents.length && !Long.ZERO.equals(cursorId)) {
    // Ensure an empty cursor state
    self.documents = [];
    self.cursorIndex = 0;

    // Check if topology is destroyed
    if (self.topology.isDestroyed()) {
      return callback(
        new MongoNetworkError('connection destroyed, not possible to instantiate cursor')
      );
    }

    // Execute the next get more
    self._getMore(err => {
      if (err) {
        return callback(err);
      }

      // Tailable cursor getMore result, notify owner about it
      // No attempt is made here to retry, this is left to the user of the
      // core module to handle to keep core simple
      if (self.documents.length === 0 && self.tailable && Long.ZERO.equals(cursorId)) {
        // No more documents in the tailed cursor
        return callback(new MongoError('No more documents in tailed cursor'));
      } else if (self.documents.length === 0 && self.tailable && !Long.ZERO.equals(cursorId)) {
        return nextFunction(self, callback);
      }

      if (self._limit > 0 && self.currentLimit >= self._limit) {
        return setCursorDeadAndNotified(self, callback);
      }

      nextFunction(self, callback);
    });
  } else if (
    self.documents.length === self.cursorIndex &&
    self.tailable &&
    Long.ZERO.equals(cursorId)
  ) {
    return callback(new MongoError('No more documents in tailed cursor'));
  } else if (self.documents.length === self.cursorIndex && Long.ZERO.equals(cursorId)) {
    setCursorDeadAndNotified(self, callback);
  } else {
    if (self._limit > 0 && self.currentLimit >= self._limit) {
      // Ensure we kill the cursor on the server
      self.kill(() =>
        // Set cursor in dead and notified state
        setCursorDeadAndNotified(self, callback)
      );

      return;
    }

    // Increment the current cursor limit
    self.currentLimit += 1;

    // Get the document
    let doc = self.documents[self.cursorIndex++];

    // Doc overflow
    if (!doc || doc.$err) {
      // Ensure we kill the cursor on the server
      self.kill(() =>
        // Set cursor in dead and notified state
        setCursorDeadAndNotified(self, () => callback(new MongoError(doc ? doc.$err : undefined)))
      );

      return;
    }

    // Transform the doc with passed in transformation method if provided
    if (self.transforms && typeof self.transforms.doc === 'function') {
      doc = self.transforms.doc(doc);
    }

    // Return the document
    callback(undefined, doc);
  }
}

/** @internal */
function getLimitSkipBatchSizeDefaults(options: CoreCursorOptions, cmd: Document) {
  cmd = cmd ? cmd : {};
  let limit = options.limit;

  if (!limit) {
    if ('limit' in cmd) {
      limit = cmd.limit;
    }
    if (!limit) {
      limit = 0;
    }
  }
  let skip = options.skip;
  if (!skip) {
    if ('skip' in cmd) {
      skip = cmd.skip;
    }
    if (!skip) {
      skip = 0;
    }
  }
  let batchSize = options.batchSize;
  if (!batchSize) {
    if ('batchSize' in cmd) {
      batchSize = cmd.batchSize;
    }
    if (!batchSize) {
      batchSize = 1000;
    }
  }

  return { limit, skip, batchSize };
}<|MERGE_RESOLUTION|>--- conflicted
+++ resolved
@@ -48,33 +48,6 @@
   transform?(doc: Document): Document;
 }
 
-<<<<<<< HEAD
-/** @internal */
-export interface InternalCursorState extends BSONSerializeOptions {
-  postBatchResumeToken?: ResumeToken;
-  batchSize: number;
-  cmd: Document;
-  currentLimit: number;
-  cursorId?: Long;
-  lastCursorId?: Long;
-  cursorIndex: number;
-  dead: boolean;
-  killed: boolean;
-  init: boolean;
-  notified: boolean;
-  documents: Document[];
-  limit: number;
-  operationTime?: OperationTime;
-  reconnect?: boolean;
-  session?: ClientSession;
-  skip: number;
-  streamOptions?: CursorStreamOptions;
-  transforms?: DocumentTransforms;
-  raw?: boolean;
-}
-
-=======
->>>>>>> fe4821cb
 /** @public Possible states for a cursor */
 export enum CursorState {
   INIT = 0,
@@ -136,7 +109,7 @@
   operationTime?: OperationTime;
   reconnect?: boolean;
   session?: ClientSession;
-  streamOptions?: StreamOptions;
+  streamOptions?: CursorStreamOptions;
   transforms?: DocumentTransforms;
   raw?: boolean;
   tailable: boolean;
@@ -372,53 +345,6 @@
     }
   }
 
-<<<<<<< HEAD
-=======
-  // Internal methods
-  /** @internal */
-  _read(): void {
-    if ((this.s && this.s.state === CursorState.CLOSED) || this.isDead()) {
-      this.push(null);
-      return;
-    }
-
-    // Get the next item
-    this._next((err, result) => {
-      if (err) {
-        if (this.listeners(CoreCursor.ERROR) && this.listeners(CoreCursor.ERROR).length > 0) {
-          this.emit(CoreCursor.ERROR, err);
-        }
-        if (!this.isDead()) this.close();
-
-        // Emit end event
-        this.emit(CoreCursor.END);
-        this.emit(CoreCursor.FINISH);
-        return;
-      }
-
-      // If we provided a transformation method
-      if (
-        this.streamOptions &&
-        typeof this.streamOptions.transform === 'function' &&
-        result != null
-      ) {
-        this.push(this.streamOptions.transform(result));
-        return;
-      }
-
-      // Return the result
-      this.push(result);
-
-      if (result === null && this.isDead()) {
-        this.once(CoreCursor.END, () => {
-          this.close();
-          this.emit(CoreCursor.FINISH);
-        });
-      }
-    });
-  }
-
->>>>>>> fe4821cb
   close(): void;
   close(callback: Callback): void;
   close(options: CursorCloseOptions): Promise<void>;
