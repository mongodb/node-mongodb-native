--- conflicted
+++ resolved
@@ -108,11 +108,11 @@
 
       // If we provided a transformation method
       if (
-        cursor.cursorState.streamOptions &&
-        typeof cursor.cursorState.streamOptions.transform === 'function' &&
+        cursor.streamOptions &&
+        typeof cursor.streamOptions.transform === 'function' &&
         result != null
       ) {
-        this.push(cursor.cursorState.streamOptions.transform(result));
+        this.push(cursor.streamOptions.transform(result));
         return;
       }
 
@@ -923,13 +923,8 @@
   /** Return a modified Readable stream including a possible transform method. */
   stream(options?: CursorStreamOptions): CursorStream {
     // TODO: replace this method with transformStream in next major release
-<<<<<<< HEAD
-    this.cursorState.streamOptions = options || {};
+    this.streamOptions = options || {};
     return new CursorStream(this);
-=======
-    this.streamOptions = options || {};
-    return this;
->>>>>>> fe4821cb
   }
 
   /**
