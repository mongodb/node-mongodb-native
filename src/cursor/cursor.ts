import { EventEmitter } from 'events';
import { Readable } from 'stream';
import { deprecate } from 'util';
import { Long, Document, BSONSerializeOptions } from '../bson';
import { MongoError, MongoNetworkError, AnyError } from '../error';
import { Logger } from '../logger';
import { executeOperation } from '../operations/execute_operation';
import { CountOperation, CountOptions } from '../operations/count';
import { ReadPreference, ReadPreferenceLike } from '../read_preference';
<<<<<<< HEAD
import {
  Callback,
  emitDeprecatedOptionWarning,
  formattedOrderClause,
  maybePromise,
  MongoDBNamespace
} from '../utils';
import { PromiseProvider } from '../promise_provider';
=======
import { Callback, emitDeprecatedOptionWarning, maybePromise, MongoDBNamespace } from '../utils';
import { Sort, SortDirection, formatSort } from '../sort';
>>>>>>> 8aad1349
import type { OperationTime, ResumeToken } from '../change_stream';
import type { CloseOptions } from '../cmap/connection_pool';
import type { CollationOptions } from '../cmap/wire_protocol/write_command';
import type { Hint, OperationBase } from '../operations/operation';
import type { Topology } from '../sdam/topology';
import type { CommandOperationOptions } from '../operations/command';
import type { ReadConcern } from '../read_concern';
import type { Server } from '../sdam/server';
import type { ClientSession } from '../sessions';

const kCursor = Symbol('cursor');

/** @public Flags allowed for cursor */
export const FLAGS = [
  'tailable',
  'oplogReplay',
  'noCursorTimeout',
  'awaitData',
  'exhaust',
  'partial'
] as const;

/** @public */
export type CursorFlag = typeof FLAGS[number];

/** @public */
export const FIELDS = ['numberOfRetries', 'tailableRetryInterval'] as const;

/** @public */
export interface DocumentTransforms {
  /** Transform each document returned */
  doc(doc: Document): Document;
  /** Transform the value returned from the initial query */
  query?(doc: Document): Document | Document[];
}

/** @internal */
interface CursorPrivate {
  /** Transforms functions */
  transforms?: DocumentTransforms;
  numberOfRetries: number;
  tailableRetryInterval: number;
  currentNumberOfRetries: number;
  explicitlyIgnoreSession: boolean;
  batchSize: number;

  state: CursorState;
  readConcern?: ReadConcern;
}

/** @public Possible states for a cursor */
export enum CursorState {
  INIT = 0,
  OPEN = 1,
  CLOSED = 2,
  GET_MORE = 3
}

/** @public */
export interface CursorOptions extends CommandOperationOptions {
  noCursorTimeout?: boolean;
  tailable?: boolean;
  awaitData?: boolean;
  /** @deprecated Use `awaitData` instead */
  awaitdata?: boolean;
  raw?: boolean;
  hint?: Hint;
  limit?: number;
  skip?: number;
  /** The number of documents to return per batch. See {@link https://docs.mongodb.com/manual/reference/command/find/| find command documentation} and {@link https://docs.mongodb.com/manual/reference/command/aggregate|aggregation documentation}. */
  batchSize?: number;
  /** Initial documents list for cursor */
  documents?: Document[];
  /** Transform function */
  transforms?: DocumentTransforms;
  cursorFactory?: typeof Cursor;
  tailableRetryInterval?: number;
  explicitlyIgnoreSession?: boolean;
  cursor?: Document;
  /** The internal topology of the created cursor */
  topology?: Topology;
  /** Session to use for the operation */
  numberOfRetries?: number;
  sort?: Sort;
}

/** @public */
export interface CursorCloseOptions {
  /** Bypass calling killCursors when closing the cursor. */
  skipKillCursors?: boolean;
}

/** @public */
export interface CursorStreamOptions {
  /** A transformation method applied to each document emitted by the stream */
  transform?(doc: Document): Document;
}

/** @public */
export class CursorStream extends Readable {
  [kCursor]: Cursor;
  options: CursorStreamOptions;

  /** @event */
  static readonly CLOSE = 'close' as const;
  /** @event */
  static readonly DATA = 'data' as const;
  /** @event */
  static readonly END = 'end' as const;
  /** @event */
  static readonly FINISH = 'finish' as const;
  /** @event */
  static readonly ERROR = 'error' as const;
  /** @event */
  static readonly PAUSE = 'pause' as const;
  /** @event */
  static readonly READABLE = 'readable' as const;
  /** @event */
  static readonly RESUME = 'resume' as const;

  constructor(cursor: Cursor, options?: CursorStreamOptions) {
    super({ objectMode: true });
    this[kCursor] = cursor;
    this.options = options || {};
  }

  destroy(err?: AnyError): void {
    this.pause();
    this[kCursor].close();
    super.destroy(err);
  }

  /** @internal */
  _read(): void {
    const cursor = this[kCursor];
    if ((cursor.s && cursor.s.state === CursorState.CLOSED) || cursor.isDead()) {
      this.push(null);
      return;
    }

    // Get the next item
    nextFunction(cursor, (err, result) => {
      if (err) {
        if (cursor.s && cursor.s.state === CursorState.CLOSED) return;
        if (!cursor.isDead()) this.emit(CursorStream.ERROR, err);
        cursor.close(() => this.emit(CursorStream.END));
        return;
      }

      // If we provided a transformation method
      if (typeof this.options.transform === 'function' && result != null) {
        this.push(this.options.transform(result));
        return;
      }

      // Return the result
      this.push(result);

      if (result === null && cursor.isDead()) {
        this.once(CursorStream.END, () => {
          cursor.close();
          this.emit(CursorStream.FINISH);
        });
      }
    });
  }
}

/**
 * **CURSORS Cannot directly be instantiated**
 * The `Cursor` class is an internal class that embodies a cursor on MongoDB
 * allowing for iteration over the results returned from the underlying query. It supports
 * one by one document iteration, conversion to an array or can be iterated as a Node 4.X
 * or higher stream
 * @public
 *
 * @example
 * ```js
 * // Create a projection of field a
 * collection.find({}).project({a:1})
 * // Skip 1 and limit 10
 * collection.find({}).skip(1).limit(10)
 * // Set batchSize on cursor to 5
 * collection.find({}).batchSize(5)
 * // Set query on the cursor
 * collection.find({}).filter({a:1})
 * // Add a comment to the query, allowing to correlate queries
 * collection.find({}).comment('add a comment')
 * // Set cursor as tailable
 * collection.find({}).addCursorFlag('tailable', true)
 * // Set cursor as noCursorTimeout
 * collection.find({}).addCursorFlag('noCursorTimeout', true)
 * // Set cursor as awaitData
 * collection.find({}).addCursorFlag('awaitData', true)
 * // Set cursor as partial
 * collection.find({}).addCursorFlag('partial', true)
 * // Set $orderby {a:1}
 * collection.find({}).addQueryModifier('$orderby', {a:1})
 * // Set the cursor max
 * collection.find({}).max(10)
 * // Set the cursor maxTimeMS
 * collection.find({}).maxTimeMS(1000)
 * // Set the cursor min
 * collection.find({}).min(100)
 * // Set the cursor returnKey
 * collection.find({}).returnKey(true)
 * // Set the cursor readPreference
 * collection.find({}).setReadPreference(ReadPreference.PRIMARY)
 * // Set the cursor showRecordId
 * collection.find({}).showRecordId(true)
 * // Sets the sort order of the cursor query
 * collection.find({}).sort([['a', 1]])
 * // Set the cursor hint
 * collection.find({}).hint('a_1')
 * ```
 *
 * All options are chainable, so one can do the following.
 *
 * ```js
 * const docs = await collection.find({})
 *   .maxTimeMS(1000)
 *   .skip(1)
 *   .toArray()
 * ```
 */
export class Cursor<
  O extends OperationBase = OperationBase,
  T extends CursorOptions = CursorOptions
> extends EventEmitter {
  /** @internal */
  operation: O;
  server?: Server;
  ns: string;
  namespace: MongoDBNamespace;
  cmd: Document;
  options: T;
  topology: Topology;
  logger: Logger;
  query?: Document;
  s: CursorPrivate;

  // INTERNAL CURSOR STATE
  postBatchResumeToken?: ResumeToken;
  currentLimit: number;
  cursorId?: Long;
  lastCursorId?: Long;
  cursorIndex: number;
  dead: boolean;
  killed: boolean;
  init: boolean;
  notified: boolean;
  documents: Document[];
  operationTime?: OperationTime;
  reconnect?: boolean;
  session?: ClientSession;
  streamOptions?: CursorStreamOptions;
  transforms?: DocumentTransforms;
  raw?: boolean;
  tailable: boolean;
  awaitData: boolean;
  bsonOptions?: BSONSerializeOptions;

  // DEPRECATED?
  _batchSize: number;
  _skip: number;
  _limit: number;

  /** @event */
  static readonly ERROR = 'error' as const;

  /** @event */
  static readonly CLOSE = 'close' as const;

  /** @internal */
  /**
   * Create a new core `Cursor` instance.
   * **NOTE** Not to be instantiated directly
   *
   * @param topology - The server topology instance.
   * @param operation - The cursor-generating operation to run
   * @param options - Optional settings for the cursor
   */
  constructor(topology: Topology, operation: O, options: T = {} as T) {
    super();

    const cmd = operation.cmd ? operation.cmd : {};

    // Set local values
    this.operation = operation;
    this.ns = this.operation.ns.toString();
    this.namespace = MongoDBNamespace.fromString(this.ns);
    this.cmd = cmd;
    this.options = this.operation.options as T;
    this.topology = topology;

    const { limit, skip } = getLimitSkipBatchSizeDefaults(options, cmd);

    let cursorId = undefined;
    let lastCursorId = undefined;
    // Did we pass in a cursor id
    if (typeof cmd === 'number') {
      cursorId = Long.fromNumber(cmd);
      lastCursorId = cursorId;
    } else if (cmd instanceof Long) {
      cursorId = cmd;
      lastCursorId = cmd;
    }

    // All internal state
    this.cursorId = cursorId;
    this.lastCursorId = lastCursorId;
    this.documents = options.documents || [];
    this.cursorIndex = 0;
    this.dead = false;
    this.killed = false;
    this.init = false;
    this.notified = false;
    this.currentLimit = 0;
    // Result field name if not a cursor (contains the array of results)
    this.transforms = options.transforms;
    this.raw = typeof options.raw === 'boolean' ? options.raw : cmd && 'raw' in cmd && cmd.raw;
    this.tailable = typeof options.tailable === 'boolean' ? options.tailable : false;
    this.awaitData =
      typeof options.awaitData === 'boolean'
        ? options.awaitData
        : typeof options.awaitdata === 'boolean'
        ? options.awaitdata
        : false;

    // get rid of these?
    this._limit = limit;
    this._skip = skip;

    if (typeof options.session === 'object') {
      this.session = options.session;
    }

    // Logger
    this.logger = new Logger('Cursor', topology.s.options);

    if (this.operation) {
      options = this.operation.options as T;
    }

    emitDeprecatedOptionWarning(options, ['promiseLibrary']);

    // Tailable cursor options
    const numberOfRetries = options.numberOfRetries || 5;
    const tailableRetryInterval = options.tailableRetryInterval || 500;
    const currentNumberOfRetries = numberOfRetries;

    // Get the batchSize
    let batchSize = 1000;
    if (this.cmd.cursor && this.cmd.cursor.batchSize) {
      batchSize = this.cmd.cursor.batchSize;
    } else if (options.cursor && options.cursor.batchSize) {
      batchSize = options.cursor.batchSize ?? 1000;
    } else if (typeof options.batchSize === 'number') {
      batchSize = options.batchSize;
    }

    // Internal cursor state
    this.s = {
      // Tailable cursor options
      numberOfRetries: numberOfRetries,
      tailableRetryInterval: tailableRetryInterval,
      currentNumberOfRetries: currentNumberOfRetries,
      // State
      state: CursorState.INIT,
      // explicitlyIgnoreSession
      explicitlyIgnoreSession: !!options.explicitlyIgnoreSession,
      batchSize
    };

    // Optional ClientSession
    if (!options.explicitlyIgnoreSession && options.session) {
      this.session = options.session;
    }

    // Translate correctly
    if (this.options.noCursorTimeout === true) {
      this.addCursorFlag('noCursorTimeout', true);
    }

    if (this.options.sort) {
      this.cmd.sort = formatSort(this.options.sort);
    }

    // Set the batch size
    this._batchSize = batchSize;
  }

  get id(): Long | undefined {
    if (this.operation) return this.cursorId;
  }

  set cursorBatchSize(value: number) {
    this._batchSize = value;
  }

  get cursorBatchSize(): number {
    return this._batchSize;
  }

  set cursorLimit(value: number) {
    this._limit = value;
  }

  get cursorLimit(): number {
    return this._limit ?? 0;
  }

  set cursorSkip(value: number) {
    this._skip = value;
  }

  get cursorSkip(): number {
    return this._skip;
  }

  get readPreference(): ReadPreference {
    return this.operation.readPreference;
  }

  get sortValue(): Sort {
    return this.cmd.sort;
  }

  /** @internal */
  _initializeCursor(callback: Callback): void {
    if (this.operation && this.operation.session != null) {
      this.session = this.operation.session;
    } else {
      // implicitly create a session if one has not been provided
      if (!this.s.explicitlyIgnoreSession && !this.session && this.topology.hasSessionSupport()) {
        this.session = this.topology.startSession({ owner: this });

        if (this.operation) {
          this.operation.session = this.session;
        }
      }
    }

    // NOTE: this goes away once cursors use `executeOperation`
    if (this.topology.shouldCheckForSessionSupport()) {
      this.topology.selectServer(ReadPreference.primaryPreferred, err => {
        if (err) {
          callback(err);
          return;
        }

        this._initializeCursor(callback);
      });

      return;
    }

    const done: Callback = (err, result) => {
      if (err || (this.cursorId && this.cursorId.isZero())) {
        this._endSession();
      }

      if (
        this.documents.length === 0 &&
        this.cursorId &&
        this.cursorId.isZero() &&
        !this.tailable &&
        !this.awaitData
      ) {
        return setCursorNotified(this, callback);
      }

      callback(err, result);
    };

    const queryCallback: Callback = (err, result) => {
      if (err) {
        return done(err);
      }

      if (result.cursor) {
        const document = result;

        if (result.queryFailure) {
          return done(new MongoError(document));
        }

        // We have an error document, return the error
        if (document.$err || document.errmsg) {
          return done(new MongoError(document));
        }

        // We have a cursor document
        if (document.cursor != null && typeof document.cursor !== 'string') {
          const id = document.cursor.id;
          // If we have a namespace change set the new namespace for getmores
          if (document.cursor.ns) {
            this.ns = document.cursor.ns;
          }

          // Promote id to long if needed
          this.cursorId = typeof id === 'number' ? Long.fromNumber(id) : id;
          this.lastCursorId = this.cursorId;
          this.operationTime = document.operationTime;

          // If we have a firstBatch set it
          if (Array.isArray(document.cursor.firstBatch)) {
            this.documents = document.cursor.firstBatch;
          }

          // Return after processing command cursor
          return done(undefined, result);
        }
      }

      // Otherwise fall back to regular find path
      const cursorId = result.cursorId || 0;
      this.cursorId = cursorId instanceof Long ? cursorId : Long.fromNumber(cursorId);
      this.documents = result.documents || [result];
      this.lastCursorId = result.cursorId;

      // Transform the results with passed in transformation method if provided
      if (this.transforms && typeof this.transforms.query === 'function') {
        const transformedQuery = this.transforms.query(result);
        this.documents = Array.isArray(transformedQuery) ? transformedQuery : [transformedQuery];
      }

      done(undefined, result);
    };

    if (this.logger.isDebug()) {
      this.logger.debug(
        `issue initial query [${JSON.stringify(this.cmd)}] with flags [${JSON.stringify(
          this.query
        )}]`
      );
    }

    executeOperation(this.topology, this.operation as any, (err, result) => {
      if (err || !result) {
        done(err);
        return;
      }

      this.server = this.operation.server;
      this.init = true;

      // set these after execution because the builder might change them before now
      this.bsonOptions = this.operation.bsonOptions;

      // NOTE: this is a special internal method for cloning a cursor, consider removing
      if (this.cursorId != null) {
        return done();
      }

      queryCallback(err, result);
    });
  }

  /** @internal */
  _endSession(): boolean;
  /** @internal */
  _endSession(options: CloseOptions): boolean;
  /** @internal */
  _endSession(callback: Callback<void>): void;
  _endSession(options?: CloseOptions | Callback<void>, callback?: Callback<void>): boolean {
    if (typeof options === 'function') {
      callback = options;
      options = {};
    }
    options = options || {};

    const session = this.session;

    if (session && (options.force || session.owner === this)) {
      this.session = undefined;

      if (this.operation) {
        this.operation.clearSession();
      }

      session.endSession(callback as Callback<void>);
      return true;
    }

    if (callback) {
      callback();
    }

    return false;
  }

  /** Checks if the cursor is dead */
  isDead(): boolean {
    return this.dead === true;
  }

  /** Checks if the cursor was killed by the application */
  isKilled(): boolean {
    return this.killed === true;
  }

  /** Checks if the cursor notified it's caller about it's death */
  isNotified(): boolean {
    return this.notified === true;
  }

  /** Returns current buffered documents length */
  bufferedCount(): number {
    return this.documents.length - this.cursorIndex;
  }

  /** Returns current buffered documents */
  readBufferedDocuments(number: number): Document[] {
    const unreadDocumentsLength = this.documents.length - this.cursorIndex;
    const length = number < unreadDocumentsLength ? number : unreadDocumentsLength;
    let elements = this.documents.slice(this.cursorIndex, this.cursorIndex + length);

    // Transform the doc with passed in transformation method if provided
    if (this.transforms && typeof this.transforms.doc === 'function') {
      // Transform all the elements
      for (let i = 0; i < elements.length; i++) {
        elements[i] = this.transforms.doc(elements[i]);
      }
    }

    // Ensure we do not return any more documents than the limit imposed
    // Just return the number of elements up to the limit
    if (this._limit > 0 && this.currentLimit + elements.length > this._limit) {
      elements = elements.slice(0, this._limit - this.currentLimit);
      this.kill();
    }

    // Adjust current limit
    this.currentLimit = this.currentLimit + elements.length;
    this.cursorIndex = this.cursorIndex + elements.length;

    // Return elements
    return elements;
  }

  /** Check if there is any document still available in the cursor */
  hasNext(): Promise<void>;
  hasNext(callback: Callback): void;
  hasNext(callback?: Callback): Promise<void> | void {
    if (this.s.state === CursorState.CLOSED || (this.isDead && this.isDead())) {
      throw new MongoError('Cursor is closed');
    }

    return maybePromise(callback, cb => {
      if (this.isNotified()) {
        return cb(undefined, false);
      }

      nextFunction(this, (err, doc) => {
        if (err) return cb(err);
        if (doc == null || this.s.state === CursorState.CLOSED || this.isDead()) {
          return cb(undefined, false);
        }

        this.s.state = CursorState.OPEN;
        this.cursorIndex--;
        cb(undefined, true);
      });
    });
  }

  /** Get the next available document from the cursor, returns null if no more documents are available. */
  next(): Promise<Document>;
  next(callback: Callback<Document>): void;
  next(callback?: Callback<Document>): Promise<Document> | void {
    return maybePromise(callback, cb => {
      if (this.s.state === CursorState.CLOSED || (this.isDead && this.isDead())) {
        cb(new MongoError('Cursor is closed'));
        return;
      }

      nextFunction(this, (err, doc) => {
        if (err) return cb(err);
        this.s.state = CursorState.OPEN;
        cb(undefined, doc);
      });
    });
  }

  /** Set the cursor query */
  filter(filter: Document): this {
    if (this.s.state === CursorState.CLOSED || this.s.state === CursorState.OPEN || this.isDead()) {
      throw new MongoError('Cursor is closed');
    }

    this.cmd.query = filter;
    return this;
  }

  /**
   * Set the cursor hint
   *
   * @param hint - If specified, then the query system will only consider plans using the hinted index.
   */
  hint(hint: Hint): this {
    if (this.s.state === CursorState.CLOSED || this.s.state === CursorState.OPEN || this.isDead()) {
      throw new MongoError('Cursor is closed');
    }

    this.cmd.hint = hint;
    return this;
  }

  /**
   * Set the cursor min
   *
   * @param min - Specify a $min value to specify the inclusive lower bound for a specific index in order to constrain the results of find(). The $min specifies the lower bound for all keys of a specific index in order.
   */
  min(min: number): this {
    if (this.s.state === CursorState.CLOSED || this.s.state === CursorState.OPEN || this.isDead()) {
      throw new MongoError('Cursor is closed');
    }

    this.cmd.min = min;
    return this;
  }

  /**
   * Set the cursor max
   *
   * @param max - Specify a $max value to specify the exclusive upper bound for a specific index in order to constrain the results of find(). The $max specifies the upper bound for all keys of a specific index in order.
   */
  max(max: number): this {
    if (this.s.state === CursorState.CLOSED || this.s.state === CursorState.OPEN || this.isDead()) {
      throw new MongoError('Cursor is closed');
    }

    this.cmd.max = max;
    return this;
  }

  /**
   * Set the cursor returnKey.
   * If set to true, modifies the cursor to only return the index field or fields for the results of the query, rather than documents.
   * If set to true and the query does not use an index to perform the read operation, the returned documents will not contain any fields.
   *
   * @param value - the returnKey value.
   */
  returnKey(value: boolean): this {
    if (this.s.state === CursorState.CLOSED || this.s.state === CursorState.OPEN || this.isDead()) {
      throw new MongoError('Cursor is closed');
    }

    this.cmd.returnKey = value;
    return this;
  }

  /**
   * Modifies the output of a query by adding a field $recordId to matching documents. $recordId is the internal key which uniquely identifies a document in a collection.
   *
   * @param value - The $showDiskLoc option has now been deprecated and replaced with the showRecordId field. $showDiskLoc will still be accepted for OP_QUERY stye find.
   */
  showRecordId(value: boolean): this {
    if (this.s.state === CursorState.CLOSED || this.s.state === CursorState.OPEN || this.isDead()) {
      throw new MongoError('Cursor is closed');
    }

    this.cmd.showDiskLoc = value;
    return this;
  }

  /**
   * Set a node.js specific cursor option
   *
   * @param field - The cursor option to set 'numberOfRetries' | 'tailableRetryInterval'.
   * @param value - The field value.
   */
  setCursorOption(field: typeof FIELDS[number], value: number): this {
    if (this.s.state === CursorState.CLOSED || this.s.state === CursorState.OPEN || this.isDead()) {
      throw new MongoError('Cursor is closed');
    }

    if (!FIELDS.includes(field)) {
      throw new MongoError(`option ${field} is not a supported option ${FIELDS}`);
    }

    Object.assign(this.s, { [field]: value });
    if (field === 'numberOfRetries') this.s.currentNumberOfRetries = value as number;
    return this;
  }

  /**
   * Add a cursor flag to the cursor
   *
   * @param flag - The flag to set, must be one of following ['tailable', 'oplogReplay', 'noCursorTimeout', 'awaitData', 'partial' -.
   * @param value - The flag boolean value.
   */
  addCursorFlag(flag: CursorFlag, value: boolean): this {
    if (this.s.state === CursorState.CLOSED || this.s.state === CursorState.OPEN || this.isDead()) {
      throw new MongoError('Cursor is closed');
    }

    if (!FLAGS.includes(flag)) {
      throw new MongoError(`flag ${flag} is not a supported flag ${FLAGS}`);
    }

    if (typeof value !== 'boolean') {
      throw new MongoError(`flag ${flag} must be a boolean value`);
    }

    if (flag === 'tailable') {
      this.tailable = value;
    }

    if (flag === 'awaitData') {
      this.awaitData = value;
    }

    this.cmd[flag] = value;
    return this;
  }

  /**
   * Add a query modifier to the cursor query
   *
   * @param name - The query modifier (must start with $, such as $orderby etc)
   * @param value - The modifier value.
   */
  addQueryModifier(name: string, value: string | boolean | number): this {
    if (this.s.state === CursorState.CLOSED || this.s.state === CursorState.OPEN || this.isDead()) {
      throw new MongoError('Cursor is closed');
    }

    if (name[0] !== '$') {
      throw new MongoError(`${name} is not a valid query modifier`);
    }

    // Strip of the $
    const field = name.substr(1);
    // Set on the command
    this.cmd[field] = value;
    // Deal with the special case for sort
    if (field === 'orderby') this.cmd.sort = this.cmd[field];
    return this;
  }

  /**
   * Add a comment to the cursor query allowing for tracking the comment in the log.
   *
   * @param value - The comment attached to this query.
   */
  comment(value: string): this {
    if (this.s.state === CursorState.CLOSED || this.s.state === CursorState.OPEN || this.isDead()) {
      throw new MongoError('Cursor is closed');
    }

    this.cmd.comment = value;
    return this;
  }

  /**
   * Set a maxAwaitTimeMS on a tailing cursor query to allow to customize the timeout value for the option awaitData (Only supported on MongoDB 3.2 or higher, ignored otherwise)
   *
   * @param value - Number of milliseconds to wait before aborting the tailed query.
   */
  maxAwaitTimeMS(value: number): this {
    if (typeof value !== 'number') {
      throw new MongoError('maxAwaitTimeMS must be a number');
    }

    if (this.s.state === CursorState.CLOSED || this.s.state === CursorState.OPEN || this.isDead()) {
      throw new MongoError('Cursor is closed');
    }

    this.cmd.maxAwaitTimeMS = value;
    return this;
  }

  /**
   * Set a maxTimeMS on the cursor query, allowing for hard timeout limits on queries (Only supported on MongoDB 2.6 or higher)
   *
   * @param value - Number of milliseconds to wait before aborting the query.
   */
  maxTimeMS(value: number): this {
    if (typeof value !== 'number') {
      throw new MongoError('maxTimeMS must be a number');
    }

    if (this.s.state === CursorState.CLOSED || this.s.state === CursorState.OPEN || this.isDead()) {
      throw new MongoError('Cursor is closed');
    }

    this.cmd.maxTimeMS = value;
    return this;
  }

  /**
   * Sets a field projection for the query.
   *
   * @param value - The field projection object.
   */
  project(value: Document): this {
    if (this.s.state === CursorState.CLOSED || this.s.state === CursorState.OPEN || this.isDead()) {
      throw new MongoError('Cursor is closed');
    }

    this.cmd.fields = value;
    return this;
  }

  /**
   * Sets the sort order of the cursor query.
   *
   * @param sort - The key or keys set for the sort.
   * @param direction - The direction of the sorting (1 or -1).
   */
  sort(sort: Sort | string, direction?: SortDirection): this {
    if (this.options.tailable) {
      throw new MongoError('Tailable cursor does not support sorting');
    }

    if (this.s.state === CursorState.CLOSED || this.s.state === CursorState.OPEN || this.isDead()) {
      throw new MongoError('Cursor is closed');
    }

    this.cmd.sort = formatSort(sort, direction);
    return this;
  }

  /**
   * Set the batch size for the cursor.
   *
   * @param value - The number of documents to return per batch. See {@link https://docs.mongodb.com/manual/reference/command/find/|find command documentation}.
   */
  batchSize(value: number): this {
    if (this.options.tailable) {
      throw new MongoError('Tailable cursor does not support batchSize');
    }

    if (this.s.state === CursorState.CLOSED || this.isDead()) {
      throw new MongoError('Cursor is closed');
    }

    if (typeof value !== 'number') {
      throw new MongoError('batchSize requires an integer');
    }

    this.cmd.batchSize = value;
    this._batchSize = value;
    return this;
  }

  /**
   * Set the collation options for the cursor.
   *
   * @param value - The cursor collation options (MongoDB 3.4 or higher) settings for update operation (see 3.4 documentation for available fields).
   */
  collation(value: CollationOptions): this {
    this.cmd.collation = value;
    return this;
  }

  /**
   * Set the limit for the cursor.
   *
   * @param value - The limit for the cursor query.
   */
  limit(value: number): this {
    if (this.options.tailable) {
      throw new MongoError('Tailable cursor does not support limit');
    }

    if (this.s.state === CursorState.OPEN || this.s.state === CursorState.CLOSED || this.isDead()) {
      throw new MongoError('Cursor is closed');
    }

    if (typeof value !== 'number') {
      throw new MongoError('limit requires an integer');
    }

    this.cmd.limit = value;
    this.cursorLimit = value;
    return this;
  }

  /**
   * Set the skip for the cursor.
   *
   * @param value - The skip for the cursor query.
   */
  skip(value: number): this {
    if (this.options.tailable) {
      throw new MongoError('Tailable cursor does not support skip');
    }

    if (this.s.state === CursorState.OPEN || this.s.state === CursorState.CLOSED || this.isDead()) {
      throw new MongoError('Cursor is closed');
    }

    if (typeof value !== 'number') {
      throw new MongoError('skip requires an integer');
    }

    if (this.cmd) {
      this.cmd.skip = value;
    }
    this.cursorSkip = value;
    return this;
  }

  /** Resets local state for this cursor instance, and issues a `killCursors` command to the server */
  kill(callback?: Callback): void {
    // Set cursor to dead
    this.dead = true;
    this.killed = true;
    // Remove documents
    this.documents = [];

    // If no cursor id just return
    if (this.cursorId == null) {
      if (callback) callback(undefined, null);
      return;
    }

    if (this.cursorId == null || this.cursorId.isZero() || this.init === false) {
      if (callback) callback(undefined, null);
      return;
    }

    if (!this.server) {
      if (callback) callback(new MongoError('Cursor is uninitialized.'));
      return;
    }

    this.server.killCursors(
      this.ns,
      [this.cursorId],
      // TODO: need to pass session here, but its leading to session leaks
      { session: this.session, ...this.bsonOptions },
      callback
    );
  }

  /** Resets the cursor */
  rewind(): void {
    if (this.init) {
      if (!this.dead) {
        this.kill();
      }

      this.currentLimit = 0;
      this.init = false;
      this.dead = false;
      this.killed = false;
      this.notified = false;
      this.documents = [];
      this.cursorId = undefined;
      this.cursorIndex = 0;
    }
  }

  /** Clone the cursor */
  clone(): this {
    return new (this.constructor as any)(this.topology, this.operation, this.options);
  }

  /**
   * Iterates over all the documents for this cursor. As with `cursor.toArray`,
   * not all of the elements will be iterated if this cursor had been previously accessed.
   * In that case, `cursor.rewind` can be used to reset the cursor. However, unlike
   * `cursor.toArray`, the cursor will only hold a maximum of batch size elements
   * at any given time if batch size is specified. Otherwise, the caller is responsible
   * for making sure that the entire result can fit the memory.
   *
   * @deprecated Please use {@link Cursor.forEach} instead
   */
  each(callback: EachCallback): void {
    // Rewind cursor state
    this.rewind();
    // Set current cursor to INIT
    this.s.state = CursorState.INIT;
    // Run the query
    each(this, callback);
  }

  /**
   * Iterates over all the documents for this cursor using the iterator, callback pattern.
   *
   * @param iterator - The iteration callback.
   * @param callback - The end callback.
   */
  forEach(iterator: (doc: Document) => void): Promise<Document>;
  forEach(iterator: (doc: Document) => void, callback: Callback): void;
  forEach(iterator: (doc: Document) => void, callback?: Callback): Promise<Document> | void {
    if (typeof iterator !== 'function') {
      throw new TypeError('Missing required parameter `iterator`');
    }

    // Rewind cursor state
    this.rewind();

    // Set current cursor to INIT
    this.s.state = CursorState.INIT;

    return maybePromise(callback, done => {
      each(this, (err, doc) => {
        if (err) return done(err);
        if (doc != null) return iterator(doc);
        done();
      });
    });
  }

  /**
   * Set the ReadPreference for the cursor.
   *
   * @param readPreference - The new read preference for the cursor.
   */
  setReadPreference(readPreference: ReadPreferenceLike): this {
    if (this.s.state !== CursorState.INIT) {
      throw new MongoError('cannot change cursor readPreference after cursor has been accessed');
    }

    if (readPreference instanceof ReadPreference) {
      this.options.readPreference = readPreference;
    } else if (typeof readPreference === 'string') {
      this.options.readPreference = ReadPreference.fromString(readPreference);
    } else {
      throw new TypeError('Invalid read preference: ' + readPreference);
    }

    return this;
  }

  /**
   * Returns an array of documents. The caller is responsible for making sure that there
   * is enough memory to store the results. Note that the array only contains partial
   * results when this cursor had been previously accessed. In that case,
   * cursor.rewind() can be used to reset the cursor.
   *
   * @param callback - The result callback.
   */
  toArray(): Promise<Document[]>;
  toArray(callback: Callback<Document[]>): void;
  toArray(callback?: Callback<Document[]>): Promise<Document[]> | void {
    if (this.options.tailable) {
      throw new MongoError('Tailable cursor cannot be converted to array');
    }

    return maybePromise(callback, cb => {
      const items: Document[] = [];
      // Reset cursor
      this.rewind();
      this.s.state = CursorState.INIT;

      // Fetch all the documents
      const fetchDocs = () => {
        nextFunction(this, (err, doc) => {
          if (err) {
            return cb(err);
          }

          if (doc == null) {
            return this.close({ skipKillCursors: true }, () => cb(undefined, items));
          }

          // Add doc to items
          items.push(doc);

          // Get all buffered objects
          if (this.bufferedCount() > 0) {
            const docs = this.readBufferedDocuments(this.bufferedCount());
            items.push(...docs);
          }

          // Attempt a fetch
          fetchDocs();
        });
      };

      fetchDocs();
    });
  }

  /**
   * Get the count of documents for this cursor
   *
   * @param applySkipLimit - Should the count command apply limit and skip settings on the cursor or in the passed in options.
   */

  count(): Promise<number>;
  count(callback: Callback<number>): void;
  count(applySkipLimit: boolean): Promise<number>;
  count(applySkipLimit: boolean, callback: Callback<number>): void;
  count(applySkipLimit: boolean, options: CountOptions): Promise<number>;
  count(applySkipLimit: boolean, options: CountOptions, callback: Callback<number>): void;
  count(
    applySkipLimit?: boolean | CountOptions | Callback<number>,
    options?: CountOptions | Callback<number>,
    callback?: Callback<number>
  ): Promise<number> | void {
    if (this.cmd.query == null) {
      throw new MongoError('count can only be used with find command');
    }

    if (typeof options === 'function') (callback = options), (options = {});
    options = options || {};

    if (typeof applySkipLimit === 'function') {
      callback = applySkipLimit;
      applySkipLimit = true;
    }

    if (this.session) {
      options = Object.assign({}, options, { session: this.session });
    }

    const countOperation = new CountOperation(this, !!applySkipLimit, options);
    return executeOperation(this.topology, countOperation, callback);
  }

  /** Close the cursor, sending a KillCursor command and emitting close. */
  close(): Promise<void>;
  close(callback: Callback): void;
  close(options: CursorCloseOptions): Promise<void>;
  close(options: CursorCloseOptions, callback: Callback): void;
  close(
    optionsOrCallback?: CursorCloseOptions | Callback,
    callback?: Callback
  ): Promise<void> | void {
    const options =
      typeof optionsOrCallback === 'function'
        ? { skipKillCursors: false }
        : Object.assign({}, optionsOrCallback);
    callback = typeof optionsOrCallback === 'function' ? optionsOrCallback : callback;

    return maybePromise(callback, cb => {
      this.s.state = CursorState.CLOSED;

      if (!options.skipKillCursors) {
        // Kill the cursor
        this.kill(() => {
          this._endSession(() => {
            this.emit(Cursor.CLOSE);
            cb(undefined, this);
          });
        });

        return;
      }

      this._endSession(() => {
        this.emit(Cursor.CLOSE);
        cb(undefined, this);
      });
    });
  }

  /**
   * Map all documents using the provided function
   *
   * @param transform - The mapping transformation method.
   */
  map(transform: DocumentTransforms['doc']): this {
    if (this.transforms && this.transforms.doc) {
      const oldTransform = this.transforms.doc;
      this.transforms.doc = doc => {
        return transform(oldTransform(doc));
      };
    } else {
      this.transforms = { doc: transform };
    }

    return this;
  }

  isClosed(): boolean {
    return this.isDead();
  }

  /** Return a modified Readable stream including a possible transform method. */
  stream(options?: CursorStreamOptions): CursorStream {
    return new CursorStream(this, options);
  }

  /**
   * Execute the explain for the cursor
   *
   * @param callback - The result callback.
   */
  explain(): Promise<unknown>;
  explain(callback: Callback): void;
  explain(callback?: Callback): Promise<unknown> | void {
    // NOTE: the next line includes a special case for operations which do not
    //       subclass `CommandOperationV2`. To be removed asap.
    if (this.operation && this.operation.cmd == null) {
      this.operation.options.explain = true;
      return executeOperation(this.topology, this.operation as any, callback);
    }

    this.cmd.explain = true;

    // Do we have a readConcern
    if (this.cmd.readConcern) {
      delete this.cmd['readConcern'];
    }

    return maybePromise(callback, cb => nextFunction(this, cb));
  }

  /** Return the cursor logger */
  getLogger(): Logger {
    return this.logger;
  }

  [Symbol.asyncIterator](): AsyncIterator<Document> {
    const Promise = PromiseProvider.get();
    return {
      next: () => {
        if (this.isClosed()) {
          return Promise.resolve({ value: null, done: true });
        }
        return this.next().then(value => ({ value, done: value === null }));
      }
    };
  }
  // Internal methods

  /** @internal */
  _getMore(callback: Callback<Document>): void {
    if (this.logger.isDebug()) {
      this.logger.debug(`schedule getMore call for query [${JSON.stringify(this.query)}]`);
    }

    if (this.cursorId == null) {
      if (callback) callback(new MongoError('getMore attempted on invalid cursor id'));
      return;
    }

    // Set the current batchSize
    let batchSize = this._batchSize;
    if (this._limit > 0 && this.currentLimit + batchSize > this._limit) {
      batchSize = this._limit - this.currentLimit;
    }

    if (!this.server) {
      return callback(new MongoError('Cursor is uninitialized.'));
    }

    this.server.getMore(
      this.ns,
      this.cursorId,
      { batchSize, session: this.session, ...this.bsonOptions },
      (err, response) => {
        if (response) {
          const cursorId =
            typeof response.cursor.id === 'number'
              ? Long.fromNumber(response.cursor.id)
              : response.cursor.id;

          this.documents = response.cursor.nextBatch;
          this.cursorId = cursorId;
        }

        if (err || (this.cursorId && this.cursorId.isZero())) {
          this._endSession(() => callback(err, response));
          return;
        }

        callback(err, response);
      }
    );
  }
}

/** Validate if the cursor is dead but was not explicitly killed by user */
function isCursorDeadButNotkilled(self: Cursor, callback: Callback) {
  // Cursor is dead but not marked killed, return null
  if (self.dead && !self.killed) {
    self.killed = true;
    setCursorNotified(self, callback);
    return true;
  }

  return false;
}

/** Validate if the cursor is dead and was killed by user */
function isCursorDeadAndKilled(self: Cursor, callback: Callback) {
  if (self.dead && self.killed) {
    callback(new MongoError('cursor is dead'));
    return true;
  }

  return false;
}

/** Validate if the cursor was killed by the user */
function isCursorKilled(self: Cursor, callback: Callback) {
  if (self.killed) {
    setCursorNotified(self, callback);
    return true;
  }

  return false;
}

/** Mark cursor as being dead and notified */
function setCursorDeadAndNotified(self: Cursor, callback: Callback) {
  self.dead = true;
  setCursorNotified(self, callback);
}

/** Mark cursor as being notified */
function setCursorNotified(self: Cursor, callback: Callback) {
  _setCursorNotifiedImpl(self, () => callback(undefined, null));
}

/** @internal */
function _setCursorNotifiedImpl(self: Cursor, callback: Callback) {
  self.notified = true;
  self.documents = [];
  self.cursorIndex = 0;

  if (self.session) {
    self._endSession(callback);
    return;
  }

  return callback();
}

/** @internal */
function nextFunction(self: Cursor, callback: Callback) {
  // We have notified about it
  if (self.notified) {
    return callback(new Error('cursor is exhausted'));
  }

  // Cursor is killed return null
  if (isCursorKilled(self, callback)) return;

  // Cursor is dead but not marked killed, return null
  if (isCursorDeadButNotkilled(self, callback)) return;

  // We have a dead and killed cursor, attempting to call next should error
  if (isCursorDeadAndKilled(self, callback)) return;

  // We have just started the cursor
  if (!self.init) {
    // Topology is not connected, save the call in the provided store to be
    // Executed at some point when the handler deems it's reconnected
    if (!self.topology.isConnected()) {
      // Only need this for single server, because repl sets and mongos
      // will always continue trying to reconnect
      if (self.topology._type === 'server' && !self.topology.s.options.reconnect) {
        // Reconnect is disabled, so we'll never reconnect
        return callback(new MongoError('no connection available'));
      }
    }

    self._initializeCursor((err, result) => {
      if (err || result === null) {
        callback(err, result);
        return;
      }

      nextFunction(self, callback);
    });

    return;
  }

  const cursorId = self.cursorId;
  if (!cursorId) {
    return callback(new MongoError('Undefined cursor ID'));
  }

  if (self._limit > 0 && self.currentLimit >= self._limit) {
    // Ensure we kill the cursor on the server
    return self.kill(() =>
      // Set cursor in dead and notified state
      setCursorDeadAndNotified(self, callback)
    );
  } else if (self.cursorIndex === self.documents.length && !Long.ZERO.equals(cursorId)) {
    // Ensure an empty cursor state
    self.documents = [];
    self.cursorIndex = 0;

    // Check if topology is destroyed
    if (self.topology.isDestroyed()) {
      return callback(
        new MongoNetworkError('connection destroyed, not possible to instantiate cursor')
      );
    }

    // Execute the next get more
    self._getMore(err => {
      if (err) {
        return callback(err);
      }

      // Tailable cursor getMore result, notify owner about it
      // No attempt is made here to retry, this is left to the user of the
      // core module to handle to keep core simple
      if (self.documents.length === 0 && self.tailable && Long.ZERO.equals(cursorId)) {
        // No more documents in the tailed cursor
        return callback(new MongoError('No more documents in tailed cursor'));
      } else if (self.documents.length === 0 && self.tailable && !Long.ZERO.equals(cursorId)) {
        return nextFunction(self, callback);
      }

      if (self._limit > 0 && self.currentLimit >= self._limit) {
        return setCursorDeadAndNotified(self, callback);
      }

      nextFunction(self, callback);
    });
  } else if (
    self.documents.length === self.cursorIndex &&
    self.tailable &&
    Long.ZERO.equals(cursorId)
  ) {
    return callback(new MongoError('No more documents in tailed cursor'));
  } else if (self.documents.length === self.cursorIndex && Long.ZERO.equals(cursorId)) {
    setCursorDeadAndNotified(self, callback);
  } else {
    if (self._limit > 0 && self.currentLimit >= self._limit) {
      // Ensure we kill the cursor on the server
      self.kill(() =>
        // Set cursor in dead and notified state
        setCursorDeadAndNotified(self, callback)
      );

      return;
    }

    // Increment the current cursor limit
    self.currentLimit += 1;

    // Get the document
    let doc = self.documents[self.cursorIndex++];

    // Doc overflow
    if (!doc || doc.$err) {
      // Ensure we kill the cursor on the server
      self.kill(() =>
        // Set cursor in dead and notified state
        setCursorDeadAndNotified(self, () => callback(new MongoError(doc ? doc.$err : undefined)))
      );

      return;
    }

    // Transform the doc with passed in transformation method if provided
    if (self.transforms && typeof self.transforms.doc === 'function') {
      doc = self.transforms.doc(doc);
    }

    // Return the document
    callback(undefined, doc);
  }
}

/** @internal */
function getLimitSkipBatchSizeDefaults(options: CursorOptions, cmd: Document) {
  cmd = cmd ? cmd : {};
  let limit = options.limit;

  if (!limit) {
    if ('limit' in cmd) {
      limit = cmd.limit;
    }
    if (!limit) {
      limit = 0;
    }
  }
  let skip = options.skip;
  if (!skip) {
    if ('skip' in cmd) {
      skip = cmd.skip;
    }
    if (!skip) {
      skip = 0;
    }
  }
  let batchSize = options.batchSize;
  if (!batchSize) {
    if ('batchSize' in cmd) {
      batchSize = cmd.batchSize;
    }
    if (!batchSize) {
      batchSize = 1000;
    }
  }

  return { limit, skip, batchSize };
}

/** @public */
export type EachCallback = (error?: AnyError, result?: Document | null) => boolean | void;

/**
 * Iterates over all the documents for this cursor. See Cursor.prototype.each for more information.
 * @internal
 *
 * @deprecated Please use forEach instead
 * @param cursor - The Cursor instance on which to run.
 * @param callback - The result callback.
 */
export function each(cursor: Cursor, callback: EachCallback): void {
  if (!callback) throw new MongoError('callback is mandatory');
  if (cursor.isNotified()) return;
  if (cursor.s.state === CursorState.CLOSED || cursor.isDead()) {
    callback(new MongoError('Cursor is closed'));
    return;
  }

  if (cursor.s.state === CursorState.INIT) {
    cursor.s.state = CursorState.OPEN;
  }

  // Define function to avoid global scope escape
  let fn = null;
  // Trampoline all the entries
  if (cursor.bufferedCount() > 0) {
    while ((fn = loop(cursor, callback))) fn(cursor, callback);
    each(cursor, callback);
  } else {
    cursor.next((err, item) => {
      if (err) return callback(err);
      if (item == null) {
        return cursor.close({ skipKillCursors: true }, () => callback(undefined, null));
      }

      if (callback(undefined, item) === false) return;
      each(cursor, callback);
    });
  }
}

/** @internal Trampoline emptying the number of retrieved items without incurring a nextTick operation */
function loop(cursor: Cursor, callback: Callback) {
  // No more items we are done
  if (cursor.bufferedCount() === 0) return;
  // Get the next document
  nextFunction(cursor, callback);
  // Loop
  return loop;
}

/**
 * Returns an array of documents. See Cursor.prototype.toArray for more information.
 * @internal
 *
 * @param cursor - The Cursor instance from which to get the next document.
 */
export function toArray(cursor: Cursor, callback: Callback<Document[]>): void {
  const items: Document[] = [];

  // Reset cursor
  cursor.rewind();
  cursor.s.state = CursorState.INIT;

  // Fetch all the documents
  const fetchDocs = () => {
    nextFunction(cursor, (err, doc) => {
      if (err) {
        return callback(err);
      }

      if (doc == null) {
        return cursor.close({ skipKillCursors: true }, () => callback(undefined, items));
      }

      // Add doc to items
      items.push(doc);

      // Get all buffered objects
      if (cursor.bufferedCount() > 0) {
        let docs = cursor.readBufferedDocuments(cursor.bufferedCount());

        // Transform the doc if transform method added
        if (cursor.s.transforms && typeof cursor.s.transforms.doc === 'function') {
          docs = docs.map(cursor.s.transforms.doc);
        }

        items.push(...docs);
      }

      // Attempt a fetch
      fetchDocs();
    });
  };

  fetchDocs();
}

// deprecated methods
deprecate(Cursor.prototype.each, 'Cursor.each is deprecated. Use Cursor.forEach instead.');<|MERGE_RESOLUTION|>--- conflicted
+++ resolved
@@ -7,19 +7,9 @@
 import { executeOperation } from '../operations/execute_operation';
 import { CountOperation, CountOptions } from '../operations/count';
 import { ReadPreference, ReadPreferenceLike } from '../read_preference';
-<<<<<<< HEAD
-import {
-  Callback,
-  emitDeprecatedOptionWarning,
-  formattedOrderClause,
-  maybePromise,
-  MongoDBNamespace
-} from '../utils';
-import { PromiseProvider } from '../promise_provider';
-=======
 import { Callback, emitDeprecatedOptionWarning, maybePromise, MongoDBNamespace } from '../utils';
 import { Sort, SortDirection, formatSort } from '../sort';
->>>>>>> 8aad1349
+import { PromiseProvider } from '../promise_provider';
 import type { OperationTime, ResumeToken } from '../change_stream';
 import type { CloseOptions } from '../cmap/connection_pool';
 import type { CollationOptions } from '../cmap/wire_protocol/write_command';
