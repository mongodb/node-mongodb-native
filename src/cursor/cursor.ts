<<<<<<< HEAD
import { EventEmitter } from 'events';
import { Transform, PassThrough, Readable } from 'stream';

import { Long, Document, BSONSerializeOptions } from '../bson';
import { MongoError, MongoNetworkError } from '../error';
import { Logger } from '../logger';
=======
import { emitDeprecatedOptionWarning } from '../utils';
import { ReadPreference, ReadPreferenceLike } from '../read_preference';
import { Transform, PassThrough, Readable } from 'stream';
import { deprecate } from 'util';
import { MongoError, AnyError } from '../error';
import {
  CoreCursor,
  CursorState,
  CoreCursorOptions,
  CoreCursorPrivate,
  CursorStreamOptions,
  CursorCloseOptions,
  DocumentTransforms
} from './core_cursor';
import { maybePromise, formattedOrderClause, Callback } from '../utils';
>>>>>>> 94f08e05
import { executeOperation } from '../operations/execute_operation';
import { each } from '../operations/cursor_ops';
import { CountOperation, CountOptions } from '../operations/count';
import { ReadPreference, ReadPreferenceLike } from '../read_preference';
import {
  Callback,
  emitDeprecatedOptionWarning,
  formattedOrderClause,
  maybePromise,
  MongoDBNamespace
} from '../utils';

import type { OperationTime, ResumeToken } from '../change_stream';
import type { CloseOptions } from '../cmap/connection_pool';
import type { CollationOptions } from '../cmap/wire_protocol/write_command';
import type { Topology } from '../sdam/topology';
import type { CommandOperationOptions } from '../operations/command';
import type { Sort, SortDirection } from '../operations/find';
import type { Hint, OperationBase } from '../operations/operation';
import type { ReadConcern } from '../read_concern';
import type { Server } from '../sdam/server';
import type { ClientSession } from '../sessions';

/** @public Flags allowed for cursor */
export const FLAGS = [
  'tailable',
  'oplogReplay',
  'noCursorTimeout',
  'awaitData',
  'exhaust',
  'partial'
] as const;

/** @public */
export type CursorFlag = typeof FLAGS[number];

/** @public */
export const FIELDS = ['numberOfRetries', 'tailableRetryInterval'] as const;

/** @public */
export interface DocumentTransforms {
  /** Transform each document returned */
  doc(doc: Document): Document;
  /** Transform the value returned from the initial query */
  query?(doc: Document): Document | Document[];
}

/** @internal */
export interface CoreCursorPrivate {
  /** Transforms functions */
  transforms?: DocumentTransforms;
  numberOfRetries: number;
  tailableRetryInterval: number;
  currentNumberOfRetries: number;
  explicitlyIgnoreSession: boolean;
  batchSize: number;

  state: CursorState;
  readConcern?: ReadConcern;
}

/** @internal */
export type CursorPrivate = CoreCursorPrivate;

/** @public Possible states for a cursor */
export enum CursorState {
  INIT = 0,
  OPEN = 1,
  CLOSED = 2,
  GET_MORE = 3
}

/** @public */
export interface CoreCursorOptions extends CommandOperationOptions {
  noCursorTimeout?: boolean;
  tailable?: boolean;
  awaitData?: boolean;
  /** @deprecated Use `awaitData` instead */
  awaitdata?: boolean;
  raw?: boolean;
  hint?: Hint;
  limit?: number;
  skip?: number;
  /** The number of documents to return per batch. See {@link https://docs.mongodb.com/manual/reference/command/find/| find command documentation} and {@link https://docs.mongodb.com/manual/reference/command/aggregate|aggregation documentation}. */
  batchSize?: number;
  /** Initial documents list for cursor */
  documents?: Document[];
  /** Transform function */
  transforms?: DocumentTransforms;
}

/** @public */
export interface CursorOptions extends CoreCursorOptions {
  cursorFactory?: typeof Cursor;
  tailableRetryInterval?: number;
  explicitlyIgnoreSession?: boolean;
  cursor?: Document;
  /** The internal topology of the created cursor */
  topology?: Topology;
  /** Session to use for the operation */
  numberOfRetries?: number;
}

<<<<<<< HEAD
/** @public */
export interface StreamOptions {
  /** A transformation method applied to each document emitted by the stream */
  transform?(doc: Document): Document;
}

/** @public */
export interface CursorCloseOptions {
  /** Bypass calling killCursors when closing the cursor. */
  skipKillCursors?: boolean;
}

/** @internal */
export interface InternalCursorState extends BSONSerializeOptions {
  postBatchResumeToken?: ResumeToken;
  batchSize: number;
  cmd: Document;
  currentLimit: number;
  cursorId?: Long;
  lastCursorId?: Long;
  cursorIndex: number;
  dead: boolean;
  killed: boolean;
  init: boolean;
  notified: boolean;
  documents: Document[];
  limit: number;
  operationTime?: OperationTime;
  reconnect?: boolean;
  session?: ClientSession;
  skip: number;
  streamOptions?: StreamOptions;
  transforms?: DocumentTransforms;
  raw?: boolean;
}

export class CursorStream extends Readable {
  cursor: Cursor;
=======
const kCursor = Symbol('cursor');

export class CursorStream extends Readable {
  [kCursor]: Cursor;
  options: CursorStreamOptions;
>>>>>>> 94f08e05

  /** @event */
  static readonly CLOSE = 'close' as const;
  /** @event */
  static readonly DATA = 'data' as const;
  /** @event */
  static readonly END = 'end' as const;
  /** @event */
  static readonly FINISH = 'finish' as const;
  /** @event */
  static readonly ERROR = 'error' as const;
  /** @event */
  static readonly PAUSE = 'pause' as const;
  /** @event */
  static readonly READABLE = 'readable' as const;
  /** @event */
  static readonly RESUME = 'resume' as const;

<<<<<<< HEAD
  constructor(cursor: Cursor) {
    super({ objectMode: true });
    this.cursor = cursor;
=======
  constructor(cursor: Cursor, options?: CursorStreamOptions) {
    super({ objectMode: true });
    this[kCursor] = cursor;
    this.options = options || {};
  }

  destroy(err?: AnyError): void {
    this.pause();
    this[kCursor].close();
    super.destroy(err);
>>>>>>> 94f08e05
  }

  /** @internal */
  _read(): void {
<<<<<<< HEAD
    if ((this.cursor.s && this.cursor.s.state === CursorState.CLOSED) || this.cursor.isDead()) {
=======
    const cursor = this[kCursor];
    if ((cursor.s && cursor.s.state === CursorState.CLOSED) || cursor.isDead()) {
>>>>>>> 94f08e05
      this.push(null);
      return;
    }

    // Get the next item
<<<<<<< HEAD
    this.cursor._next((err, result) => {
      if (err) {
        if (this.listeners(CursorStream.ERROR) && this.listeners(CursorStream.ERROR).length > 0) {
          this.emit(CursorStream.ERROR, err);
        }
        if (!this.cursor.isDead()) this.cursor.close();

        // Emit end event
        this.emit(CursorStream.END);
        this.emit(CursorStream.FINISH);
=======
    cursor._next((err, result) => {
      if (err) {
        if (cursor.s && cursor.s.state === CursorState.CLOSED) return;
        if (!cursor.isDead()) this.emit(CursorStream.ERROR, err);
        cursor.close(() => this.emit(CursorStream.END));
>>>>>>> 94f08e05
        return;
      }

      // If we provided a transformation method
<<<<<<< HEAD
      if (
        this.cursor.streamOptions &&
        typeof this.cursor.streamOptions.transform === 'function' &&
        result != null
      ) {
        this.push(this.cursor.streamOptions.transform(result));
=======
      if (typeof this.options.transform === 'function' && result != null) {
        this.push(this.options.transform(result));
>>>>>>> 94f08e05
        return;
      }

      // Return the result
      this.push(result);

<<<<<<< HEAD
      if (result === null && this.cursor.isDead()) {
        this.once(CursorStream.END, () => {
          this.cursor.close();
=======
      if (result === null && cursor.isDead()) {
        this.once(CursorStream.END, () => {
          cursor.close();
>>>>>>> 94f08e05
          this.emit(CursorStream.FINISH);
        });
      }
    });
  }
}

<<<<<<< HEAD
export interface StreamOptions {
  /** A transformation method applied to each document emitted by the stream */
  transform?(doc: Document): Document;
}

=======
>>>>>>> 94f08e05
/**
 * **CURSORS Cannot directly be instantiated**
 * The `Cursor` class is an internal class that embodies a cursor on MongoDB
 * allowing for iteration over the results returned from the underlying query. It supports
 * one by one document iteration, conversion to an array or can be iterated as a Node 4.X
 * or higher stream
 * @public
 *
 * @example
 * ```js
 * // Create a projection of field a
 * collection.find({}).project({a:1})
 * // Skip 1 and limit 10
 * collection.find({}).skip(1).limit(10)
 * // Set batchSize on cursor to 5
 * collection.find({}).batchSize(5)
 * // Set query on the cursor
 * collection.find({}).filter({a:1})
 * // Add a comment to the query, allowing to correlate queries
 * collection.find({}).comment('add a comment')
 * // Set cursor as tailable
 * collection.find({}).addCursorFlag('tailable', true)
 * // Set cursor as noCursorTimeout
 * collection.find({}).addCursorFlag('noCursorTimeout', true)
 * // Set cursor as awaitData
 * collection.find({}).addCursorFlag('awaitData', true)
 * // Set cursor as partial
 * collection.find({}).addCursorFlag('partial', true)
 * // Set $orderby {a:1}
 * collection.find({}).addQueryModifier('$orderby', {a:1})
 * // Set the cursor max
 * collection.find({}).max(10)
 * // Set the cursor maxTimeMS
 * collection.find({}).maxTimeMS(1000)
 * // Set the cursor min
 * collection.find({}).min(100)
 * // Set the cursor returnKey
 * collection.find({}).returnKey(true)
 * // Set the cursor readPreference
 * collection.find({}).setReadPreference(ReadPreference.PRIMARY)
 * // Set the cursor showRecordId
 * collection.find({}).showRecordId(true)
 * // Sets the sort order of the cursor query
 * collection.find({}).sort([['a', 1]])
 * // Set the cursor hint
 * collection.find({}).hint('a_1')
 * ```
 *
 * All options are chainable, so one can do the following.
 *
 * ```js
 * const docs = await collection.find({})
 *   .maxTimeMS(1000)
 *   .maxScan(100)
 *   .skip(1)
 *   .toArray()
 * ```
 */
export class Cursor<
  O extends OperationBase = OperationBase,
  T extends CursorOptions = CursorOptions
> extends EventEmitter {
  /** @internal */
  operation: O;
  server?: Server;
  ns: string;
  namespace: MongoDBNamespace;
  cmd: Document;
  options: T;
  topology: Topology;
  logger: Logger;
  query?: Document;
  s: CursorPrivate;

  // INTERNAL CURSOR STATE
  postBatchResumeToken?: ResumeToken;
  currentLimit: number;
  cursorId?: Long;
  lastCursorId?: Long;
  cursorIndex: number;
  dead: boolean;
  killed: boolean;
  init: boolean;
  notified: boolean;
  documents: Document[];
  operationTime?: OperationTime;
  reconnect?: boolean;
  session?: ClientSession;
  streamOptions?: StreamOptions;
  transforms?: DocumentTransforms;
  raw?: boolean;
  tailable: boolean;
  awaitData: boolean;
  bsonOptions?: BSONSerializeOptions;

  // DEPRECATED?
  _batchSize: number;
  _skip: number;
  _limit: number;

  /** @event */
  static readonly ERROR = 'error' as const;

  /** @event */
  static readonly CLOSE = 'close' as const;

  /** @internal */
  /**
   * Create a new core `Cursor` instance.
   * **NOTE** Not to be instantiated directly
   *
   * @param topology - The server topology instance.
   * @param operation - The cursor-generating operation to run
   * @param options - Optional settings for the cursor
   */
  constructor(topology: Topology, operation: O, options: T = {} as T) {
    super();
    const cmd = operation.cmd ? operation.cmd : {};

    // Set local values
    this.operation = operation;
    this.ns = this.operation.ns.toString();
    this.namespace = MongoDBNamespace.fromString(this.ns);
    this.cmd = cmd;
    this.options = this.operation.options as T;
    this.topology = topology;

    const { limit, skip, batchSize } = getLimitSkipBatchSizeDefaults(options, cmd);

    let cursorId = undefined;
    let lastCursorId = undefined;
    // Did we pass in a cursor id
    if (typeof cmd === 'number') {
      cursorId = Long.fromNumber(cmd);
      lastCursorId = cursorId;
    } else if (cmd instanceof Long) {
      cursorId = cmd;
      lastCursorId = cmd;
    }

    // All internal state
    this.cursorId = cursorId;
    this.lastCursorId = lastCursorId;
    this.documents = options.documents || [];
    this.cursorIndex = 0;
    this.dead = false;
    this.killed = false;
    this.init = false;
    this.notified = false;
    this.currentLimit = 0;
    // Result field name if not a cursor (contains the array of results)
    this.transforms = options.transforms;
    this.raw = typeof options.raw === 'boolean' ? options.raw : cmd && 'raw' in cmd && cmd.raw;
    this.tailable = typeof options.tailable === 'boolean' ? options.tailable : false;
    this.awaitData =
      typeof options.awaitData === 'boolean'
        ? options.awaitData
        : typeof options.awaitdata === 'boolean'
        ? options.awaitdata
        : false;

    // get rid of these?
    this._limit = limit;
    this._skip = skip;
    this._batchSize = batchSize;

    if (typeof options.session === 'object') {
      this.session = options.session;
    }

    // Logger
    this.logger = new Logger('Cursor', topology.s.options);

    if (this.operation) {
      options = this.operation.options as T;
    }

    emitDeprecatedOptionWarning(options, ['promiseLibrary']);

    // Tailable cursor options
    const numberOfRetries = options.numberOfRetries || 5;
    const tailableRetryInterval = options.tailableRetryInterval || 500;
    const currentNumberOfRetries = numberOfRetries;

    // Get the batchSize
    // let batchSize = 1000;
    // if (this.cmd.cursor && this.cmd.cursor.batchSize) {
    //   batchSize = this.cmd.cursor.batchSize;
    // } else if (options.cursor && options.cursor.batchSize) {
    //   batchSize = options.cursor.batchSize ?? 1000;
    // } else if (typeof options.batchSize === 'number') {
    //   batchSize = options.batchSize;
    // }

    // Internal cursor state
    this.s = {
      // Tailable cursor options
      numberOfRetries: numberOfRetries,
      tailableRetryInterval: tailableRetryInterval,
      currentNumberOfRetries: currentNumberOfRetries,
      // State
      state: CursorState.INIT,
      // explicitlyIgnoreSession
      explicitlyIgnoreSession: !!options.explicitlyIgnoreSession,
      batchSize
    };

    // Optional ClientSession
    if (!options.explicitlyIgnoreSession && options.session) {
      this.session = options.session;
    }

    // Translate correctly
    if (this.options.noCursorTimeout === true) {
      this.addCursorFlag('noCursorTimeout', true);
    }

    // Set the batch size
    this.cursorBatchSize = batchSize;
  }

  get id(): Long | undefined {
    if (this.operation) return this.cursorId;
  }

  set cursorBatchSize(value: number) {
    this._batchSize = value;
  }

  get cursorBatchSize(): number {
    return this._batchSize;
  }

  set cursorLimit(value: number) {
    this._limit = value;
  }

  get cursorLimit(): number {
    return this._limit ?? 0;
  }

  set cursorSkip(value: number) {
    this._skip = value;
  }

  get cursorSkip(): number {
    return this._skip;
  }

  /** @internal */
  _initializeCursor(callback: Callback): void {
    // NOTE: this goes away once cursors use `executeOperation`
    if (this.topology.shouldCheckForSessionSupport()) {
      this.topology.selectServer(ReadPreference.primaryPreferred, err => {
        if (err) {
          callback(err);
          return;
        }

        this._initializeCursor(callback);
      });

      return;
    }

    const done: Callback = (err, result) => {
      if (err || (this.cursorId && this.cursorId.isZero())) {
        this._endSession();
      }

      if (
        this.documents.length === 0 &&
        this.cursorId &&
        this.cursorId.isZero() &&
        !this.tailable &&
        !this.awaitData
      ) {
        return setCursorNotified(this, callback);
      }

      callback(err, result);
    };

    const queryCallback: Callback = (err, result) => {
      if (err) {
        return done(err);
      }

      if (result.cursor) {
        const document = result;

        if (result.queryFailure) {
          return done(new MongoError(document));
        }

        // We have an error document, return the error
        if (document.$err || document.errmsg) {
          return done(new MongoError(document));
        }

        // We have a cursor document
        if (document.cursor != null && typeof document.cursor !== 'string') {
          const id = document.cursor.id;
          // If we have a namespace change set the new namespace for getmores
          if (document.cursor.ns) {
            this.ns = document.cursor.ns;
          }

          // Promote id to long if needed
          this.cursorId = typeof id === 'number' ? Long.fromNumber(id) : id;
          this.lastCursorId = this.cursorId;
          this.operationTime = document.operationTime;

          // If we have a firstBatch set it
          if (Array.isArray(document.cursor.firstBatch)) {
            this.documents = document.cursor.firstBatch;
          }

          // Return after processing command cursor
          return done(undefined, result);
        }
      }

      // Otherwise fall back to regular find path
      const cursorId = result.cursorId || 0;
      this.cursorId = cursorId instanceof Long ? cursorId : Long.fromNumber(cursorId);
      this.documents = result.documents || [result];
      this.lastCursorId = result.cursorId;

      // Transform the results with passed in transformation method if provided
      if (this.transforms && typeof this.transforms.query === 'function') {
        const transformedQuery = this.transforms.query(result);
        this.documents = Array.isArray(transformedQuery) ? transformedQuery : [transformedQuery];
      }

      done(undefined, result);
    };

    if (this.logger.isDebug()) {
      this.logger.debug(
        `issue initial query [${JSON.stringify(this.cmd)}] with flags [${JSON.stringify(
          this.query
        )}]`
      );
    }

    executeOperation(this.topology, this.operation as any, (err, result) => {
      if (err || !result) {
        done(err);
        return;
      }

      this.server = this.operation.server;
      this.init = true;

      // set these after execution because the builder might change them before now
      this.bsonOptions = this.operation.bsonOptions;

      // NOTE: this is a special internal method for cloning a cursor, consider removing
      if (this.cursorId != null) {
        return done();
      }

      queryCallback(err, result);
    });
  }

  /** @internal */
  _endSession(): boolean;
  /** @internal */
  _endSession(options: CloseOptions): boolean;
  /** @internal */
  _endSession(callback: Callback<void>): void;
  _endSession(options?: CloseOptions | Callback<void>, callback?: Callback<void>): boolean {
    if (typeof options === 'function') {
      callback = options;
      options = {};
    }
    options = options || {};

    const session = this.session;

    if (session && (options.force || session.owner === this)) {
      this.session = undefined;

      if (this.operation) {
        this.operation.clearSession();
      }

      session.endSession(callback as Callback<void>);
      return true;
    }

    if (callback) {
      callback();
    }

    return false;
  }

  /** Checks if the cursor is dead */
  isDead(): boolean {
    return this.dead === true;
  }

  /** Checks if the cursor was killed by the application */
  isKilled(): boolean {
    return this.killed === true;
  }

  /** Checks if the cursor notified it's caller about it's death */
  isNotified(): boolean {
    return this.notified === true;
  }

  /** Returns current buffered documents length */
  bufferedCount(): number {
    return this.documents.length - this.cursorIndex;
  }

  /** Returns current buffered documents */
  readBufferedDocuments(number: number): Document[] {
    const unreadDocumentsLength = this.documents.length - this.cursorIndex;
    const length = number < unreadDocumentsLength ? number : unreadDocumentsLength;
    let elements = this.documents.slice(this.cursorIndex, this.cursorIndex + length);

    // Transform the doc with passed in transformation method if provided
    if (this.transforms && typeof this.transforms.doc === 'function') {
      // Transform all the elements
      for (let i = 0; i < elements.length; i++) {
        elements[i] = this.transforms.doc(elements[i]);
      }
    }

    // Ensure we do not return any more documents than the limit imposed
    // Just return the number of elements up to the limit
    if (this._limit > 0 && this.currentLimit + elements.length > this._limit) {
      elements = elements.slice(0, this._limit - this.currentLimit);
      this.kill();
    }

    // Adjust current limit
    this.currentLimit = this.currentLimit + elements.length;
    this.cursorIndex = this.cursorIndex + elements.length;

    // Return elements
    return elements;
  }

  /** Check if there is any document still available in the cursor */
  hasNext(): Promise<void>;
  hasNext(callback: Callback): void;
  hasNext(callback?: Callback): Promise<void> | void {
    if (this.s.state === CursorState.CLOSED || (this.isDead && this.isDead())) {
      throw new MongoError('Cursor is closed');
    }

    return maybePromise(callback, cb => {
      if (this.isNotified()) {
        return cb(undefined, false);
      }

      this._next((err, doc) => {
        if (err) return cb(err);
        if (doc == null || this.s.state === CursorState.CLOSED || this.isDead()) {
          return cb(undefined, false);
        }

        this.s.state = CursorState.OPEN;
        this.cursorIndex--;
        cb(undefined, true);
      });
    });
  }

  /** Get the next available document from the cursor, returns null if no more documents are available. */
  next(): Promise<Document>;
  next(callback: Callback<Document>): void;
  next(callback?: Callback<Document>): Promise<Document> | void {
    return maybePromise(callback, cb => {
      if (this.s.state === CursorState.CLOSED || (this.isDead && this.isDead())) {
        cb(new MongoError('Cursor is closed'));
        return;
      }

      if (this.s.state === CursorState.INIT && this.cmd.sort) {
        try {
          this.cmd.sort = formattedOrderClause(this.cmd.sort);
        } catch (err) {
          return cb(err);
        }
      }

      this._next((err, doc) => {
        if (err) return cb(err);
        this.s.state = CursorState.OPEN;
        cb(undefined, doc);
      });
    });
  }

  /** Set the cursor query */
  filter(filter: Document): this {
    if (this.s.state === CursorState.CLOSED || this.s.state === CursorState.OPEN || this.isDead()) {
      throw new MongoError('Cursor is closed');
    }

    this.cmd.query = filter;
    return this;
  }

  /**
   * Set the cursor hint
   *
   * @param hint - If specified, then the query system will only consider plans using the hinted index.
   */
  hint(hint: Hint): this {
    if (this.s.state === CursorState.CLOSED || this.s.state === CursorState.OPEN || this.isDead()) {
      throw new MongoError('Cursor is closed');
    }

    this.cmd.hint = hint;
    return this;
  }

  /**
   * Set the cursor min
   *
   * @param min - Specify a $min value to specify the inclusive lower bound for a specific index in order to constrain the results of find(). The $min specifies the lower bound for all keys of a specific index in order.
   */
  min(min: number): this {
    if (this.s.state === CursorState.CLOSED || this.s.state === CursorState.OPEN || this.isDead()) {
      throw new MongoError('Cursor is closed');
    }

    this.cmd.min = min;
    return this;
  }

  /**
   * Set the cursor max
   *
   * @param max - Specify a $max value to specify the exclusive upper bound for a specific index in order to constrain the results of find(). The $max specifies the upper bound for all keys of a specific index in order.
   */
  max(max: number): this {
    if (this.s.state === CursorState.CLOSED || this.s.state === CursorState.OPEN || this.isDead()) {
      throw new MongoError('Cursor is closed');
    }

    this.cmd.max = max;
    return this;
  }

  /**
   * Set the cursor returnKey.
   * If set to true, modifies the cursor to only return the index field or fields for the results of the query, rather than documents.
   * If set to true and the query does not use an index to perform the read operation, the returned documents will not contain any fields.
   *
   * @param value - the returnKey value.
   */
  returnKey(value: boolean): this {
    if (this.s.state === CursorState.CLOSED || this.s.state === CursorState.OPEN || this.isDead()) {
      throw new MongoError('Cursor is closed');
    }

    this.cmd.returnKey = value;
    return this;
  }

  /**
   * Modifies the output of a query by adding a field $recordId to matching documents. $recordId is the internal key which uniquely identifies a document in a collection.
   *
   * @param value - The $showDiskLoc option has now been deprecated and replaced with the showRecordId field. $showDiskLoc will still be accepted for OP_QUERY stye find.
   */
  showRecordId(value: boolean): this {
    if (this.s.state === CursorState.CLOSED || this.s.state === CursorState.OPEN || this.isDead()) {
      throw new MongoError('Cursor is closed');
    }

    this.cmd.showDiskLoc = value;
    return this;
  }

  /**
   * Set a node.js specific cursor option
   *
   * @param field - The cursor option to set 'numberOfRetries' | 'tailableRetryInterval'.
   *
   * @param value - The field value.
   */
  setCursorOption(field: typeof FIELDS[number], value: number): this {
    if (this.s.state === CursorState.CLOSED || this.s.state === CursorState.OPEN || this.isDead()) {
      throw new MongoError('Cursor is closed');
    }

    if (!FIELDS.includes(field)) {
      throw new MongoError(`option ${field} is not a supported option ${FIELDS}`);
    }

    Object.assign(this.s, { [field]: value });
    if (field === 'numberOfRetries') this.s.currentNumberOfRetries = value as number;
    return this;
  }

  /**
   * Add a cursor flag to the cursor
   *
   * @param flag - The flag to set, must be one of following ['tailable', 'oplogReplay', 'noCursorTimeout', 'awaitData', 'partial' -.
   * @param value - The flag boolean value.
   */
  addCursorFlag(flag: CursorFlag, value: boolean): this {
    if (this.s.state === CursorState.CLOSED || this.s.state === CursorState.OPEN || this.isDead()) {
      throw new MongoError('Cursor is closed');
    }

    if (!FLAGS.includes(flag)) {
      throw new MongoError(`flag ${flag} is not a supported flag ${FLAGS}`);
    }

    if (typeof value !== 'boolean') {
      throw new MongoError(`flag ${flag} must be a boolean value`);
    }

    if (flag === 'tailable') {
      this.tailable = value;
    }

    if (flag === 'awaitData') {
      this.awaitData = value;
    }

    this.cmd[flag] = value;
    return this;
  }

  /**
   * Add a query modifier to the cursor query
   *
   * @param name - The query modifier (must start with $, such as $orderby etc)
   * @param value - The modifier value.
   */
  addQueryModifier(name: string, value: string | boolean | number): this {
    if (this.s.state === CursorState.CLOSED || this.s.state === CursorState.OPEN || this.isDead()) {
      throw new MongoError('Cursor is closed');
    }

    if (name[0] !== '$') {
      throw new MongoError(`${name} is not a valid query modifier`);
    }

    // Strip of the $
    const field = name.substr(1);
    // Set on the command
    this.cmd[field] = value;
    // Deal with the special case for sort
    if (field === 'orderby') this.cmd.sort = this.cmd[field];
    return this;
  }

  /**
   * Add a comment to the cursor query allowing for tracking the comment in the log.
   *
   * @param value - The comment attached to this query.
   */
  comment(value: string): this {
    if (this.s.state === CursorState.CLOSED || this.s.state === CursorState.OPEN || this.isDead()) {
      throw new MongoError('Cursor is closed');
    }

    this.cmd.comment = value;
    return this;
  }

  /**
   * Set a maxAwaitTimeMS on a tailing cursor query to allow to customize the timeout value for the option awaitData (Only supported on MongoDB 3.2 or higher, ignored otherwise)
   *
   * @param value - Number of milliseconds to wait before aborting the tailed query.
   */
  maxAwaitTimeMS(value: number): this {
    if (typeof value !== 'number') {
      throw new MongoError('maxAwaitTimeMS must be a number');
    }

    if (this.s.state === CursorState.CLOSED || this.s.state === CursorState.OPEN || this.isDead()) {
      throw new MongoError('Cursor is closed');
    }

    this.cmd.maxAwaitTimeMS = value;
    return this;
  }

  /**
   * Set a maxTimeMS on the cursor query, allowing for hard timeout limits on queries (Only supported on MongoDB 2.6 or higher)
   *
   * @param value - Number of milliseconds to wait before aborting the query.
   */
  maxTimeMS(value: number): this {
    if (typeof value !== 'number') {
      throw new MongoError('maxTimeMS must be a number');
    }

    if (this.s.state === CursorState.CLOSED || this.s.state === CursorState.OPEN || this.isDead()) {
      throw new MongoError('Cursor is closed');
    }

    this.cmd.maxTimeMS = value;
    return this;
  }

  /**
   * Sets a field projection for the query.
   *
   * @param value - The field projection object.
   */
  project(value: Document): this {
    if (this.s.state === CursorState.CLOSED || this.s.state === CursorState.OPEN || this.isDead()) {
      throw new MongoError('Cursor is closed');
    }

    this.cmd.fields = value;
    return this;
  }

  /**
   * Sets the sort order of the cursor query.
   *
   * @param sort - The key or keys set for the sort.
   * @param direction - The direction of the sorting (1 or -1).
   */
  sort(sort: Sort | string, direction?: SortDirection): this {
    if (this.options.tailable) {
      throw new MongoError('Tailable cursor does not support sorting');
    }

    if (this.s.state === CursorState.CLOSED || this.s.state === CursorState.OPEN || this.isDead()) {
      throw new MongoError('Cursor is closed');
    }

    let order = sort;

    // We have an array of arrays, we need to preserve the order of the sort
    // so we will us a Map
    if (Array.isArray(order) && Array.isArray(order[0])) {
      this.cmd.sort = new Map<string, unknown>(
        (order as [string, SortDirection][]).map(([key, dir]) => {
          if (dir === 'asc') {
            return [key, 1];
          } else if (dir === 'desc') {
            return [key, -1];
          } else if (dir === 1 || dir === -1 || dir.$meta) {
            return [key, dir];
          } else {
            throw new MongoError(
              "Illegal sort clause, must be of the form [['field1', '(ascending|descending)'], ['field2', '(ascending|descending)']]"
            );
          }

          return [key, null];
        })
      );

      return this;
    }

    if (direction != null) {
      order = [[sort as string, direction]];
    }

    this.cmd.sort = order;
    return this;
  }

  /**
   * Set the batch size for the cursor.
   *
   * @param value - The number of documents to return per batch. See {@link https://docs.mongodb.com/manual/reference/command/find/|find command documentation}.
   */
  batchSize(value: number): this {
    if (this.options.tailable) {
      throw new MongoError('Tailable cursor does not support batchSize');
    }

    if (this.s.state === CursorState.CLOSED || this.isDead()) {
      throw new MongoError('Cursor is closed');
    }

    if (typeof value !== 'number') {
      throw new MongoError('batchSize requires an integer');
    }

    this.cmd.batchSize = value;
    this.cursorBatchSize = value;
    return this;
  }

  /**
   * Set the collation options for the cursor.
   *
   * @param value - The cursor collation options (MongoDB 3.4 or higher) settings for update operation (see 3.4 documentation for available fields).
   */
  collation(value: CollationOptions): this {
    this.cmd.collation = value;
    return this;
  }

  /**
   * Set the limit for the cursor.
   *
   * @param value - The limit for the cursor query.
   */
  limit(value: number): this {
    if (this.options.tailable) {
      throw new MongoError('Tailable cursor does not support limit');
    }

    if (this.s.state === CursorState.OPEN || this.s.state === CursorState.CLOSED || this.isDead()) {
      throw new MongoError('Cursor is closed');
    }

    if (typeof value !== 'number') {
      throw new MongoError('limit requires an integer');
    }

    this.cmd.limit = value;
    this.cursorLimit = value;
    return this;
  }

  /**
   * Set the skip for the cursor.
   *
   * @param value - The skip for the cursor query.
   */
  skip(value: number): this {
    if (this.options.tailable) {
      throw new MongoError('Tailable cursor does not support skip');
    }

    if (this.s.state === CursorState.OPEN || this.s.state === CursorState.CLOSED || this.isDead()) {
      throw new MongoError('Cursor is closed');
    }

    if (typeof value !== 'number') {
      throw new MongoError('skip requires an integer');
    }

    if (this.cmd) {
      this.cmd.skip = value;
    }
    this.cursorSkip = value;
    return this;
  }

  /** Resets local state for this cursor instance, and issues a `killCursors` command to the server */
  kill(callback?: Callback): void {
    // Set cursor to dead
    this.dead = true;
    this.killed = true;
    // Remove documents
    this.documents = [];

    // If no cursor id just return
    if (this.cursorId == null) {
      if (callback) callback(undefined, null);
      return;
    }

    if (this.cursorId == null || this.cursorId.isZero() || this.init === false) {
      if (callback) callback(undefined, null);
      return;
    }

    if (!this.server) {
      if (callback) callback(new MongoError('Cursor is uninitialized.'));
      return;
    }

    this.server.killCursors(
      this.ns,
      [this.cursorId],
      // TODO: need to pass session here, but its leading to session leaks
      { session: this.session, ...this.bsonOptions },
      callback
    );
  }

  // TODO - remove
  /** Resets the cursor */
  rewind(): void {
    if (this.init) {
      if (!this.dead) {
        this.kill();
      }

      this.currentLimit = 0;
      this.init = false;
      this.dead = false;
      this.killed = false;
      this.notified = false;
      this.documents = [];
      this.cursorId = undefined;
      this.cursorIndex = 0;
    }
  }

  /**
   * Iterates over all the documents for this cursor using the iterator, callback pattern.
   *
   * @param iterator - The iteration callback.
   * @param callback - The end callback.
   */
  forEach(iterator: (doc: Document) => void): Promise<Document>;
  forEach(iterator: (doc: Document) => void, callback: Callback): void;
  forEach(iterator: (doc: Document) => void, callback?: Callback): Promise<Document> | void {
    if (typeof iterator !== 'function') {
      throw new TypeError('Missing required parameter `iterator`');
    }

    // Rewind cursor state
    this.rewind();

    // Set current cursor to INIT
    this.s.state = CursorState.INIT;

    return maybePromise(callback, done => {
      each(this, (err, doc) => {
        if (err) return done(err);
        if (doc != null) return iterator(doc);
        done();
      });
    });
  }

  /**
   * Set the ReadPreference for the cursor.
   *
   * @param readPreference - The new read preference for the cursor.
   */
  setReadPreference(readPreference: ReadPreferenceLike): this {
    if (this.s.state !== CursorState.INIT) {
      throw new MongoError('cannot change cursor readPreference after cursor has been accessed');
    }

    if (readPreference instanceof ReadPreference) {
      this.options.readPreference = readPreference;
    } else if (typeof readPreference === 'string') {
      this.options.readPreference = ReadPreference.fromString(readPreference);
    } else {
      throw new TypeError('Invalid read preference: ' + readPreference);
    }

    return this;
  }

  /**
   * Returns an array of documents. The caller is responsible for making sure that there
   * is enough memory to store the results. Note that the array only contains partial
   * results when this cursor had been previously accessed. In that case,
   * cursor.rewind() can be used to reset the cursor.
   *
   * @param callback - The result callback.
   */
  toArray(): Promise<Document[]>;
  toArray(callback: Callback<Document[]>): void;
  toArray(callback?: Callback<Document[]>): Promise<Document[]> | void {
    if (this.options.tailable) {
      throw new MongoError('Tailable cursor cannot be converted to array');
    }

    return maybePromise(callback, cb => {
      const items: Document[] = [];
      // Reset cursor
      this.rewind();
      this.s.state = CursorState.INIT;

      // Fetch all the documents
      const fetchDocs = () => {
        this._next((err, doc) => {
          if (err) {
            return cb(err);
          }

          if (doc == null) {
            return this.close({ skipKillCursors: true }, () => cb(undefined, items));
          }

          // Add doc to items
          items.push(doc);

          // Get all buffered objects
          if (this.bufferedCount() > 0) {
            const docs = this.readBufferedDocuments(this.bufferedCount());
            items.push(...docs);
          }

          // Attempt a fetch
          fetchDocs();
        });
      };

      fetchDocs();
    });
  }

  /**
   * Get the count of documents for this cursor
   *
   * @param applySkipLimit - Should the count command apply limit and skip settings on the cursor or in the passed in options.
   */

  count(): Promise<number>;
  count(callback: Callback<number>): void;
  count(applySkipLimit: boolean): Promise<number>;
  count(applySkipLimit: boolean, callback: Callback<number>): void;
  count(applySkipLimit: boolean, options: CountOptions): Promise<number>;
  count(applySkipLimit: boolean, options: CountOptions, callback: Callback<number>): void;
  count(
    applySkipLimit?: boolean | CountOptions | Callback<number>,
    options?: CountOptions | Callback<number>,
    callback?: Callback<number>
  ): Promise<number> | void {
    if (this.cmd.query == null) {
      throw new MongoError('count can only be used with find command');
    }

    if (typeof options === 'function') (callback = options), (options = {});
    options = options || {};

    if (typeof applySkipLimit === 'function') {
      callback = applySkipLimit;
      applySkipLimit = true;
    }

    if (this.session) {
      options = Object.assign({}, options, { session: this.session });
    }

    const countOperation = new CountOperation(this, !!applySkipLimit, options);
    return executeOperation(this.topology, countOperation, callback);
  }

  /** Close the cursor, sending a KillCursor command and emitting close. */
  close(): void;
  close(callback: Callback): void;
  close(options: CursorCloseOptions): Promise<void>;
  close(options: CursorCloseOptions, callback: Callback): void;
  close(
    optionsOrCallback?: CursorCloseOptions | Callback,
    callback?: Callback
  ): Promise<void> | void {
    const options =
      typeof optionsOrCallback === 'function'
        ? { skipKillCursors: false }
        : Object.assign({}, optionsOrCallback);
    callback = typeof optionsOrCallback === 'function' ? optionsOrCallback : callback;

    return maybePromise(callback, cb => {
      this.s.state = CursorState.CLOSED;

      if (!options.skipKillCursors) {
        // Kill the cursor
        this.kill(() => {
          this._endSession(() => {
            this.emit(Cursor.CLOSE);
            cb(undefined, this);
          });
        });

        return;
      }

      this._endSession(() => {
        this.emit(Cursor.CLOSE);
        cb(undefined, this);
      });
    });
  }

  /**
   * Map all documents using the provided function
   *
   * @param transform - The mapping transformation method.
   */
  map(transform: DocumentTransforms['doc']): this {
    if (this.transforms && this.transforms.doc) {
      const oldTransform = this.transforms.doc;
      this.transforms.doc = doc => {
        return transform(oldTransform(doc));
      };
    } else {
      this.transforms = { doc: transform };
    }

    return this;
  }

  isClosed(): boolean {
    return this.isDead();
  }

<<<<<<< HEAD
  // TODO - remove, just use close
  // destroy(err?: AnyError): void {
  //   if (err) this.emit(Cursor.ERROR, err);
  //   // this.pause();
  //   this.close();
  // }

  /** Return a modified Readable stream including a possible transform method. */
  stream(options?: StreamOptions): CursorStream {
    // TODO: replace this method with transformStream in next major release
    this.streamOptions = options || {};
    return new CursorStream(this);
=======
  /** Return a modified Readable stream including a possible transform method. */
  stream(options?: CursorStreamOptions): CursorStream {
    // TODO: replace this method with transformStream in next major release
    return new CursorStream(this, options);
>>>>>>> 94f08e05
  }

  /**
   * Return a modified Readable stream that applies a given transform function, if supplied. If none supplied,
   * returns a stream of unmodified docs.
   */
  transformStream(options?: CursorStreamOptions): Transform {
    const streamOptions: typeof options = options || {};
    if (typeof streamOptions.transform === 'function') {
      const stream = new Transform({
        objectMode: true,
        transform(chunk, encoding, callback) {
          if (streamOptions.transform) {
            this.push(streamOptions.transform(chunk));
          }
          callback();
        }
      });
<<<<<<< HEAD

      return this.stream().pipe(stream);
    }

    return this.stream().pipe(new PassThrough({ objectMode: true }));
=======
      return this.stream().pipe(stream);
    }

    return this.stream(options).pipe(new PassThrough({ objectMode: true }));
>>>>>>> 94f08e05
  }

  /**
   * Execute the explain for the cursor
   *
   * @param callback - The result callback.
   */
  explain(): Promise<unknown>;
  explain(callback: Callback): void;
  explain(callback?: Callback): Promise<unknown> | void {
    // NOTE: the next line includes a special case for operations which do not
    //       subclass `CommandOperationV2`. To be removed asap.
    if (this.operation && this.operation.cmd == null) {
      this.operation.options.explain = true;
      return executeOperation(this.topology, this.operation as any, callback);
    }

    this.cmd.explain = true;

    // Do we have a readConcern
    if (this.cmd.readConcern) {
      delete this.cmd['readConcern'];
    }

    return maybePromise(callback, cb => this._next(cb));
  }

  /** Return the cursor logger */
  getLogger(): Logger {
    return this.logger;
  }

  get readPreference(): ReadPreference {
    return this.operation.readPreference;
  }

  get sortValue(): Sort {
    return this.cmd.sort;
  }

  // Internal methods

  /** @internal Retrieve the next document from the cursor */
  _next(callback: Callback<Document>): void {
    nextFunction(this, callback);
  }

  /** @internal */
  _getMore(callback: Callback<Document>): void {
    if (this.logger.isDebug()) {
      this.logger.debug(`schedule getMore call for query [${JSON.stringify(this.query)}]`);
    }

    if (this.cursorId == null) {
      if (callback) callback(new MongoError('getMore attempted on invalid cursor id'));
      return;
    }

    // Set the current batchSize
    let batchSize = this._batchSize;
    if (this._limit > 0 && this.currentLimit + batchSize > this._limit) {
      batchSize = this._limit - this.currentLimit;
    }

    if (!this.server) {
      return callback(new MongoError('Cursor is uninitialized.'));
    }

    this.server.getMore(
      this.ns,
      this.cursorId,
      { batchSize, session: this.session, ...this.bsonOptions },
      (err, response) => {
        if (response) {
          const cursorId =
            typeof response.cursor.id === 'number'
              ? Long.fromNumber(response.cursor.id)
              : response.cursor.id;

          this.documents = response.cursor.nextBatch;
          this.cursorId = cursorId;
        }

        if (err || (this.cursorId && this.cursorId.isZero())) {
          this._endSession(() => callback(err, response));
          return;
        }

        callback(err, response);
      }
    );
  }
}

/** Validate if the cursor is dead but was not explicitly killed by user */
function isCursorDeadButNotkilled(self: Cursor, callback: Callback) {
  // Cursor is dead but not marked killed, return null
  if (self.dead && !self.killed) {
    self.killed = true;
    setCursorNotified(self, callback);
    return true;
  }

  return false;
}

/** Validate if the cursor is dead and was killed by user */
function isCursorDeadAndKilled(self: Cursor, callback: Callback) {
  if (self.dead && self.killed) {
    callback(new MongoError('cursor is dead'));
    return true;
  }

  return false;
}

/** Validate if the cursor was killed by the user */
function isCursorKilled(self: Cursor, callback: Callback) {
  if (self.killed) {
    setCursorNotified(self, callback);
    return true;
  }

  return false;
}

/** Mark cursor as being dead and notified */
function setCursorDeadAndNotified(self: Cursor, callback: Callback) {
  self.dead = true;
  setCursorNotified(self, callback);
}

/** Mark cursor as being notified */
function setCursorNotified(self: Cursor, callback: Callback) {
  _setCursorNotifiedImpl(self, () => callback(undefined, null));
}

/** @internal */
function _setCursorNotifiedImpl(self: Cursor, callback: Callback) {
  self.notified = true;
  self.documents = [];
  self.cursorIndex = 0;

  if (self.session) {
    self._endSession(callback);
    return;
  }

  return callback();
}

/** @internal */
function nextFunction(self: Cursor, callback: Callback) {
  // We have notified about it
  if (self.notified) {
    return callback(new Error('cursor is exhausted'));
  }

  // Cursor is killed return null
  if (isCursorKilled(self, callback)) return;

  // Cursor is dead but not marked killed, return null
  if (isCursorDeadButNotkilled(self, callback)) return;

  // We have a dead and killed cursor, attempting to call next should error
  if (isCursorDeadAndKilled(self, callback)) return;

  // We have just started the cursor
  if (!self.init) {
    // Topology is not connected, save the call in the provided store to be
    // Executed at some point when the handler deems it's reconnected
    if (!self.topology.isConnected()) {
      // Only need this for single server, because repl sets and mongos
      // will always continue trying to reconnect
      if (self.topology._type === 'server' && !self.topology.s.options.reconnect) {
        // Reconnect is disabled, so we'll never reconnect
        return callback(new MongoError('no connection available'));
      }
    }

    self._initializeCursor((err, result) => {
      if (err || result === null) {
        callback(err, result);
        return;
      }

      nextFunction(self, callback);
    });

    return;
  }

  const cursorId = self.cursorId;
  if (!cursorId) {
    return callback(new MongoError('Undefined cursor ID'));
  }

  if (self._limit > 0 && self.currentLimit >= self._limit) {
    // Ensure we kill the cursor on the server
    return self.kill(() =>
      // Set cursor in dead and notified state
      setCursorDeadAndNotified(self, callback)
    );
  } else if (self.cursorIndex === self.documents.length && !Long.ZERO.equals(cursorId)) {
    // Ensure an empty cursor state
    self.documents = [];
    self.cursorIndex = 0;

    // Check if topology is destroyed
    if (self.topology.isDestroyed()) {
      return callback(
        new MongoNetworkError('connection destroyed, not possible to instantiate cursor')
      );
    }

    // Execute the next get more
    self._getMore(err => {
      if (err) {
        return callback(err);
      }

      // Tailable cursor getMore result, notify owner about it
      // No attempt is made here to retry, this is left to the user of the
      // core module to handle to keep core simple
      if (self.documents.length === 0 && self.tailable && Long.ZERO.equals(cursorId)) {
        // No more documents in the tailed cursor
        return callback(new MongoError('No more documents in tailed cursor'));
      } else if (self.documents.length === 0 && self.tailable && !Long.ZERO.equals(cursorId)) {
        return nextFunction(self, callback);
      }

      if (self._limit > 0 && self.currentLimit >= self._limit) {
        return setCursorDeadAndNotified(self, callback);
      }

      nextFunction(self, callback);
    });
  } else if (
    self.documents.length === self.cursorIndex &&
    self.tailable &&
    Long.ZERO.equals(cursorId)
  ) {
    return callback(new MongoError('No more documents in tailed cursor'));
  } else if (self.documents.length === self.cursorIndex && Long.ZERO.equals(cursorId)) {
    setCursorDeadAndNotified(self, callback);
  } else {
    if (self._limit > 0 && self.currentLimit >= self._limit) {
      // Ensure we kill the cursor on the server
      self.kill(() =>
        // Set cursor in dead and notified state
        setCursorDeadAndNotified(self, callback)
      );

      return;
    }

    // Increment the current cursor limit
    self.currentLimit += 1;

    // Get the document
    let doc = self.documents[self.cursorIndex++];

    // Doc overflow
    if (!doc || doc.$err) {
      // Ensure we kill the cursor on the server
      self.kill(() =>
        // Set cursor in dead and notified state
        setCursorDeadAndNotified(self, () => callback(new MongoError(doc ? doc.$err : undefined)))
      );

      return;
    }

    // Transform the doc with passed in transformation method if provided
    if (self.transforms && typeof self.transforms.doc === 'function') {
      doc = self.transforms.doc(doc);
    }

    // Return the document
    callback(undefined, doc);
  }
}

/** @internal */
function getLimitSkipBatchSizeDefaults(options: CoreCursorOptions, cmd: Document) {
  cmd = cmd ? cmd : {};
  let limit = options.limit;

  if (!limit) {
    if ('limit' in cmd) {
      limit = cmd.limit;
    }
    if (!limit) {
      limit = 0;
    }
  }
  let skip = options.skip;
  if (!skip) {
    if ('skip' in cmd) {
      skip = cmd.skip;
    }
    if (!skip) {
      skip = 0;
    }
  }
  let batchSize = options.batchSize;
  if (!batchSize) {
    if ('batchSize' in cmd) {
      batchSize = cmd.batchSize;
    }
    if (!batchSize) {
      batchSize = 1000;
    }
  }

  return { limit, skip, batchSize };
}<|MERGE_RESOLUTION|>--- conflicted
+++ resolved
@@ -1,29 +1,11 @@
-<<<<<<< HEAD
 import { EventEmitter } from 'events';
 import { Transform, PassThrough, Readable } from 'stream';
 
 import { Long, Document, BSONSerializeOptions } from '../bson';
-import { MongoError, MongoNetworkError } from '../error';
+import { MongoError, MongoNetworkError, AnyError } from '../error';
 import { Logger } from '../logger';
-=======
-import { emitDeprecatedOptionWarning } from '../utils';
-import { ReadPreference, ReadPreferenceLike } from '../read_preference';
-import { Transform, PassThrough, Readable } from 'stream';
-import { deprecate } from 'util';
-import { MongoError, AnyError } from '../error';
-import {
-  CoreCursor,
-  CursorState,
-  CoreCursorOptions,
-  CoreCursorPrivate,
-  CursorStreamOptions,
-  CursorCloseOptions,
-  DocumentTransforms
-} from './core_cursor';
-import { maybePromise, formattedOrderClause, Callback } from '../utils';
->>>>>>> 94f08e05
 import { executeOperation } from '../operations/execute_operation';
-import { each } from '../operations/cursor_ops';
+import { each, EachCallback } from '../operations/cursor_ops';
 import { CountOperation, CountOptions } from '../operations/count';
 import { ReadPreference, ReadPreferenceLike } from '../read_preference';
 import {
@@ -125,7 +107,6 @@
   numberOfRetries?: number;
 }
 
-<<<<<<< HEAD
 /** @public */
 export interface StreamOptions {
   /** A transformation method applied to each document emitted by the stream */
@@ -162,15 +143,16 @@
   raw?: boolean;
 }
 
-export class CursorStream extends Readable {
-  cursor: Cursor;
-=======
 const kCursor = Symbol('cursor');
+
+export interface CursorStreamOptions {
+  /** A transformation method applied to each document emitted by the stream */
+  transform?(doc: Document): Document;
+}
 
 export class CursorStream extends Readable {
   [kCursor]: Cursor;
   options: CursorStreamOptions;
->>>>>>> 94f08e05
 
   /** @event */
   static readonly CLOSE = 'close' as const;
@@ -189,11 +171,6 @@
   /** @event */
   static readonly RESUME = 'resume' as const;
 
-<<<<<<< HEAD
-  constructor(cursor: Cursor) {
-    super({ objectMode: true });
-    this.cursor = cursor;
-=======
   constructor(cursor: Cursor, options?: CursorStreamOptions) {
     super({ objectMode: true });
     this[kCursor] = cursor;
@@ -204,70 +181,37 @@
     this.pause();
     this[kCursor].close();
     super.destroy(err);
->>>>>>> 94f08e05
   }
 
   /** @internal */
   _read(): void {
-<<<<<<< HEAD
-    if ((this.cursor.s && this.cursor.s.state === CursorState.CLOSED) || this.cursor.isDead()) {
-=======
     const cursor = this[kCursor];
     if ((cursor.s && cursor.s.state === CursorState.CLOSED) || cursor.isDead()) {
->>>>>>> 94f08e05
       this.push(null);
       return;
     }
 
     // Get the next item
-<<<<<<< HEAD
-    this.cursor._next((err, result) => {
-      if (err) {
-        if (this.listeners(CursorStream.ERROR) && this.listeners(CursorStream.ERROR).length > 0) {
-          this.emit(CursorStream.ERROR, err);
-        }
-        if (!this.cursor.isDead()) this.cursor.close();
-
-        // Emit end event
-        this.emit(CursorStream.END);
-        this.emit(CursorStream.FINISH);
-=======
     cursor._next((err, result) => {
       if (err) {
         if (cursor.s && cursor.s.state === CursorState.CLOSED) return;
         if (!cursor.isDead()) this.emit(CursorStream.ERROR, err);
         cursor.close(() => this.emit(CursorStream.END));
->>>>>>> 94f08e05
         return;
       }
 
       // If we provided a transformation method
-<<<<<<< HEAD
-      if (
-        this.cursor.streamOptions &&
-        typeof this.cursor.streamOptions.transform === 'function' &&
-        result != null
-      ) {
-        this.push(this.cursor.streamOptions.transform(result));
-=======
       if (typeof this.options.transform === 'function' && result != null) {
         this.push(this.options.transform(result));
->>>>>>> 94f08e05
         return;
       }
 
       // Return the result
       this.push(result);
 
-<<<<<<< HEAD
-      if (result === null && this.cursor.isDead()) {
-        this.once(CursorStream.END, () => {
-          this.cursor.close();
-=======
       if (result === null && cursor.isDead()) {
         this.once(CursorStream.END, () => {
           cursor.close();
->>>>>>> 94f08e05
           this.emit(CursorStream.FINISH);
         });
       }
@@ -275,14 +219,11 @@
   }
 }
 
-<<<<<<< HEAD
 export interface StreamOptions {
   /** A transformation method applied to each document emitted by the stream */
   transform?(doc: Document): Document;
 }
 
-=======
->>>>>>> 94f08e05
 /**
  * **CURSORS Cannot directly be instantiated**
  * The `Cursor` class is an internal class that embodies a cursor on MongoDB
@@ -400,6 +341,7 @@
    */
   constructor(topology: Topology, operation: O, options: T = {} as T) {
     super();
+
     const cmd = operation.cmd ? operation.cmd : {};
 
     // Set local values
@@ -468,14 +410,14 @@
     const currentNumberOfRetries = numberOfRetries;
 
     // Get the batchSize
-    // let batchSize = 1000;
-    // if (this.cmd.cursor && this.cmd.cursor.batchSize) {
-    //   batchSize = this.cmd.cursor.batchSize;
-    // } else if (options.cursor && options.cursor.batchSize) {
-    //   batchSize = options.cursor.batchSize ?? 1000;
-    // } else if (typeof options.batchSize === 'number') {
-    //   batchSize = options.batchSize;
-    // }
+    let batchSizeA = 1000;
+    if (this.cmd.cursor && this.cmd.cursor.batchSize) {
+      batchSizeA = this.cmd.cursor.batchSize;
+    } else if (options.cursor && options.cursor.batchSize) {
+      batchSizeA = options.cursor.batchSize ?? 1000;
+    } else if (typeof options.batchSize === 'number') {
+      batchSizeA = options.batchSize;
+    }
 
     // Internal cursor state
     this.s = {
@@ -487,7 +429,7 @@
       state: CursorState.INIT,
       // explicitlyIgnoreSession
       explicitlyIgnoreSession: !!options.explicitlyIgnoreSession,
-      batchSize
+      batchSize: batchSizeA
     };
 
     // Optional ClientSession
@@ -501,7 +443,7 @@
     }
 
     // Set the batch size
-    this.cursorBatchSize = batchSize;
+    this.cursorBatchSize = batchSizeA;
   }
 
   get id(): Long | undefined {
@@ -1189,6 +1131,25 @@
   }
 
   /**
+   * Iterates over all the documents for this cursor. As with `cursor.toArray`,
+   * not all of the elements will be iterated if this cursor had been previously accessed.
+   * In that case, `cursor.rewind` can be used to reset the cursor. However, unlike
+   * `cursor.toArray`, the cursor will only hold a maximum of batch size elements
+   * at any given time if batch size is specified. Otherwise, the caller is responsible
+   * for making sure that the entire result can fit the memory.
+   *
+   * @deprecated Please use {@link Cursor.forEach} instead
+   */
+  each(callback: EachCallback): void {
+    // Rewind cursor state
+    this.rewind();
+    // Set current cursor to INIT
+    this.s.state = CursorState.INIT;
+    // Run the query
+    each(this, callback);
+  }
+
+  /**
    * Iterates over all the documents for this cursor using the iterator, callback pattern.
    *
    * @param iterator - The iteration callback.
@@ -1383,25 +1344,10 @@
     return this.isDead();
   }
 
-<<<<<<< HEAD
-  // TODO - remove, just use close
-  // destroy(err?: AnyError): void {
-  //   if (err) this.emit(Cursor.ERROR, err);
-  //   // this.pause();
-  //   this.close();
-  // }
-
-  /** Return a modified Readable stream including a possible transform method. */
-  stream(options?: StreamOptions): CursorStream {
-    // TODO: replace this method with transformStream in next major release
-    this.streamOptions = options || {};
-    return new CursorStream(this);
-=======
   /** Return a modified Readable stream including a possible transform method. */
   stream(options?: CursorStreamOptions): CursorStream {
     // TODO: replace this method with transformStream in next major release
     return new CursorStream(this, options);
->>>>>>> 94f08e05
   }
 
   /**
@@ -1420,18 +1366,10 @@
           callback();
         }
       });
-<<<<<<< HEAD
-
       return this.stream().pipe(stream);
     }
 
-    return this.stream().pipe(new PassThrough({ objectMode: true }));
-=======
-      return this.stream().pipe(stream);
-    }
-
     return this.stream(options).pipe(new PassThrough({ objectMode: true }));
->>>>>>> 94f08e05
   }
 
   /**
