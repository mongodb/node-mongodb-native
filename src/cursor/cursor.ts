--- conflicted
+++ resolved
@@ -1,16 +1,13 @@
-<<<<<<< HEAD
+import { EventEmitter } from 'events';
+import { Transform, PassThrough, Readable } from 'stream';
+
 import { Long, Document, BSONSerializeOptions } from '../bson';
 import { MongoError, MongoNetworkError } from '../error';
-import { Logger, LoggerOptions } from '../logger';
+import { Logger } from '../logger';
 import { executeOperation } from '../operations/execute_operation';
 import { each } from '../operations/cursor_ops';
 import { CountOperation, CountOptions } from '../operations/count';
-import { PromiseProvider } from '../promise_provider';
-=======
-import { emitDeprecatedOptionWarning } from '../utils';
->>>>>>> fe4821cb
 import { ReadPreference, ReadPreferenceLike } from '../read_preference';
-import { Transform, PassThrough, Readable } from 'stream';
 import {
   Callback,
   emitDeprecatedOptionWarning,
@@ -22,7 +19,7 @@
 import type { OperationTime, ResumeToken } from '../change_stream';
 import type { CloseOptions } from '../cmap/connection_pool';
 import type { CollationOptions } from '../cmap/wire_protocol/write_command';
-import type { Topology, TopologyOptions } from '../sdam/topology';
+import type { Topology } from '../sdam/topology';
 import type { CommandOperationOptions } from '../operations/command';
 import type { Sort, SortDirection } from '../operations/find';
 import type { Hint, OperationBase } from '../operations/operation';
@@ -83,6 +80,9 @@
 export interface CoreCursorOptions extends CommandOperationOptions {
   noCursorTimeout?: boolean;
   tailable?: boolean;
+  awaitData?: boolean;
+  /** @deprecated Use `awaitData` instead */
+  awaitdata?: boolean;
   raw?: boolean;
   hint?: Hint;
   limit?: number;
@@ -191,11 +191,11 @@
 
       // If we provided a transformation method
       if (
-        this.cursor.cursorState.streamOptions &&
-        typeof this.cursor.cursorState.streamOptions.transform === 'function' &&
+        this.cursor.streamOptions &&
+        typeof this.cursor.streamOptions.transform === 'function' &&
         result != null
       ) {
-        this.push(this.cursor.cursorState.streamOptions.transform(result));
+        this.push(this.cursor.streamOptions.transform(result));
         return;
       }
 
@@ -278,7 +278,7 @@
 export class Cursor<
   O extends OperationBase = OperationBase,
   T extends CursorOptions = CursorOptions
-> {
+> extends EventEmitter {
   /** @internal */
   operation: O;
   server?: Server;
@@ -287,16 +287,53 @@
   cmd: Document;
   options: T;
   topology: Topology;
-  cursorState: InternalCursorState;
   logger: Logger;
   query?: Document;
   s: CursorPrivate;
 
+  // INTERNAL CURSOR STATE
+  postBatchResumeToken?: ResumeToken;
+  currentLimit: number;
+  cursorId?: Long;
+  lastCursorId?: Long;
+  cursorIndex: number;
+  dead: boolean;
+  killed: boolean;
+  init: boolean;
+  notified: boolean;
+  documents: Document[];
+  operationTime?: OperationTime;
+  reconnect?: boolean;
+  session?: ClientSession;
+  streamOptions?: StreamOptions;
+  transforms?: DocumentTransforms;
+  raw?: boolean;
+  tailable: boolean;
+  awaitData: boolean;
+  bsonOptions?: BSONSerializeOptions;
+
+  // DEPRECATED?
+  _batchSize: number;
+  _skip: number;
+  _limit: number;
+
   /** @event */
   static readonly ERROR = 'error' as const;
 
+  /** @event */
+  static readonly CLOSE = 'close' as const;
+
   /** @internal */
+  /**
+   * Create a new core `Cursor` instance.
+   * **NOTE** Not to be instantiated directly
+   *
+   * @param topology - The server topology instance.
+   * @param operation - The cursor-generating operation to run
+   * @param options - Optional settings for the cursor
+   */
   constructor(topology: Topology, operation: O, options: T = {} as T) {
+    super();
     const cmd = operation.cmd ? operation.cmd : {};
 
     // Set local values
@@ -321,62 +358,37 @@
     }
 
     // All internal state
-    this.cursorState = {
-      cursorId,
-      cmd: this.cmd,
-      lastCursorId,
-      documents: options.documents || [],
-      cursorIndex: 0,
-      dead: false,
-      killed: false,
-      init: false,
-      notified: false,
-      limit,
-      skip,
-      batchSize,
-      currentLimit: 0,
-      // Result field name if not a cursor (contains the array of results)
-      transforms: options.transforms,
-      raw: options.raw || (cmd && 'raw' in cmd && cmd.raw)
-    };
+    this.cursorId = cursorId;
+    this.lastCursorId = lastCursorId;
+    this.documents = options.documents || [];
+    this.cursorIndex = 0;
+    this.dead = false;
+    this.killed = false;
+    this.init = false;
+    this.notified = false;
+    this.currentLimit = 0;
+    // Result field name if not a cursor (contains the array of results)
+    this.transforms = options.transforms;
+    this.raw = typeof options.raw === 'boolean' ? options.raw : cmd && 'raw' in cmd && cmd.raw;
+    this.tailable = typeof options.tailable === 'boolean' ? options.tailable : false;
+    this.awaitData =
+      typeof options.awaitData === 'boolean'
+        ? options.awaitData
+        : typeof options.awaitdata === 'boolean'
+        ? options.awaitdata
+        : false;
+
+    // get rid of these?
+    this._limit = limit;
+    this._skip = skip;
+    this._batchSize = batchSize;
 
     if (typeof options.session === 'object') {
-      this.cursorState.session = options.session;
-    }
-
-    // Add promoteLong to cursor state
-    const topologyOptions: TopologyOptions = topology.s.options;
-    if (typeof topologyOptions.promoteLongs === 'boolean') {
-      this.cursorState.promoteLongs = topologyOptions.promoteLongs;
-    } else if (typeof options.promoteLongs === 'boolean') {
-      this.cursorState.promoteLongs = options.promoteLongs;
-    }
-
-    // Add promoteValues to cursor state
-    if (typeof topologyOptions.promoteValues === 'boolean') {
-      this.cursorState.promoteValues = topologyOptions.promoteValues;
-    } else if (typeof options.promoteValues === 'boolean') {
-      this.cursorState.promoteValues = options.promoteValues;
-    }
-
-    // Add promoteBuffers to cursor state
-    if (typeof topologyOptions.promoteBuffers === 'boolean') {
-      this.cursorState.promoteBuffers = topologyOptions.promoteBuffers;
-    } else if (typeof options.promoteBuffers === 'boolean') {
-      this.cursorState.promoteBuffers = options.promoteBuffers;
-    }
-
-    if (topologyOptions.reconnect) {
-      this.cursorState.reconnect = topologyOptions.reconnect;
+      this.session = options.session;
     }
 
     // Logger
-    this.logger = new Logger('Cursor', topologyOptions as LoggerOptions);
-
-    // TODO: remove as part of NODE-2104, except this is closed?
-    if (this.operation) {
-      this.operation.cursorState = this.cursorState;
-    }
+    this.logger = new Logger('Cursor', topology.s.options);
 
     if (this.operation) {
       options = this.operation.options as T;
@@ -426,45 +438,36 @@
     this.cursorBatchSize = batchSize;
   }
 
+  get id(): Long | undefined {
+    if (this.operation) return this.cursorId;
+  }
+
   set cursorBatchSize(value: number) {
-    this.cursorState.batchSize = value;
+    this._batchSize = value;
   }
 
   get cursorBatchSize(): number {
-    return this.cursorState.batchSize;
+    return this._batchSize;
   }
 
   set cursorLimit(value: number) {
-    this.cursorState.limit = value;
+    this._limit = value;
   }
 
   get cursorLimit(): number {
-    return this.cursorState.limit ?? 0;
+    return this._limit ?? 0;
   }
 
   set cursorSkip(value: number) {
-    this.cursorState.skip = value;
+    this._skip = value;
   }
 
   get cursorSkip(): number {
-    return this.cursorState.skip;
+    return this._skip;
   }
 
   /** @internal */
   _initializeCursor(callback: Callback): void {
-    if (this.operation && this.operation.session != null) {
-      this.session = this.operation.session;
-    } else {
-      // implicitly create a session if one has not been provided
-      if (!this.s.explicitlyIgnoreSession && !this.session && this.topology.hasSessionSupport()) {
-        this.session = this.topology.startSession({ owner: this });
-
-        if (this.operation) {
-          this.operation.session = this.session;
-        }
-      }
-    }
-
     // NOTE: this goes away once cursors use `executeOperation`
     if (this.topology.shouldCheckForSessionSupport()) {
       this.topology.selectServer(ReadPreference.primaryPreferred, err => {
@@ -480,17 +483,16 @@
     }
 
     const done: Callback = (err, result) => {
-      const cursorState = this.cursorState;
-      if (err || (cursorState.cursorId && cursorState.cursorId.isZero())) {
+      if (err || (this.cursorId && this.cursorId.isZero())) {
         this._endSession();
       }
 
       if (
-        cursorState.documents.length === 0 &&
-        cursorState.cursorId &&
-        cursorState.cursorId.isZero() &&
-        !this.cmd.tailable &&
-        !this.cmd.awaitData
+        this.documents.length === 0 &&
+        this.cursorId &&
+        this.cursorId.isZero() &&
+        !this.tailable &&
+        !this.awaitData
       ) {
         return setCursorNotified(this, callback);
       }
@@ -507,51 +509,47 @@
         const document = result;
 
         if (result.queryFailure) {
-          return done(new MongoError(document), null);
+          return done(new MongoError(document));
         }
 
-        // Check if we have a command cursor
-        if (!this.cmd.find || (this.cmd.find && this.cmd.virtual === false)) {
-          // We have an error document, return the error
-          if (document.$err || document.errmsg) {
-            return done(new MongoError(document), null);
+        // We have an error document, return the error
+        if (document.$err || document.errmsg) {
+          return done(new MongoError(document));
+        }
+
+        // We have a cursor document
+        if (document.cursor != null && typeof document.cursor !== 'string') {
+          const id = document.cursor.id;
+          // If we have a namespace change set the new namespace for getmores
+          if (document.cursor.ns) {
+            this.ns = document.cursor.ns;
           }
 
-          // We have a cursor document
-          if (document.cursor != null && typeof document.cursor !== 'string') {
-            const id = document.cursor.id;
-            // If we have a namespace change set the new namespace for getmores
-            if (document.cursor.ns) {
-              this.ns = document.cursor.ns;
-            }
-            // Promote id to long if needed
-            this.cursorState.cursorId = typeof id === 'number' ? Long.fromNumber(id) : id;
-            this.cursorState.lastCursorId = this.cursorState.cursorId;
-            this.cursorState.operationTime = document.operationTime;
-
-            // If we have a firstBatch set it
-            if (Array.isArray(document.cursor.firstBatch)) {
-              this.cursorState.documents = document.cursor.firstBatch;
-            }
-
-            // Return after processing command cursor
-            return done(undefined, result);
+          // Promote id to long if needed
+          this.cursorId = typeof id === 'number' ? Long.fromNumber(id) : id;
+          this.lastCursorId = this.cursorId;
+          this.operationTime = document.operationTime;
+
+          // If we have a firstBatch set it
+          if (Array.isArray(document.cursor.firstBatch)) {
+            this.documents = document.cursor.firstBatch;
           }
+
+          // Return after processing command cursor
+          return done(undefined, result);
         }
       }
 
       // Otherwise fall back to regular find path
       const cursorId = result.cursorId || 0;
-      this.cursorState.cursorId = cursorId instanceof Long ? cursorId : Long.fromNumber(cursorId);
-      this.cursorState.documents = result.documents || [result];
-      this.cursorState.lastCursorId = result.cursorId;
+      this.cursorId = cursorId instanceof Long ? cursorId : Long.fromNumber(cursorId);
+      this.documents = result.documents || [result];
+      this.lastCursorId = result.cursorId;
 
       // Transform the results with passed in transformation method if provided
-      if (this.cursorState.transforms && typeof this.cursorState.transforms.query === 'function') {
-        const transformedQuery = this.cursorState.transforms.query(result);
-        this.cursorState.documents = Array.isArray(transformedQuery)
-          ? transformedQuery
-          : [transformedQuery];
+      if (this.transforms && typeof this.transforms.query === 'function') {
+        const transformedQuery = this.transforms.query(result);
+        this.documents = Array.isArray(transformedQuery) ? transformedQuery : [transformedQuery];
       }
 
       done(undefined, result);
@@ -572,10 +570,13 @@
       }
 
       this.server = this.operation.server;
-      this.cursorState.init = true;
+      this.init = true;
+
+      // set these after execution because the builder might change them before now
+      this.bsonOptions = this.operation.bsonOptions;
 
       // NOTE: this is a special internal method for cloning a cursor, consider removing
-      if (this.cursorState.cursorId != null) {
+      if (this.cursorId != null) {
         return done();
       }
 
@@ -596,10 +597,10 @@
     }
     options = options || {};
 
-    const session = this.cursorState.session;
+    const session = this.session;
 
     if (session && (options.force || session.owner === this)) {
-      this.cursorState.session = undefined;
+      this.session = undefined;
 
       if (this.operation) {
         this.operation.clearSession();
@@ -618,54 +619,48 @@
 
   /** Checks if the cursor is dead */
   isDead(): boolean {
-    return this.cursorState.dead === true;
+    return this.dead === true;
   }
 
   /** Checks if the cursor was killed by the application */
   isKilled(): boolean {
-    return this.cursorState.killed === true;
+    return this.killed === true;
   }
 
   /** Checks if the cursor notified it's caller about it's death */
   isNotified(): boolean {
-    return this.cursorState.notified === true;
+    return this.notified === true;
   }
 
   /** Returns current buffered documents length */
   bufferedCount(): number {
-    return this.cursorState.documents.length - this.cursorState.cursorIndex;
+    return this.documents.length - this.cursorIndex;
   }
 
   /** Returns current buffered documents */
   readBufferedDocuments(number: number): Document[] {
-    const unreadDocumentsLength = this.cursorState.documents.length - this.cursorState.cursorIndex;
+    const unreadDocumentsLength = this.documents.length - this.cursorIndex;
     const length = number < unreadDocumentsLength ? number : unreadDocumentsLength;
-    let elements = this.cursorState.documents.slice(
-      this.cursorState.cursorIndex,
-      this.cursorState.cursorIndex + length
-    );
+    let elements = this.documents.slice(this.cursorIndex, this.cursorIndex + length);
 
     // Transform the doc with passed in transformation method if provided
-    if (this.cursorState.transforms && typeof this.cursorState.transforms.doc === 'function') {
+    if (this.transforms && typeof this.transforms.doc === 'function') {
       // Transform all the elements
       for (let i = 0; i < elements.length; i++) {
-        elements[i] = this.cursorState.transforms.doc(elements[i]);
+        elements[i] = this.transforms.doc(elements[i]);
       }
     }
 
     // Ensure we do not return any more documents than the limit imposed
     // Just return the number of elements up to the limit
-    if (
-      this.cursorState.limit > 0 &&
-      this.cursorState.currentLimit + elements.length > this.cursorState.limit
-    ) {
-      elements = elements.slice(0, this.cursorState.limit - this.cursorState.currentLimit);
+    if (this._limit > 0 && this.currentLimit + elements.length > this._limit) {
+      elements = elements.slice(0, this._limit - this.currentLimit);
       this.kill();
     }
 
     // Adjust current limit
-    this.cursorState.currentLimit = this.cursorState.currentLimit + elements.length;
-    this.cursorState.cursorIndex = this.cursorState.cursorIndex + elements.length;
+    this.currentLimit = this.currentLimit + elements.length;
+    this.cursorIndex = this.cursorIndex + elements.length;
 
     // Return elements
     return elements;
@@ -1078,17 +1073,18 @@
   /** Resets local state for this cursor instance, and issues a `killCursors` command to the server */
   kill(callback?: Callback): void {
     // Set cursor to dead
-    this.cursorState.dead = true;
-    this.cursorState.killed = true;
+    this.dead = true;
+    this.killed = true;
     // Remove documents
-    this.cursorState.documents = [];
+    this.documents = [];
 
     // If no cursor id just return
-    if (
-      this.cursorState.cursorId == null ||
-      this.cursorState.cursorId.isZero() ||
-      this.cursorState.init === false
-    ) {
+    if (this.cursorId == null) {
+      if (callback) callback(undefined, null);
+      return;
+    }
+
+    if (this.cursorId == null || this.cursorId.isZero() || this.init === false) {
       if (callback) callback(undefined, null);
       return;
     }
@@ -1098,25 +1094,31 @@
       return;
     }
 
-    this.server.killCursors(this.ns, this.cursorState, callback);
+    this.server.killCursors(
+      this.ns,
+      [this.cursorId],
+      // TODO: need to pass session here, but its leading to session leaks
+      { session: this.session, ...this.bsonOptions },
+      callback
+    );
   }
 
   // TODO - remove
   /** Resets the cursor */
   rewind(): void {
-    if (this.cursorState.init) {
-      if (!this.cursorState.dead) {
+    if (this.init) {
+      if (!this.dead) {
         this.kill();
       }
 
-      this.cursorState.currentLimit = 0;
-      this.cursorState.init = false;
-      this.cursorState.dead = false;
-      this.cursorState.killed = false;
-      this.cursorState.notified = false;
-      this.cursorState.documents = [];
-      this.cursorState.cursorId = undefined;
-      this.cursorState.cursorIndex = 0;
+      this.currentLimit = 0;
+      this.init = false;
+      this.dead = false;
+      this.killed = false;
+      this.notified = false;
+      this.documents = [];
+      this.cursorId = undefined;
+      this.cursorIndex = 0;
     }
   }
 
@@ -1287,7 +1289,7 @@
       }
 
       this._endSession(() => {
-        // this.emit(Cursor.CLOSE);
+        this.emit(Cursor.CLOSE);
         cb(undefined, this);
       });
     });
@@ -1325,13 +1327,8 @@
   /** Return a modified Readable stream including a possible transform method. */
   stream(options?: StreamOptions): CursorStream {
     // TODO: replace this method with transformStream in next major release
-<<<<<<< HEAD
-    this.cursorState.streamOptions = options || {};
+    this.streamOptions = options || {};
     return new CursorStream(this);
-=======
-    this.streamOptions = options || {};
-    return this;
->>>>>>> fe4821cb
   }
 
   /**
@@ -1408,35 +1405,52 @@
       this.logger.debug(`schedule getMore call for query [${JSON.stringify(this.query)}]`);
     }
 
+    if (this.cursorId == null) {
+      if (callback) callback(new MongoError('getMore attempted on invalid cursor id'));
+      return;
+    }
+
     // Set the current batchSize
-    let batchSize = this.cursorState.batchSize;
-    if (
-      this.cursorState.limit > 0 &&
-      this.cursorState.currentLimit + batchSize > this.cursorState.limit
-    ) {
-      batchSize = this.cursorState.limit - this.cursorState.currentLimit;
+    let batchSize = this._batchSize;
+    if (this._limit > 0 && this.currentLimit + batchSize > this._limit) {
+      batchSize = this._limit - this.currentLimit;
     }
 
     if (!this.server) {
       return callback(new MongoError('Cursor is uninitialized.'));
     }
 
-    const cursorState = this.cursorState;
-    this.server.getMore(this.ns, cursorState, batchSize, this.options, (err, result) => {
-      // NOTE: `getMore` modifies `cursorState`, would be very ideal not to do so in the future
-      if (err || (cursorState.cursorId && cursorState.cursorId.isZero())) {
-        this._endSession();
-      }
-      callback(err, result);
-    });
+    this.server.getMore(
+      this.ns,
+      this.cursorId,
+      { batchSize, session: this.session, ...this.bsonOptions },
+      (err, response) => {
+        if (response) {
+          const cursorId =
+            typeof response.cursor.id === 'number'
+              ? Long.fromNumber(response.cursor.id)
+              : response.cursor.id;
+
+          this.documents = response.cursor.nextBatch;
+          this.cursorId = cursorId;
+        }
+
+        if (err || (this.cursorId && this.cursorId.isZero())) {
+          this._endSession(() => callback(err, response));
+          return;
+        }
+
+        callback(err, response);
+      }
+    );
   }
 }
 
 /** Validate if the cursor is dead but was not explicitly killed by user */
 function isCursorDeadButNotkilled(self: Cursor, callback: Callback) {
   // Cursor is dead but not marked killed, return null
-  if (self.cursorState.dead && !self.cursorState.killed) {
-    self.cursorState.killed = true;
+  if (self.dead && !self.killed) {
+    self.killed = true;
     setCursorNotified(self, callback);
     return true;
   }
@@ -1446,7 +1460,7 @@
 
 /** Validate if the cursor is dead and was killed by user */
 function isCursorDeadAndKilled(self: Cursor, callback: Callback) {
-  if (self.cursorState.dead && self.cursorState.killed) {
+  if (self.dead && self.killed) {
     callback(new MongoError('cursor is dead'));
     return true;
   }
@@ -1456,7 +1470,7 @@
 
 /** Validate if the cursor was killed by the user */
 function isCursorKilled(self: Cursor, callback: Callback) {
-  if (self.cursorState.killed) {
+  if (self.killed) {
     setCursorNotified(self, callback);
     return true;
   }
@@ -1466,7 +1480,7 @@
 
 /** Mark cursor as being dead and notified */
 function setCursorDeadAndNotified(self: Cursor, callback: Callback) {
-  self.cursorState.dead = true;
+  self.dead = true;
   setCursorNotified(self, callback);
 }
 
@@ -1477,11 +1491,11 @@
 
 /** @internal */
 function _setCursorNotifiedImpl(self: Cursor, callback: Callback) {
-  self.cursorState.notified = true;
-  self.cursorState.documents = [];
-  self.cursorState.cursorIndex = 0;
-
-  if (self.cursorState.session) {
+  self.notified = true;
+  self.documents = [];
+  self.cursorIndex = 0;
+
+  if (self.session) {
     self._endSession(callback);
     return;
   }
@@ -1492,7 +1506,7 @@
 /** @internal */
 function nextFunction(self: Cursor, callback: Callback) {
   // We have notified about it
-  if (self.cursorState.notified) {
+  if (self.notified) {
     return callback(new Error('cursor is exhausted'));
   }
 
@@ -1506,7 +1520,7 @@
   if (isCursorDeadAndKilled(self, callback)) return;
 
   // We have just started the cursor
-  if (!self.cursorState.init) {
+  if (!self.init) {
     // Topology is not connected, save the call in the provided store to be
     // Executed at some point when the handler deems it's reconnected
     if (!self.topology.isConnected()) {
@@ -1530,23 +1544,21 @@
     return;
   }
 
-  const cursorId = self.cursorState.cursorId;
+  const cursorId = self.cursorId;
   if (!cursorId) {
     return callback(new MongoError('Undefined cursor ID'));
   }
 
-  if (self.cursorState.limit > 0 && self.cursorState.currentLimit >= self.cursorState.limit) {
+  if (self._limit > 0 && self.currentLimit >= self._limit) {
     // Ensure we kill the cursor on the server
-    self.kill();
-    // Set cursor in dead and notified state
-    return setCursorDeadAndNotified(self, callback);
-  } else if (
-    self.cursorState.cursorIndex === self.cursorState.documents.length &&
-    !Long.ZERO.equals(cursorId)
-  ) {
+    return self.kill(() =>
+      // Set cursor in dead and notified state
+      setCursorDeadAndNotified(self, callback)
+    );
+  } else if (self.cursorIndex === self.documents.length && !Long.ZERO.equals(cursorId)) {
     // Ensure an empty cursor state
-    self.cursorState.documents = [];
-    self.cursorState.cursorIndex = 0;
+    self.documents = [];
+    self.cursorIndex = 0;
 
     // Check if topology is destroyed
     if (self.topology.isDestroyed()) {
@@ -1564,77 +1576,58 @@
       // Tailable cursor getMore result, notify owner about it
       // No attempt is made here to retry, this is left to the user of the
       // core module to handle to keep core simple
-      if (
-        self.cursorState.documents.length === 0 &&
-        self.cmd.tailable &&
-        Long.ZERO.equals(cursorId)
-      ) {
+      if (self.documents.length === 0 && self.tailable && Long.ZERO.equals(cursorId)) {
         // No more documents in the tailed cursor
-        return callback(
-          new MongoError({
-            message: 'No more documents in tailed cursor',
-            tailable: self.cmd.tailable,
-            awaitData: self.cmd.awaitData
-          })
-        );
-      } else if (
-        self.cursorState.documents.length === 0 &&
-        self.cmd.tailable &&
-        !Long.ZERO.equals(cursorId)
-      ) {
+        return callback(new MongoError('No more documents in tailed cursor'));
+      } else if (self.documents.length === 0 && self.tailable && !Long.ZERO.equals(cursorId)) {
         return nextFunction(self, callback);
       }
 
-      if (self.cursorState.limit > 0 && self.cursorState.currentLimit >= self.cursorState.limit) {
+      if (self._limit > 0 && self.currentLimit >= self._limit) {
         return setCursorDeadAndNotified(self, callback);
       }
 
       nextFunction(self, callback);
     });
   } else if (
-    self.cursorState.documents.length === self.cursorState.cursorIndex &&
-    self.cmd.tailable &&
+    self.documents.length === self.cursorIndex &&
+    self.tailable &&
     Long.ZERO.equals(cursorId)
   ) {
-    return callback(
-      new MongoError({
-        message: 'No more documents in tailed cursor',
-        tailable: self.cmd.tailable,
-        awaitData: self.cmd.awaitData
-      })
-    );
-  } else if (
-    self.cursorState.documents.length === self.cursorState.cursorIndex &&
-    Long.ZERO.equals(cursorId)
-  ) {
+    return callback(new MongoError('No more documents in tailed cursor'));
+  } else if (self.documents.length === self.cursorIndex && Long.ZERO.equals(cursorId)) {
     setCursorDeadAndNotified(self, callback);
   } else {
-    if (self.cursorState.limit > 0 && self.cursorState.currentLimit >= self.cursorState.limit) {
+    if (self._limit > 0 && self.currentLimit >= self._limit) {
       // Ensure we kill the cursor on the server
-      self.kill();
-      // Set cursor in dead and notified state
-      return setCursorDeadAndNotified(self, callback);
+      self.kill(() =>
+        // Set cursor in dead and notified state
+        setCursorDeadAndNotified(self, callback)
+      );
+
+      return;
     }
 
     // Increment the current cursor limit
-    self.cursorState.currentLimit += 1;
+    self.currentLimit += 1;
 
     // Get the document
-    let doc = self.cursorState.documents[self.cursorState.cursorIndex++];
+    let doc = self.documents[self.cursorIndex++];
 
     // Doc overflow
     if (!doc || doc.$err) {
       // Ensure we kill the cursor on the server
-      self.kill();
-      // Set cursor in dead and notified state
-      return setCursorDeadAndNotified(self, () =>
-        callback(new MongoError(doc ? doc.$err : undefined))
+      self.kill(() =>
+        // Set cursor in dead and notified state
+        setCursorDeadAndNotified(self, () => callback(new MongoError(doc ? doc.$err : undefined)))
       );
+
+      return;
     }
 
     // Transform the doc with passed in transformation method if provided
-    if (self.cursorState.transforms && typeof self.cursorState.transforms.doc === 'function') {
-      doc = self.cursorState.transforms.doc(doc);
+    if (self.transforms && typeof self.transforms.doc === 'function') {
+      doc = self.transforms.doc(doc);
     }
 
     // Return the document
