<<<<<<< HEAD
import { EventEmitter } from 'events';
import { Transform, PassThrough, Readable } from 'stream';

import { Long, Document, BSONSerializeOptions } from '../bson';
import { MongoError, MongoNetworkError, AnyError } from '../error';
import { Logger } from '../logger';
=======
import { emitDeprecatedOptionWarning } from '../utils';
import { ReadPreference, ReadPreferenceLike } from '../read_preference';
import { Transform, PassThrough, Readable } from 'stream';
import { deprecate } from 'util';
import { MongoError, AnyError } from '../error';
import {
  CoreCursor,
  CursorState,
  CoreCursorOptions,
  CoreCursorPrivate,
  CursorStreamOptions,
  CursorCloseOptions,
  DocumentTransforms
} from './core_cursor';
import { maybePromise, formattedOrderClause, Callback } from '../utils';
>>>>>>> 054838f0
import { executeOperation } from '../operations/execute_operation';
import { each, EachCallback } from '../operations/cursor_ops';
import { CountOperation, CountOptions } from '../operations/count';
import { ReadPreference, ReadPreferenceLike } from '../read_preference';
import {
  Callback,
  emitDeprecatedOptionWarning,
  formattedOrderClause,
  maybePromise,
  MongoDBNamespace
} from '../utils';

import type { OperationTime, ResumeToken } from '../change_stream';
import type { CloseOptions } from '../cmap/connection_pool';
import type { CollationOptions } from '../cmap/wire_protocol/write_command';
import type { Topology } from '../sdam/topology';
import type { CommandOperationOptions } from '../operations/command';
import type { Sort, SortDirection } from '../operations/find';
import type { Hint, OperationBase } from '../operations/operation';
import type { ReadConcern } from '../read_concern';
import type { Server } from '../sdam/server';
import type { ClientSession } from '../sessions';

/** @public Flags allowed for cursor */
export const FLAGS = [
  'tailable',
  'oplogReplay',
  'noCursorTimeout',
  'awaitData',
  'exhaust',
  'partial'
] as const;

/** @public */
export type CursorFlag = typeof FLAGS[number];

/** @public */
export const FIELDS = ['numberOfRetries', 'tailableRetryInterval'] as const;

/** @public */
export interface DocumentTransforms {
  /** Transform each document returned */
  doc(doc: Document): Document;
  /** Transform the value returned from the initial query */
  query?(doc: Document): Document | Document[];
}

/** @internal */
export interface CoreCursorPrivate {
  /** Transforms functions */
  transforms?: DocumentTransforms;
  numberOfRetries: number;
  tailableRetryInterval: number;
  currentNumberOfRetries: number;
  explicitlyIgnoreSession: boolean;
  batchSize: number;

  state: CursorState;
  readConcern?: ReadConcern;
}

/** @internal */
export type CursorPrivate = CoreCursorPrivate;

/** @public Possible states for a cursor */
export enum CursorState {
  INIT = 0,
  OPEN = 1,
  CLOSED = 2,
  GET_MORE = 3
}

/** @public */
export interface CoreCursorOptions extends CommandOperationOptions {
  noCursorTimeout?: boolean;
  tailable?: boolean;
  awaitData?: boolean;
  /** @deprecated Use `awaitData` instead */
  awaitdata?: boolean;
  raw?: boolean;
  hint?: Hint;
  limit?: number;
  skip?: number;
  /** The number of documents to return per batch. See {@link https://docs.mongodb.com/manual/reference/command/find/| find command documentation} and {@link https://docs.mongodb.com/manual/reference/command/aggregate|aggregation documentation}. */
  batchSize?: number;
  /** Initial documents list for cursor */
  documents?: Document[];
  /** Transform function */
  transforms?: DocumentTransforms;
}

/** @public */
export interface CursorOptions extends CoreCursorOptions {
  cursorFactory?: typeof Cursor;
  tailableRetryInterval?: number;
  explicitlyIgnoreSession?: boolean;
  cursor?: Document;
  /** The internal topology of the created cursor */
  topology?: Topology;
  /** Session to use for the operation */
  numberOfRetries?: number;
}

<<<<<<< HEAD
/** @public */
export interface StreamOptions {
  /** A transformation method applied to each document emitted by the stream */
  transform?(doc: Document): Document;
}

/** @public */
export interface CursorCloseOptions {
  /** Bypass calling killCursors when closing the cursor. */
  skipKillCursors?: boolean;
}

/** @internal */
export interface InternalCursorState extends BSONSerializeOptions {
  postBatchResumeToken?: ResumeToken;
  batchSize: number;
  cmd: Document;
  currentLimit: number;
  cursorId?: Long;
  lastCursorId?: Long;
  cursorIndex: number;
  dead: boolean;
  killed: boolean;
  init: boolean;
  notified: boolean;
  documents: Document[];
  limit: number;
  operationTime?: OperationTime;
  reconnect?: boolean;
  session?: ClientSession;
  skip: number;
  streamOptions?: StreamOptions;
  transforms?: DocumentTransforms;
  raw?: boolean;
}

const kCursor = Symbol('cursor');

export interface CursorStreamOptions {
  /** A transformation method applied to each document emitted by the stream */
  transform?(doc: Document): Document;
}

=======
const kCursor = Symbol('cursor');

>>>>>>> 054838f0
export class CursorStream extends Readable {
  [kCursor]: Cursor;
  options: CursorStreamOptions;

  /** @event */
  static readonly CLOSE = 'close' as const;
  /** @event */
  static readonly DATA = 'data' as const;
  /** @event */
  static readonly END = 'end' as const;
  /** @event */
  static readonly FINISH = 'finish' as const;
  /** @event */
  static readonly ERROR = 'error' as const;
  /** @event */
  static readonly PAUSE = 'pause' as const;
  /** @event */
  static readonly READABLE = 'readable' as const;
  /** @event */
  static readonly RESUME = 'resume' as const;

  constructor(cursor: Cursor, options?: CursorStreamOptions) {
    super({ objectMode: true });
    this[kCursor] = cursor;
    this.options = options || {};
  }

  destroy(err?: AnyError): void {
    this.pause();
    this[kCursor].close();
    super.destroy(err);
  }

  /** @internal */
  _read(): void {
    const cursor = this[kCursor];
    if ((cursor.s && cursor.s.state === CursorState.CLOSED) || cursor.isDead()) {
      this.push(null);
      return;
    }

    // Get the next item
    cursor._next((err, result) => {
      if (err) {
        if (cursor.s && cursor.s.state === CursorState.CLOSED) return;
        if (!cursor.isDead()) this.emit(CursorStream.ERROR, err);
        cursor.close(() => this.emit(CursorStream.END));
        return;
      }

      // If we provided a transformation method
      if (typeof this.options.transform === 'function' && result != null) {
        this.push(this.options.transform(result));
        return;
      }

      // Return the result
      this.push(result);

      if (result === null && cursor.isDead()) {
        this.once(CursorStream.END, () => {
          cursor.close();
          this.emit(CursorStream.FINISH);
        });
      }
    });
  }
}

<<<<<<< HEAD
export interface StreamOptions {
  /** A transformation method applied to each document emitted by the stream */
  transform?(doc: Document): Document;
}

=======
>>>>>>> 054838f0
/**
 * **CURSORS Cannot directly be instantiated**
 * The `Cursor` class is an internal class that embodies a cursor on MongoDB
 * allowing for iteration over the results returned from the underlying query. It supports
 * one by one document iteration, conversion to an array or can be iterated as a Node 4.X
 * or higher stream
 * @public
 *
 * @example
 * ```js
 * // Create a projection of field a
 * collection.find({}).project({a:1})
 * // Skip 1 and limit 10
 * collection.find({}).skip(1).limit(10)
 * // Set batchSize on cursor to 5
 * collection.find({}).batchSize(5)
 * // Set query on the cursor
 * collection.find({}).filter({a:1})
 * // Add a comment to the query, allowing to correlate queries
 * collection.find({}).comment('add a comment')
 * // Set cursor as tailable
 * collection.find({}).addCursorFlag('tailable', true)
 * // Set cursor as noCursorTimeout
 * collection.find({}).addCursorFlag('noCursorTimeout', true)
 * // Set cursor as awaitData
 * collection.find({}).addCursorFlag('awaitData', true)
 * // Set cursor as partial
 * collection.find({}).addCursorFlag('partial', true)
 * // Set $orderby {a:1}
 * collection.find({}).addQueryModifier('$orderby', {a:1})
 * // Set the cursor max
 * collection.find({}).max(10)
 * // Set the cursor maxTimeMS
 * collection.find({}).maxTimeMS(1000)
 * // Set the cursor min
 * collection.find({}).min(100)
 * // Set the cursor returnKey
 * collection.find({}).returnKey(true)
 * // Set the cursor readPreference
 * collection.find({}).setReadPreference(ReadPreference.PRIMARY)
 * // Set the cursor showRecordId
 * collection.find({}).showRecordId(true)
 * // Sets the sort order of the cursor query
 * collection.find({}).sort([['a', 1]])
 * // Set the cursor hint
 * collection.find({}).hint('a_1')
 * ```
 *
 * All options are chainable, so one can do the following.
 *
 * ```js
 * const docs = await collection.find({})
 *   .maxTimeMS(1000)
 *   .maxScan(100)
 *   .skip(1)
 *   .toArray()
 * ```
 */
export class Cursor<
  O extends OperationBase = OperationBase,
  T extends CursorOptions = CursorOptions
> extends EventEmitter {
  /** @internal */
  operation: O;
  server?: Server;
  ns: string;
  namespace: MongoDBNamespace;
  cmd: Document;
  options: T;
  topology: Topology;
  logger: Logger;
  query?: Document;
  s: CursorPrivate;

  // INTERNAL CURSOR STATE
  postBatchResumeToken?: ResumeToken;
  currentLimit: number;
  cursorId?: Long;
  lastCursorId?: Long;
  cursorIndex: number;
  dead: boolean;
  killed: boolean;
  init: boolean;
  notified: boolean;
  documents: Document[];
  operationTime?: OperationTime;
  reconnect?: boolean;
  session?: ClientSession;
  streamOptions?: StreamOptions;
  transforms?: DocumentTransforms;
  raw?: boolean;
  tailable: boolean;
  awaitData: boolean;
  bsonOptions?: BSONSerializeOptions;

  // DEPRECATED?
  _batchSize: number;
  _skip: number;
  _limit: number;

  /** @event */
  static readonly ERROR = 'error' as const;

  /** @event */
  static readonly CLOSE = 'close' as const;

  /** @internal */
  /**
   * Create a new core `Cursor` instance.
   * **NOTE** Not to be instantiated directly
   *
   * @param topology - The server topology instance.
   * @param operation - The cursor-generating operation to run
   * @param options - Optional settings for the cursor
   */
  constructor(topology: Topology, operation: O, options: T = {} as T) {
    super();

    const cmd = operation.cmd ? operation.cmd : {};

    // Set local values
    this.operation = operation;
    this.ns = this.operation.ns.toString();
    this.namespace = MongoDBNamespace.fromString(this.ns);
    this.cmd = cmd;
    this.options = this.operation.options as T;
    this.topology = topology;

    const { limit, skip, batchSize } = getLimitSkipBatchSizeDefaults(options, cmd);

    let cursorId = undefined;
    let lastCursorId = undefined;
    // Did we pass in a cursor id
    if (typeof cmd === 'number') {
      cursorId = Long.fromNumber(cmd);
      lastCursorId = cursorId;
    } else if (cmd instanceof Long) {
      cursorId = cmd;
      lastCursorId = cmd;
    }

    // All internal state
    this.cursorId = cursorId;
    this.lastCursorId = lastCursorId;
    this.documents = options.documents || [];
    this.cursorIndex = 0;
    this.dead = false;
    this.killed = false;
    this.init = false;
    this.notified = false;
    this.currentLimit = 0;
    // Result field name if not a cursor (contains the array of results)
    this.transforms = options.transforms;
    this.raw = typeof options.raw === 'boolean' ? options.raw : cmd && 'raw' in cmd && cmd.raw;
    this.tailable = typeof options.tailable === 'boolean' ? options.tailable : false;
    this.awaitData =
      typeof options.awaitData === 'boolean'
        ? options.awaitData
        : typeof options.awaitdata === 'boolean'
        ? options.awaitdata
        : false;

    // get rid of these?
    this._limit = limit;
    this._skip = skip;
    this._batchSize = batchSize;

    if (typeof options.session === 'object') {
      this.session = options.session;
    }

    // Logger
    this.logger = new Logger('Cursor', topology.s.options);

    if (this.operation) {
      options = this.operation.options as T;
    }

    emitDeprecatedOptionWarning(options, ['promiseLibrary']);

    // Tailable cursor options
    const numberOfRetries = options.numberOfRetries || 5;
    const tailableRetryInterval = options.tailableRetryInterval || 500;
    const currentNumberOfRetries = numberOfRetries;

    // Get the batchSize
    let batchSizeA = 1000;
    if (this.cmd.cursor && this.cmd.cursor.batchSize) {
      batchSizeA = this.cmd.cursor.batchSize;
    } else if (options.cursor && options.cursor.batchSize) {
      batchSizeA = options.cursor.batchSize ?? 1000;
    } else if (typeof options.batchSize === 'number') {
      batchSizeA = options.batchSize;
    }

    // Internal cursor state
    this.s = {
      // Tailable cursor options
      numberOfRetries: numberOfRetries,
      tailableRetryInterval: tailableRetryInterval,
      currentNumberOfRetries: currentNumberOfRetries,
      // State
      state: CursorState.INIT,
      // explicitlyIgnoreSession
      explicitlyIgnoreSession: !!options.explicitlyIgnoreSession,
      batchSize: batchSizeA
    };

    // Optional ClientSession
    if (!options.explicitlyIgnoreSession && options.session) {
      this.session = options.session;
    }

    // Translate correctly
    if (this.options.noCursorTimeout === true) {
      this.addCursorFlag('noCursorTimeout', true);
    }

    // Set the batch size
    this.cursorBatchSize = batchSizeA;
  }

  get id(): Long | undefined {
    if (this.operation) return this.cursorId;
  }

  set cursorBatchSize(value: number) {
    this._batchSize = value;
  }

  get cursorBatchSize(): number {
    return this._batchSize;
  }

  set cursorLimit(value: number) {
    this._limit = value;
  }

  get cursorLimit(): number {
    return this._limit ?? 0;
  }

  set cursorSkip(value: number) {
    this._skip = value;
  }

  get cursorSkip(): number {
    return this._skip;
  }

  get readPreference(): ReadPreference {
    return this.operation.readPreference;
  }

  get sortValue(): Sort {
    return this.cmd.sort;
  }

  /** @internal */
  _initializeCursor(callback: Callback): void {
    if (this.operation && this.operation.session != null) {
      this.session = this.operation.session;
    } else {
      // implicitly create a session if one has not been provided
      if (!this.s.explicitlyIgnoreSession && !this.session && this.topology.hasSessionSupport()) {
        this.session = this.topology.startSession({ owner: this });

        if (this.operation) {
          this.operation.session = this.session;
        }
      }
    }

    this._initializeCoreCursor(callback);
  }

  /** @internal */
  _initializeCoreCursor(callback: Callback): void {
    // NOTE: this goes away once cursors use `executeOperation`
    if (this.topology.shouldCheckForSessionSupport()) {
      this.topology.selectServer(ReadPreference.primaryPreferred, err => {
        if (err) {
          callback(err);
          return;
        }

        this._initializeCursor(callback);
      });

      return;
    }

    const done: Callback = (err, result) => {
      if (err || (this.cursorId && this.cursorId.isZero())) {
        this._endSession();
      }

      if (
        this.documents.length === 0 &&
        this.cursorId &&
        this.cursorId.isZero() &&
        !this.tailable &&
        !this.awaitData
      ) {
        return setCursorNotified(this, callback);
      }

      callback(err, result);
    };

    const queryCallback: Callback = (err, result) => {
      if (err) {
        return done(err);
      }

      if (result.cursor) {
        const document = result;

        if (result.queryFailure) {
          return done(new MongoError(document));
        }

        // We have an error document, return the error
        if (document.$err || document.errmsg) {
          return done(new MongoError(document));
        }

        // We have a cursor document
        if (document.cursor != null && typeof document.cursor !== 'string') {
          const id = document.cursor.id;
          // If we have a namespace change set the new namespace for getmores
          if (document.cursor.ns) {
            this.ns = document.cursor.ns;
          }

          // Promote id to long if needed
          this.cursorId = typeof id === 'number' ? Long.fromNumber(id) : id;
          this.lastCursorId = this.cursorId;
          this.operationTime = document.operationTime;

          // If we have a firstBatch set it
          if (Array.isArray(document.cursor.firstBatch)) {
            this.documents = document.cursor.firstBatch;
          }

          // Return after processing command cursor
          return done(undefined, result);
        }
      }

      // Otherwise fall back to regular find path
      const cursorId = result.cursorId || 0;
      this.cursorId = cursorId instanceof Long ? cursorId : Long.fromNumber(cursorId);
      this.documents = result.documents || [result];
      this.lastCursorId = result.cursorId;

      // Transform the results with passed in transformation method if provided
      if (this.transforms && typeof this.transforms.query === 'function') {
        const transformedQuery = this.transforms.query(result);
        this.documents = Array.isArray(transformedQuery) ? transformedQuery : [transformedQuery];
      }

      done(undefined, result);
    };

    if (this.logger.isDebug()) {
      this.logger.debug(
        `issue initial query [${JSON.stringify(this.cmd)}] with flags [${JSON.stringify(
          this.query
        )}]`
      );
    }

    executeOperation(this.topology, this.operation as any, (err, result) => {
      if (err || !result) {
        done(err);
        return;
      }

      this.server = this.operation.server;
      this.init = true;

      // set these after execution because the builder might change them before now
      this.bsonOptions = this.operation.bsonOptions;

      // NOTE: this is a special internal method for cloning a cursor, consider removing
      if (this.cursorId != null) {
        return done();
      }

      queryCallback(err, result);
    });
  }

  /** @internal */
  _endSession(): boolean;
  /** @internal */
  _endSession(options: CloseOptions): boolean;
  /** @internal */
  _endSession(callback: Callback<void>): void;
  _endSession(options?: CloseOptions | Callback<void>, callback?: Callback<void>): boolean {
    if (typeof options === 'function') {
      callback = options;
      options = {};
    }
    options = options || {};

    const session = this.session;

    if (session && (options.force || session.owner === this)) {
      this.session = undefined;

      if (this.operation) {
        this.operation.clearSession();
      }

      session.endSession(callback as Callback<void>);
      return true;
    }

    if (callback) {
      callback();
    }

    return false;
  }

  /** Checks if the cursor is dead */
  isDead(): boolean {
    return this.dead === true;
  }

  /** Checks if the cursor was killed by the application */
  isKilled(): boolean {
    return this.killed === true;
  }

  /** Checks if the cursor notified it's caller about it's death */
  isNotified(): boolean {
    return this.notified === true;
  }

  /** Returns current buffered documents length */
  bufferedCount(): number {
    return this.documents.length - this.cursorIndex;
  }

  /** Returns current buffered documents */
  readBufferedDocuments(number: number): Document[] {
    const unreadDocumentsLength = this.documents.length - this.cursorIndex;
    const length = number < unreadDocumentsLength ? number : unreadDocumentsLength;
    let elements = this.documents.slice(this.cursorIndex, this.cursorIndex + length);

    // Transform the doc with passed in transformation method if provided
    if (this.transforms && typeof this.transforms.doc === 'function') {
      // Transform all the elements
      for (let i = 0; i < elements.length; i++) {
        elements[i] = this.transforms.doc(elements[i]);
      }
    }

    // Ensure we do not return any more documents than the limit imposed
    // Just return the number of elements up to the limit
    if (this._limit > 0 && this.currentLimit + elements.length > this._limit) {
      elements = elements.slice(0, this._limit - this.currentLimit);
      this.kill();
    }

    // Adjust current limit
    this.currentLimit = this.currentLimit + elements.length;
    this.cursorIndex = this.cursorIndex + elements.length;

    // Return elements
    return elements;
  }

  /** Check if there is any document still available in the cursor */
  hasNext(): Promise<void>;
  hasNext(callback: Callback): void;
  hasNext(callback?: Callback): Promise<void> | void {
    if (this.s.state === CursorState.CLOSED || (this.isDead && this.isDead())) {
      throw new MongoError('Cursor is closed');
    }

    return maybePromise(callback, cb => {
      if (this.isNotified()) {
        return cb(undefined, false);
      }

      this._next((err, doc) => {
        if (err) return cb(err);
        if (doc == null || this.s.state === CursorState.CLOSED || this.isDead()) {
          return cb(undefined, false);
        }

        this.s.state = CursorState.OPEN;
        this.cursorIndex--;
        cb(undefined, true);
      });
    });
  }

  /** Get the next available document from the cursor, returns null if no more documents are available. */
  next(): Promise<Document>;
  next(callback: Callback<Document>): void;
  next(callback?: Callback<Document>): Promise<Document> | void {
    return maybePromise(callback, cb => {
      if (this.s.state === CursorState.CLOSED || (this.isDead && this.isDead())) {
        cb(new MongoError('Cursor is closed'));
        return;
      }

      if (this.s.state === CursorState.INIT && this.cmd.sort) {
        try {
          this.cmd.sort = formattedOrderClause(this.cmd.sort);
        } catch (err) {
          return cb(err);
        }
      }

      this._next((err, doc) => {
        if (err) return cb(err);
        this.s.state = CursorState.OPEN;
        cb(undefined, doc);
      });
    });
  }

  /** Set the cursor query */
  filter(filter: Document): this {
    if (this.s.state === CursorState.CLOSED || this.s.state === CursorState.OPEN || this.isDead()) {
      throw new MongoError('Cursor is closed');
    }

    this.cmd.query = filter;
    return this;
  }

  /**
   * Set the cursor hint
   *
   * @param hint - If specified, then the query system will only consider plans using the hinted index.
   */
  hint(hint: Hint): this {
    if (this.s.state === CursorState.CLOSED || this.s.state === CursorState.OPEN || this.isDead()) {
      throw new MongoError('Cursor is closed');
    }

    this.cmd.hint = hint;
    return this;
  }

  /**
   * Set the cursor min
   *
   * @param min - Specify a $min value to specify the inclusive lower bound for a specific index in order to constrain the results of find(). The $min specifies the lower bound for all keys of a specific index in order.
   */
  min(min: number): this {
    if (this.s.state === CursorState.CLOSED || this.s.state === CursorState.OPEN || this.isDead()) {
      throw new MongoError('Cursor is closed');
    }

    this.cmd.min = min;
    return this;
  }

  /**
   * Set the cursor max
   *
   * @param max - Specify a $max value to specify the exclusive upper bound for a specific index in order to constrain the results of find(). The $max specifies the upper bound for all keys of a specific index in order.
   */
  max(max: number): this {
    if (this.s.state === CursorState.CLOSED || this.s.state === CursorState.OPEN || this.isDead()) {
      throw new MongoError('Cursor is closed');
    }

    this.cmd.max = max;
    return this;
  }

  /**
   * Set the cursor returnKey.
   * If set to true, modifies the cursor to only return the index field or fields for the results of the query, rather than documents.
   * If set to true and the query does not use an index to perform the read operation, the returned documents will not contain any fields.
   *
   * @param value - the returnKey value.
   */
  returnKey(value: boolean): this {
    if (this.s.state === CursorState.CLOSED || this.s.state === CursorState.OPEN || this.isDead()) {
      throw new MongoError('Cursor is closed');
    }

    this.cmd.returnKey = value;
    return this;
  }

  /**
   * Modifies the output of a query by adding a field $recordId to matching documents. $recordId is the internal key which uniquely identifies a document in a collection.
   *
   * @param value - The $showDiskLoc option has now been deprecated and replaced with the showRecordId field. $showDiskLoc will still be accepted for OP_QUERY stye find.
   */
  showRecordId(value: boolean): this {
    if (this.s.state === CursorState.CLOSED || this.s.state === CursorState.OPEN || this.isDead()) {
      throw new MongoError('Cursor is closed');
    }

    this.cmd.showDiskLoc = value;
    return this;
  }

  /**
   * Set a node.js specific cursor option
   *
   * @param field - The cursor option to set 'numberOfRetries' | 'tailableRetryInterval'.
   *
   * @param value - The field value.
   */
  setCursorOption(field: typeof FIELDS[number], value: number): this {
    if (this.s.state === CursorState.CLOSED || this.s.state === CursorState.OPEN || this.isDead()) {
      throw new MongoError('Cursor is closed');
    }

    if (!FIELDS.includes(field)) {
      throw new MongoError(`option ${field} is not a supported option ${FIELDS}`);
    }

    Object.assign(this.s, { [field]: value });
    if (field === 'numberOfRetries') this.s.currentNumberOfRetries = value as number;
    return this;
  }

  /**
   * Add a cursor flag to the cursor
   *
   * @param flag - The flag to set, must be one of following ['tailable', 'oplogReplay', 'noCursorTimeout', 'awaitData', 'partial' -.
   * @param value - The flag boolean value.
   */
  addCursorFlag(flag: CursorFlag, value: boolean): this {
    if (this.s.state === CursorState.CLOSED || this.s.state === CursorState.OPEN || this.isDead()) {
      throw new MongoError('Cursor is closed');
    }

    if (!FLAGS.includes(flag)) {
      throw new MongoError(`flag ${flag} is not a supported flag ${FLAGS}`);
    }

    if (typeof value !== 'boolean') {
      throw new MongoError(`flag ${flag} must be a boolean value`);
    }

    if (flag === 'tailable') {
      this.tailable = value;
    }

    if (flag === 'awaitData') {
      this.awaitData = value;
    }

    this.cmd[flag] = value;
    return this;
  }

  /**
   * Add a query modifier to the cursor query
   *
   * @param name - The query modifier (must start with $, such as $orderby etc)
   * @param value - The modifier value.
   */
  addQueryModifier(name: string, value: string | boolean | number): this {
    if (this.s.state === CursorState.CLOSED || this.s.state === CursorState.OPEN || this.isDead()) {
      throw new MongoError('Cursor is closed');
    }

    if (name[0] !== '$') {
      throw new MongoError(`${name} is not a valid query modifier`);
    }

    // Strip of the $
    const field = name.substr(1);
    // Set on the command
    this.cmd[field] = value;
    // Deal with the special case for sort
    if (field === 'orderby') this.cmd.sort = this.cmd[field];
    return this;
  }

  /**
   * Add a comment to the cursor query allowing for tracking the comment in the log.
   *
   * @param value - The comment attached to this query.
   */
  comment(value: string): this {
    if (this.s.state === CursorState.CLOSED || this.s.state === CursorState.OPEN || this.isDead()) {
      throw new MongoError('Cursor is closed');
    }

    this.cmd.comment = value;
    return this;
  }

  /**
   * Set a maxAwaitTimeMS on a tailing cursor query to allow to customize the timeout value for the option awaitData (Only supported on MongoDB 3.2 or higher, ignored otherwise)
   *
   * @param value - Number of milliseconds to wait before aborting the tailed query.
   */
  maxAwaitTimeMS(value: number): this {
    if (typeof value !== 'number') {
      throw new MongoError('maxAwaitTimeMS must be a number');
    }

    if (this.s.state === CursorState.CLOSED || this.s.state === CursorState.OPEN || this.isDead()) {
      throw new MongoError('Cursor is closed');
    }

    this.cmd.maxAwaitTimeMS = value;
    return this;
  }

  /**
   * Set a maxTimeMS on the cursor query, allowing for hard timeout limits on queries (Only supported on MongoDB 2.6 or higher)
   *
   * @param value - Number of milliseconds to wait before aborting the query.
   */
  maxTimeMS(value: number): this {
    if (typeof value !== 'number') {
      throw new MongoError('maxTimeMS must be a number');
    }

    if (this.s.state === CursorState.CLOSED || this.s.state === CursorState.OPEN || this.isDead()) {
      throw new MongoError('Cursor is closed');
    }

    this.cmd.maxTimeMS = value;
    return this;
  }

  /**
   * Sets a field projection for the query.
   *
   * @param value - The field projection object.
   */
  project(value: Document): this {
    if (this.s.state === CursorState.CLOSED || this.s.state === CursorState.OPEN || this.isDead()) {
      throw new MongoError('Cursor is closed');
    }

    this.cmd.fields = value;
    return this;
  }

  /**
   * Sets the sort order of the cursor query.
   *
   * @param sort - The key or keys set for the sort.
   * @param direction - The direction of the sorting (1 or -1).
   */
  sort(sort: Sort | string, direction?: SortDirection): this {
    if (this.options.tailable) {
      throw new MongoError('Tailable cursor does not support sorting');
    }

    if (this.s.state === CursorState.CLOSED || this.s.state === CursorState.OPEN || this.isDead()) {
      throw new MongoError('Cursor is closed');
    }

    let order = sort;

    // We have an array of arrays, we need to preserve the order of the sort
    // so we will us a Map
    if (Array.isArray(order) && Array.isArray(order[0])) {
      this.cmd.sort = new Map<string, unknown>(
        (order as [string, SortDirection][]).map(([key, dir]) => {
          if (dir === 'asc') {
            return [key, 1];
          } else if (dir === 'desc') {
            return [key, -1];
          } else if (dir === 1 || dir === -1 || dir.$meta) {
            return [key, dir];
          } else {
            throw new MongoError(
              "Illegal sort clause, must be of the form [['field1', '(ascending|descending)'], ['field2', '(ascending|descending)']]"
            );
          }

          return [key, null];
        })
      );

      return this;
    }

    if (direction != null) {
      order = [[sort as string, direction]];
    }

    this.cmd.sort = order;
    return this;
  }

  /**
   * Set the batch size for the cursor.
   *
   * @param value - The number of documents to return per batch. See {@link https://docs.mongodb.com/manual/reference/command/find/|find command documentation}.
   */
  batchSize(value: number): this {
    if (this.options.tailable) {
      throw new MongoError('Tailable cursor does not support batchSize');
    }

    if (this.s.state === CursorState.CLOSED || this.isDead()) {
      throw new MongoError('Cursor is closed');
    }

    if (typeof value !== 'number') {
      throw new MongoError('batchSize requires an integer');
    }

    this.cmd.batchSize = value;
    this.cursorBatchSize = value;
    return this;
  }

  /**
   * Set the collation options for the cursor.
   *
   * @param value - The cursor collation options (MongoDB 3.4 or higher) settings for update operation (see 3.4 documentation for available fields).
   */
  collation(value: CollationOptions): this {
    this.cmd.collation = value;
    return this;
  }

  /**
   * Set the limit for the cursor.
   *
   * @param value - The limit for the cursor query.
   */
  limit(value: number): this {
    if (this.options.tailable) {
      throw new MongoError('Tailable cursor does not support limit');
    }

    if (this.s.state === CursorState.OPEN || this.s.state === CursorState.CLOSED || this.isDead()) {
      throw new MongoError('Cursor is closed');
    }

    if (typeof value !== 'number') {
      throw new MongoError('limit requires an integer');
    }

    this.cmd.limit = value;
    this.cursorLimit = value;
    return this;
  }

  /**
   * Set the skip for the cursor.
   *
   * @param value - The skip for the cursor query.
   */
  skip(value: number): this {
    if (this.options.tailable) {
      throw new MongoError('Tailable cursor does not support skip');
    }

    if (this.s.state === CursorState.OPEN || this.s.state === CursorState.CLOSED || this.isDead()) {
      throw new MongoError('Cursor is closed');
    }

    if (typeof value !== 'number') {
      throw new MongoError('skip requires an integer');
    }

    if (this.cmd) {
      this.cmd.skip = value;
    }
    this.cursorSkip = value;
    return this;
  }

  /** Resets local state for this cursor instance, and issues a `killCursors` command to the server */
  kill(callback?: Callback): void {
    // Set cursor to dead
    this.dead = true;
    this.killed = true;
    // Remove documents
    this.documents = [];

    // If no cursor id just return
    if (this.cursorId == null) {
      if (callback) callback(undefined, null);
      return;
    }

    if (this.cursorId == null || this.cursorId.isZero() || this.init === false) {
      if (callback) callback(undefined, null);
      return;
    }

    if (!this.server) {
      if (callback) callback(new MongoError('Cursor is uninitialized.'));
      return;
    }

    this.server.killCursors(
      this.ns,
      [this.cursorId],
      // TODO: need to pass session here, but its leading to session leaks
      { session: this.session, ...this.bsonOptions },
      callback
    );
  }

  /** Resets the cursor */
  rewind(): void {
    if (this.init) {
      if (!this.dead) {
        this.kill();
      }

      this.currentLimit = 0;
      this.init = false;
      this.dead = false;
      this.killed = false;
      this.notified = false;
      this.documents = [];
      this.cursorId = undefined;
      this.cursorIndex = 0;
    }
  }

  /** Clone the cursor */
  clone(): this {
    return new (this.constructor as any)(this.topology, this.operation, this.options);
  }

  /**
   * Iterates over all the documents for this cursor. As with `cursor.toArray`,
   * not all of the elements will be iterated if this cursor had been previously accessed.
   * In that case, `cursor.rewind` can be used to reset the cursor. However, unlike
   * `cursor.toArray`, the cursor will only hold a maximum of batch size elements
   * at any given time if batch size is specified. Otherwise, the caller is responsible
   * for making sure that the entire result can fit the memory.
   *
   * @deprecated Please use {@link Cursor.forEach} instead
   */
  each(callback: EachCallback): void {
    // Rewind cursor state
    this.rewind();
    // Set current cursor to INIT
    this.s.state = CursorState.INIT;
    // Run the query
    each(this, callback);
  }

  /**
   * Iterates over all the documents for this cursor using the iterator, callback pattern.
   *
   * @param iterator - The iteration callback.
   * @param callback - The end callback.
   */
  forEach(iterator: (doc: Document) => void): Promise<Document>;
  forEach(iterator: (doc: Document) => void, callback: Callback): void;
  forEach(iterator: (doc: Document) => void, callback?: Callback): Promise<Document> | void {
    if (typeof iterator !== 'function') {
      throw new TypeError('Missing required parameter `iterator`');
    }

    // Rewind cursor state
    this.rewind();

    // Set current cursor to INIT
    this.s.state = CursorState.INIT;

    return maybePromise(callback, done => {
      each(this, (err, doc) => {
        if (err) return done(err);
        if (doc != null) return iterator(doc);
        done();
      });
    });
  }

  /**
   * Set the ReadPreference for the cursor.
   *
   * @param readPreference - The new read preference for the cursor.
   */
  setReadPreference(readPreference: ReadPreferenceLike): this {
    if (this.s.state !== CursorState.INIT) {
      throw new MongoError('cannot change cursor readPreference after cursor has been accessed');
    }

    if (readPreference instanceof ReadPreference) {
      this.options.readPreference = readPreference;
    } else if (typeof readPreference === 'string') {
      this.options.readPreference = ReadPreference.fromString(readPreference);
    } else {
      throw new TypeError('Invalid read preference: ' + readPreference);
    }

    return this;
  }

  /**
   * Returns an array of documents. The caller is responsible for making sure that there
   * is enough memory to store the results. Note that the array only contains partial
   * results when this cursor had been previously accessed. In that case,
   * cursor.rewind() can be used to reset the cursor.
   *
   * @param callback - The result callback.
   */
  toArray(): Promise<Document[]>;
  toArray(callback: Callback<Document[]>): void;
  toArray(callback?: Callback<Document[]>): Promise<Document[]> | void {
    if (this.options.tailable) {
      throw new MongoError('Tailable cursor cannot be converted to array');
    }

    return maybePromise(callback, cb => {
      const items: Document[] = [];
      // Reset cursor
      this.rewind();
      this.s.state = CursorState.INIT;

      // Fetch all the documents
      const fetchDocs = () => {
        this._next((err, doc) => {
          if (err) {
            return cb(err);
          }

          if (doc == null) {
            return this.close({ skipKillCursors: true }, () => cb(undefined, items));
          }

          // Add doc to items
          items.push(doc);

          // Get all buffered objects
          if (this.bufferedCount() > 0) {
            const docs = this.readBufferedDocuments(this.bufferedCount());
            items.push(...docs);
          }

          // Attempt a fetch
          fetchDocs();
        });
      };

      fetchDocs();
    });
  }

  /**
   * Get the count of documents for this cursor
   *
   * @param applySkipLimit - Should the count command apply limit and skip settings on the cursor or in the passed in options.
   */

  count(): Promise<number>;
  count(callback: Callback<number>): void;
  count(applySkipLimit: boolean): Promise<number>;
  count(applySkipLimit: boolean, callback: Callback<number>): void;
  count(applySkipLimit: boolean, options: CountOptions): Promise<number>;
  count(applySkipLimit: boolean, options: CountOptions, callback: Callback<number>): void;
  count(
    applySkipLimit?: boolean | CountOptions | Callback<number>,
    options?: CountOptions | Callback<number>,
    callback?: Callback<number>
  ): Promise<number> | void {
    if (this.cmd.query == null) {
      throw new MongoError('count can only be used with find command');
    }

    if (typeof options === 'function') (callback = options), (options = {});
    options = options || {};

    if (typeof applySkipLimit === 'function') {
      callback = applySkipLimit;
      applySkipLimit = true;
    }

    if (this.session) {
      options = Object.assign({}, options, { session: this.session });
    }

    const countOperation = new CountOperation(this, !!applySkipLimit, options);
    return executeOperation(this.topology, countOperation, callback);
  }

  /** Close the cursor, sending a KillCursor command and emitting close. */
  close(): void;
  close(callback: Callback): void;
  close(options: CursorCloseOptions): Promise<void>;
  close(options: CursorCloseOptions, callback: Callback): void;
  close(
    optionsOrCallback?: CursorCloseOptions | Callback,
    callback?: Callback
  ): Promise<void> | void {
    const options =
      typeof optionsOrCallback === 'function'
        ? { skipKillCursors: false }
        : Object.assign({}, optionsOrCallback);
    callback = typeof optionsOrCallback === 'function' ? optionsOrCallback : callback;

    return maybePromise(callback, cb => {
      this.s.state = CursorState.CLOSED;

      if (!options.skipKillCursors) {
        // Kill the cursor
        this.kill(() => {
          this._endSession(() => {
            this.emit(Cursor.CLOSE);
            cb(undefined, this);
          });
        });

        return;
      }

      this._endSession(() => {
        this.emit(Cursor.CLOSE);
        cb(undefined, this);
      });
    });
  }

  /**
   * Map all documents using the provided function
   *
   * @param transform - The mapping transformation method.
   */
  map(transform: DocumentTransforms['doc']): this {
    if (this.transforms && this.transforms.doc) {
      const oldTransform = this.transforms.doc;
      this.transforms.doc = doc => {
        return transform(oldTransform(doc));
      };
    } else {
      this.transforms = { doc: transform };
    }

    return this;
  }

  isClosed(): boolean {
    return this.isDead();
  }

  /** Return a modified Readable stream including a possible transform method. */
  stream(options?: CursorStreamOptions): CursorStream {
    // TODO: replace this method with transformStream in next major release
    return new CursorStream(this, options);
  }

  /**
   * Return a modified Readable stream that applies a given transform function, if supplied. If none supplied,
   * returns a stream of unmodified docs.
   */
  transformStream(options?: CursorStreamOptions): Transform {
    const streamOptions: typeof options = options || {};
    if (typeof streamOptions.transform === 'function') {
      const stream = new Transform({
        objectMode: true,
        transform(chunk, encoding, callback) {
          if (streamOptions.transform) {
            this.push(streamOptions.transform(chunk));
          }
          callback();
        }
      });
      return this.stream().pipe(stream);
    }

    return this.stream(options).pipe(new PassThrough({ objectMode: true }));
  }

  /**
   * Execute the explain for the cursor
   *
   * @param callback - The result callback.
   */
  explain(): Promise<unknown>;
  explain(callback: Callback): void;
  explain(callback?: Callback): Promise<unknown> | void {
    // NOTE: the next line includes a special case for operations which do not
    //       subclass `CommandOperationV2`. To be removed asap.
    if (this.operation && this.operation.cmd == null) {
      this.operation.options.explain = true;
      return executeOperation(this.topology, this.operation as any, callback);
    }

    this.cmd.explain = true;

    // Do we have a readConcern
    if (this.cmd.readConcern) {
      delete this.cmd['readConcern'];
    }

    return maybePromise(callback, cb => this._next(cb));
  }

  /** Return the cursor logger */
  getLogger(): Logger {
    return this.logger;
  }

  // Internal methods

  /** @internal Retrieve the next document from the cursor */
  _next(callback: Callback<Document>): void {
    nextFunction(this, callback);
  }

  /** @internal */
  _getMore(callback: Callback<Document>): void {
    if (this.logger.isDebug()) {
      this.logger.debug(`schedule getMore call for query [${JSON.stringify(this.query)}]`);
    }

    if (this.cursorId == null) {
      if (callback) callback(new MongoError('getMore attempted on invalid cursor id'));
      return;
    }

    // Set the current batchSize
    let batchSize = this._batchSize;
    if (this._limit > 0 && this.currentLimit + batchSize > this._limit) {
      batchSize = this._limit - this.currentLimit;
    }

    if (!this.server) {
      return callback(new MongoError('Cursor is uninitialized.'));
    }

    this.server.getMore(
      this.ns,
      this.cursorId,
      { batchSize, session: this.session, ...this.bsonOptions },
      (err, response) => {
        if (response) {
          const cursorId =
            typeof response.cursor.id === 'number'
              ? Long.fromNumber(response.cursor.id)
              : response.cursor.id;

          this.documents = response.cursor.nextBatch;
          this.cursorId = cursorId;
        }

        if (err || (this.cursorId && this.cursorId.isZero())) {
          this._endSession(() => callback(err, response));
          return;
        }

        callback(err, response);
      }
    );
  }
}

/** Validate if the cursor is dead but was not explicitly killed by user */
function isCursorDeadButNotkilled(self: Cursor, callback: Callback) {
  // Cursor is dead but not marked killed, return null
  if (self.dead && !self.killed) {
    self.killed = true;
    setCursorNotified(self, callback);
    return true;
  }

  return false;
}

/** Validate if the cursor is dead and was killed by user */
function isCursorDeadAndKilled(self: Cursor, callback: Callback) {
  if (self.dead && self.killed) {
    callback(new MongoError('cursor is dead'));
    return true;
  }

  return false;
}

/** Validate if the cursor was killed by the user */
function isCursorKilled(self: Cursor, callback: Callback) {
  if (self.killed) {
    setCursorNotified(self, callback);
    return true;
  }

  return false;
}

/** Mark cursor as being dead and notified */
function setCursorDeadAndNotified(self: Cursor, callback: Callback) {
  self.dead = true;
  setCursorNotified(self, callback);
}

/** Mark cursor as being notified */
function setCursorNotified(self: Cursor, callback: Callback) {
  _setCursorNotifiedImpl(self, () => callback(undefined, null));
}

/** @internal */
function _setCursorNotifiedImpl(self: Cursor, callback: Callback) {
  self.notified = true;
  self.documents = [];
  self.cursorIndex = 0;

  if (self.session) {
    self._endSession(callback);
    return;
  }

  return callback();
}

/** @internal */
function nextFunction(self: Cursor, callback: Callback) {
  // We have notified about it
  if (self.notified) {
    return callback(new Error('cursor is exhausted'));
  }

  // Cursor is killed return null
  if (isCursorKilled(self, callback)) return;

  // Cursor is dead but not marked killed, return null
  if (isCursorDeadButNotkilled(self, callback)) return;

  // We have a dead and killed cursor, attempting to call next should error
  if (isCursorDeadAndKilled(self, callback)) return;

  // We have just started the cursor
  if (!self.init) {
    // Topology is not connected, save the call in the provided store to be
    // Executed at some point when the handler deems it's reconnected
    if (!self.topology.isConnected()) {
      // Only need this for single server, because repl sets and mongos
      // will always continue trying to reconnect
      if (self.topology._type === 'server' && !self.topology.s.options.reconnect) {
        // Reconnect is disabled, so we'll never reconnect
        return callback(new MongoError('no connection available'));
      }
    }

    self._initializeCursor((err, result) => {
      if (err || result === null) {
        callback(err, result);
        return;
      }

      nextFunction(self, callback);
    });

    return;
  }

  const cursorId = self.cursorId;
  if (!cursorId) {
    return callback(new MongoError('Undefined cursor ID'));
  }

  if (self._limit > 0 && self.currentLimit >= self._limit) {
    // Ensure we kill the cursor on the server
    return self.kill(() =>
      // Set cursor in dead and notified state
      setCursorDeadAndNotified(self, callback)
    );
  } else if (self.cursorIndex === self.documents.length && !Long.ZERO.equals(cursorId)) {
    // Ensure an empty cursor state
    self.documents = [];
    self.cursorIndex = 0;

    // Check if topology is destroyed
    if (self.topology.isDestroyed()) {
      return callback(
        new MongoNetworkError('connection destroyed, not possible to instantiate cursor')
      );
    }

    // Execute the next get more
    self._getMore(err => {
      if (err) {
        return callback(err);
      }

      // Tailable cursor getMore result, notify owner about it
      // No attempt is made here to retry, this is left to the user of the
      // core module to handle to keep core simple
      if (self.documents.length === 0 && self.tailable && Long.ZERO.equals(cursorId)) {
        // No more documents in the tailed cursor
        return callback(new MongoError('No more documents in tailed cursor'));
      } else if (self.documents.length === 0 && self.tailable && !Long.ZERO.equals(cursorId)) {
        return nextFunction(self, callback);
      }

      if (self._limit > 0 && self.currentLimit >= self._limit) {
        return setCursorDeadAndNotified(self, callback);
      }

      nextFunction(self, callback);
    });
  } else if (
    self.documents.length === self.cursorIndex &&
    self.tailable &&
    Long.ZERO.equals(cursorId)
  ) {
    return callback(new MongoError('No more documents in tailed cursor'));
  } else if (self.documents.length === self.cursorIndex && Long.ZERO.equals(cursorId)) {
    setCursorDeadAndNotified(self, callback);
  } else {
    if (self._limit > 0 && self.currentLimit >= self._limit) {
      // Ensure we kill the cursor on the server
      self.kill(() =>
        // Set cursor in dead and notified state
        setCursorDeadAndNotified(self, callback)
      );

      return;
    }

    // Increment the current cursor limit
    self.currentLimit += 1;

    // Get the document
    let doc = self.documents[self.cursorIndex++];

    // Doc overflow
    if (!doc || doc.$err) {
      // Ensure we kill the cursor on the server
      self.kill(() =>
        // Set cursor in dead and notified state
        setCursorDeadAndNotified(self, () => callback(new MongoError(doc ? doc.$err : undefined)))
      );

      return;
    }

    // Transform the doc with passed in transformation method if provided
    if (self.transforms && typeof self.transforms.doc === 'function') {
      doc = self.transforms.doc(doc);
    }

    // Return the document
    callback(undefined, doc);
  }
}

/** @internal */
function getLimitSkipBatchSizeDefaults(options: CoreCursorOptions, cmd: Document) {
  cmd = cmd ? cmd : {};
  let limit = options.limit;

  if (!limit) {
    if ('limit' in cmd) {
      limit = cmd.limit;
    }
    if (!limit) {
      limit = 0;
    }
  }
  let skip = options.skip;
  if (!skip) {
    if ('skip' in cmd) {
      skip = cmd.skip;
    }
    if (!skip) {
      skip = 0;
    }
  }
  let batchSize = options.batchSize;
  if (!batchSize) {
    if ('batchSize' in cmd) {
      batchSize = cmd.batchSize;
    }
    if (!batchSize) {
      batchSize = 1000;
    }
  }

  return { limit, skip, batchSize };
}<|MERGE_RESOLUTION|>--- conflicted
+++ resolved
@@ -1,27 +1,9 @@
-<<<<<<< HEAD
 import { EventEmitter } from 'events';
 import { Transform, PassThrough, Readable } from 'stream';
 
 import { Long, Document, BSONSerializeOptions } from '../bson';
 import { MongoError, MongoNetworkError, AnyError } from '../error';
 import { Logger } from '../logger';
-=======
-import { emitDeprecatedOptionWarning } from '../utils';
-import { ReadPreference, ReadPreferenceLike } from '../read_preference';
-import { Transform, PassThrough, Readable } from 'stream';
-import { deprecate } from 'util';
-import { MongoError, AnyError } from '../error';
-import {
-  CoreCursor,
-  CursorState,
-  CoreCursorOptions,
-  CoreCursorPrivate,
-  CursorStreamOptions,
-  CursorCloseOptions,
-  DocumentTransforms
-} from './core_cursor';
-import { maybePromise, formattedOrderClause, Callback } from '../utils';
->>>>>>> 054838f0
 import { executeOperation } from '../operations/execute_operation';
 import { each, EachCallback } from '../operations/cursor_ops';
 import { CountOperation, CountOptions } from '../operations/count';
@@ -125,7 +107,6 @@
   numberOfRetries?: number;
 }
 
-<<<<<<< HEAD
 /** @public */
 export interface StreamOptions {
   /** A transformation method applied to each document emitted by the stream */
@@ -169,10 +150,6 @@
   transform?(doc: Document): Document;
 }
 
-=======
-const kCursor = Symbol('cursor');
-
->>>>>>> 054838f0
 export class CursorStream extends Readable {
   [kCursor]: Cursor;
   options: CursorStreamOptions;
@@ -242,14 +219,6 @@
   }
 }
 
-<<<<<<< HEAD
-export interface StreamOptions {
-  /** A transformation method applied to each document emitted by the stream */
-  transform?(doc: Document): Document;
-}
-
-=======
->>>>>>> 054838f0
 /**
  * **CURSORS Cannot directly be instantiated**
  * The `Cursor` class is an internal class that embodies a cursor on MongoDB
