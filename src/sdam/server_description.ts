import { type Document, Long, type ObjectId } from '../bson';
import { type MongoError, MongoRuntimeError } from '../error';
import { arrayStrictEqual, compareObjectId, errorStrictEqual, HostAddress, now } from '../utils';
import { type ClusterTime, ServerType } from './common';

const WRITABLE_SERVER_TYPES = new Set<ServerType>([
  ServerType.RSPrimary,
  ServerType.Standalone,
  ServerType.Mongos,
  ServerType.LoadBalancer
]);

const DATA_BEARING_SERVER_TYPES = new Set<ServerType>([
  ServerType.RSPrimary,
  ServerType.RSSecondary,
  ServerType.Mongos,
  ServerType.Standalone,
  ServerType.LoadBalancer
]);

/** @public */
export interface TopologyVersion {
  processId: ObjectId;
  counter: Long;
}

/** @public */
export type TagSet = { [key: string]: string };

/** @internal */
export interface ServerDescriptionOptions {
  /** An Error used for better reporting debugging */
  error?: MongoError;

  /** The average round trip time to ping this server (in ms) */
  roundTripTime?: number;
  /** The minimum round trip time to ping this server over the past 10 samples(in ms) */
  minRoundTripTime?: number;

  /** If the client is in load balancing mode. */
  loadBalanced?: boolean;
}

/**
 * The client's view of a single server, based on the most recent hello outcome.
 *
 * Internal type, not meant to be directly instantiated
 * @public
 */
export class ServerDescription {
  address: string;
  type: ServerType;
  hosts: string[];
  passives: string[];
  arbiters: string[];
  tags: TagSet;
  error: MongoError | null;
  topologyVersion: TopologyVersion | null;
  minWireVersion: number;
  maxWireVersion: number;
  roundTripTime: number;
  /** The minimum measurement of the last 10 measurements of roundTripTime that have been collected */
  minRoundTripTime: number;
  lastUpdateTime: number;
  lastWriteDate: number;
  me: string | null;
  primary: string | null;
  setName: string | null;
  setVersion: number | null;
  electionId: ObjectId | null;
  logicalSessionTimeoutMinutes: number | null;
<<<<<<< HEAD
=======
  /** The max message size in bytes for the server. */
  maxMessageSizeBytes: number | null;
  /** The max number of writes in a bulk write command. */
  maxWriteBatchSize: number | null;
  /** The max bson object size. */
  maxBsonObjectSize: number | null;
>>>>>>> 7a12914b
  /** Indicates server is a mongocryptd instance. */
  iscryptd: boolean;

  // NOTE: does this belong here? It seems we should gossip the cluster time at the CMAP level
  $clusterTime?: ClusterTime;

  /**
   * Create a ServerDescription
   * @internal
   *
   * @param address - The address of the server
   * @param hello - An optional hello response for this server
   */
  constructor(
    address: HostAddress | string,
    hello?: Document,
    options: ServerDescriptionOptions = {}
  ) {
    if (address == null || address === '') {
      throw new MongoRuntimeError('ServerDescription must be provided with a non-empty address');
    }

    this.address =
      typeof address === 'string'
        ? HostAddress.fromString(address).toString() // Use HostAddress to normalize
        : address.toString();
    this.type = parseServerType(hello, options);
    this.hosts = hello?.hosts?.map((host: string) => host.toLowerCase()) ?? [];
    this.passives = hello?.passives?.map((host: string) => host.toLowerCase()) ?? [];
    this.arbiters = hello?.arbiters?.map((host: string) => host.toLowerCase()) ?? [];
    this.tags = hello?.tags ?? {};
    this.minWireVersion = hello?.minWireVersion ?? 0;
    this.maxWireVersion = hello?.maxWireVersion ?? 0;
    this.roundTripTime = options?.roundTripTime ?? -1;
    this.minRoundTripTime = options?.minRoundTripTime ?? 0;
    this.lastUpdateTime = now();
    this.lastWriteDate = hello?.lastWrite?.lastWriteDate ?? 0;
    this.error = options.error ?? null;
    // TODO(NODE-2674): Preserve int64 sent from MongoDB
    this.topologyVersion = this.error?.topologyVersion ?? hello?.topologyVersion ?? null;
    this.setName = hello?.setName ?? null;
    this.setVersion = hello?.setVersion ?? null;
    this.electionId = hello?.electionId ?? null;
    this.logicalSessionTimeoutMinutes = hello?.logicalSessionTimeoutMinutes ?? null;
    this.maxMessageSizeBytes = hello?.maxMessageSizeBytes ?? null;
    this.maxWriteBatchSize = hello?.maxWriteBatchSize ?? null;
    this.maxBsonObjectSize = hello?.maxBsonObjectSize ?? null;
    this.primary = hello?.primary ?? null;
    this.me = hello?.me?.toLowerCase() ?? null;
    this.$clusterTime = hello?.$clusterTime ?? null;
    this.iscryptd = Boolean(hello?.iscryptd);
  }

  get hostAddress(): HostAddress {
    return HostAddress.fromString(this.address);
  }

  get allHosts(): string[] {
    return this.hosts.concat(this.arbiters).concat(this.passives);
  }

  /** Is this server available for reads*/
  get isReadable(): boolean {
    return this.type === ServerType.RSSecondary || this.isWritable;
  }

  /** Is this server data bearing */
  get isDataBearing(): boolean {
    return DATA_BEARING_SERVER_TYPES.has(this.type);
  }

  /** Is this server available for writes */
  get isWritable(): boolean {
    return WRITABLE_SERVER_TYPES.has(this.type);
  }

  get host(): string {
    const chopLength = `:${this.port}`.length;
    return this.address.slice(0, -chopLength);
  }

  get port(): number {
    const port = this.address.split(':').pop();
    return port ? Number.parseInt(port, 10) : 27017;
  }

  /**
   * Determines if another `ServerDescription` is equal to this one per the rules defined
   * in the {@link https://github.com/mongodb/specifications/blob/master/source/server-discovery-and-monitoring/server-discovery-and-monitoring.rst#serverdescription|SDAM spec}
   */
  equals(other?: ServerDescription | null): boolean {
    // Despite using the comparator that would determine a nullish topologyVersion as greater than
    // for equality we should only always perform direct equality comparison
    const topologyVersionsEqual =
      this.topologyVersion === other?.topologyVersion ||
      compareTopologyVersion(this.topologyVersion, other?.topologyVersion) === 0;

    const electionIdsEqual =
      this.electionId != null && other?.electionId != null
        ? compareObjectId(this.electionId, other.electionId) === 0
        : this.electionId === other?.electionId;

    return (
      other != null &&
      other.iscryptd === this.iscryptd &&
      errorStrictEqual(this.error, other.error) &&
      this.type === other.type &&
      this.minWireVersion === other.minWireVersion &&
      arrayStrictEqual(this.hosts, other.hosts) &&
      tagsStrictEqual(this.tags, other.tags) &&
      this.setName === other.setName &&
      this.setVersion === other.setVersion &&
      electionIdsEqual &&
      this.primary === other.primary &&
      this.logicalSessionTimeoutMinutes === other.logicalSessionTimeoutMinutes &&
      topologyVersionsEqual
    );
  }
}

// Parses a `hello` message and determines the server type
export function parseServerType(hello?: Document, options?: ServerDescriptionOptions): ServerType {
  if (options?.loadBalanced) {
    return ServerType.LoadBalancer;
  }

  if (!hello || !hello.ok) {
    return ServerType.Unknown;
  }

  if (hello.isreplicaset) {
    return ServerType.RSGhost;
  }

  if (hello.msg && hello.msg === 'isdbgrid') {
    return ServerType.Mongos;
  }

  if (hello.setName) {
    if (hello.hidden) {
      return ServerType.RSOther;
    } else if (hello.isWritablePrimary) {
      return ServerType.RSPrimary;
    } else if (hello.secondary) {
      return ServerType.RSSecondary;
    } else if (hello.arbiterOnly) {
      return ServerType.RSArbiter;
    } else {
      return ServerType.RSOther;
    }
  }

  return ServerType.Standalone;
}

function tagsStrictEqual(tags: TagSet, tags2: TagSet): boolean {
  const tagsKeys = Object.keys(tags);
  const tags2Keys = Object.keys(tags2);

  return (
    tagsKeys.length === tags2Keys.length &&
    tagsKeys.every((key: string) => tags2[key] === tags[key])
  );
}

/**
 * Compares two topology versions.
 *
 * 1. If the response topologyVersion is unset or the ServerDescription's
 *    topologyVersion is null, the client MUST assume the response is more recent.
 * 1. If the response's topologyVersion.processId is not equal to the
 *    ServerDescription's, the client MUST assume the response is more recent.
 * 1. If the response's topologyVersion.processId is equal to the
 *    ServerDescription's, the client MUST use the counter field to determine
 *    which topologyVersion is more recent.
 *
 * ```ts
 * currentTv <   newTv === -1
 * currentTv === newTv === 0
 * currentTv >   newTv === 1
 * ```
 */
export function compareTopologyVersion(
  currentTv?: TopologyVersion | null,
  newTv?: TopologyVersion | null
): 0 | -1 | 1 {
  if (currentTv == null || newTv == null) {
    return -1;
  }

  if (!currentTv.processId.equals(newTv.processId)) {
    return -1;
  }

  // TODO(NODE-2674): Preserve int64 sent from MongoDB
  const currentCounter =
    typeof currentTv.counter === 'bigint'
      ? Long.fromBigInt(currentTv.counter)
      : Long.isLong(currentTv.counter)
        ? currentTv.counter
        : Long.fromNumber(currentTv.counter);

  const newCounter =
    typeof newTv.counter === 'bigint'
      ? Long.fromBigInt(newTv.counter)
      : Long.isLong(newTv.counter)
        ? newTv.counter
        : Long.fromNumber(newTv.counter);

  return currentCounter.compare(newCounter);
}<|MERGE_RESOLUTION|>--- conflicted
+++ resolved
@@ -69,15 +69,12 @@
   setVersion: number | null;
   electionId: ObjectId | null;
   logicalSessionTimeoutMinutes: number | null;
-<<<<<<< HEAD
-=======
   /** The max message size in bytes for the server. */
   maxMessageSizeBytes: number | null;
   /** The max number of writes in a bulk write command. */
   maxWriteBatchSize: number | null;
   /** The max bson object size. */
   maxBsonObjectSize: number | null;
->>>>>>> 7a12914b
   /** Indicates server is a mongocryptd instance. */
   iscryptd: boolean;
 
