--- conflicted
+++ resolved
@@ -2,12 +2,8 @@
 
 import { type Document, Long } from '../bson';
 import { connect } from '../cmap/connect';
-<<<<<<< HEAD
-import { Connection, ConnectionOptions } from '../cmap/connection';
+import { Connection, type ConnectionOptions } from '../cmap/connection';
 import { getFAASEnv } from '../cmap/handshake/client_metadata';
-=======
-import { Connection, type ConnectionOptions } from '../cmap/connection';
->>>>>>> bf61c16b
 import { LEGACY_HELLO_COMMAND } from '../constants';
 import { MongoError, MongoErrorLabel, MongoNetworkTimeoutError } from '../error';
 import { CancellationToken, TypedEventEmitter } from '../mongo_types';
