import { EventEmitter } from 'events';
import { Logger } from '../logger';
import { ReadPreference } from '../read_preference';
import { ConnectionPool, ConnectionPoolOptions } from '../cmap/connection_pool';
import { CMAP_EVENT_NAMES } from '../cmap/events';
import { ServerDescription, compareTopologyVersion } from './server_description';
import { Monitor } from './monitor';
import { isTransactionCommand } from '../transactions';
import {
  relayEvents,
  collationNotSupported,
  debugOptions,
  makeStateMachine,
  maxWireVersion,
  ClientMetadataOptions,
  Callback,
  CallbackWithType
} from '../utils';
import {
  ServerType,
  STATE_CLOSED,
  STATE_CLOSING,
  STATE_CONNECTING,
  STATE_CONNECTED,
  ClusterTime
} from './common';
import {
  MongoError,
  MongoNetworkError,
  MongoNetworkTimeoutError,
  isSDAMUnrecoverableError,
  isRetryableWriteError,
  isNodeShuttingDownError,
  isNetworkErrorBeforeHandshake
} from '../error';
import { Connection, DestroyOptions } from '../cmap/connection';
import type { Topology } from './topology';
import type { MongoCredentials } from '../cmap/auth/mongo_credentials';
import type { ServerHeartbeatSucceededEvent } from './events';
import type { ClientSession } from '../sessions';
import type { CommandOptions } from '../cmap/wire_protocol/command';
<<<<<<< HEAD
import type { InternalCursorState } from '../cursor/cursor';
=======
>>>>>>> fe4821cb
import type { QueryOptions } from '../cmap/wire_protocol/query';
import type { GetMoreOptions } from '../cmap/wire_protocol/get_more';
import type { WriteCommandOptions } from '../cmap/wire_protocol/write_command';
import type { Document, Long } from '../bson';
import type { AutoEncrypter } from '../deps';
import type { FindOptions } from '../operations/find';

// Used for filtering out fields for logging
const DEBUG_FIELDS = [
  'reconnect',
  'reconnectTries',
  'reconnectInterval',
  'emitError',
  'cursorFactory',
  'host',
  'port',
  'size',
  'keepAlive',
  'keepAliveInitialDelay',
  'noDelay',
  'connectionTimeout',
  'checkServerIdentity',
  'socketTimeout',
  'ssl',
  'ca',
  'crl',
  'cert',
  'key',
  'rejectUnauthorized',
  'promoteLongs',
  'promoteValues',
  'promoteBuffers',
  'servername'
];

const stateTransition = makeStateMachine({
  [STATE_CLOSED]: [STATE_CLOSED, STATE_CONNECTING],
  [STATE_CONNECTING]: [STATE_CONNECTING, STATE_CLOSING, STATE_CONNECTED, STATE_CLOSED],
  [STATE_CONNECTED]: [STATE_CONNECTED, STATE_CLOSING, STATE_CLOSED],
  [STATE_CLOSING]: [STATE_CLOSING, STATE_CLOSED]
});

const kMonitor = Symbol('monitor');

/** @public */
export interface ServerOptions extends ConnectionPoolOptions, ClientMetadataOptions {
  credentials?: MongoCredentials;
}

/** @internal */
export interface ServerPrivate {
  /** The server description for this server */
  description: ServerDescription;
  /** A copy of the options used to construct this instance */
  options?: ServerOptions;
  /** A logger instance */
  logger: Logger;
  /** The current state of the Server */
  state: string;
  /** The topology this server is a part of */
  topology: Topology;
  /** A connection pool for this server */
  pool: ConnectionPool;
}

/** @public */
export class Server extends EventEmitter {
  /** @internal */
  s: ServerPrivate;
  clusterTime?: ClusterTime;
  ismaster?: Document;
  [kMonitor]: Monitor;

  /** @event */
  static readonly SERVER_HEARTBEAT_STARTED = 'serverHeartbeatStarted' as const;
  /** @event */
  static readonly SERVER_HEARTBEAT_SUCCEEDED = 'serverHeartbeatSucceeded' as const;
  /** @event */
  static readonly SERVER_HEARTBEAT_FAILED = 'serverHeartbeatFailed' as const;
  /** @event */
  static readonly CONNECT = 'connect' as const;
  /** @event */
  static readonly DESCRIPTION_RECEIVED = 'descriptionReceived' as const;
  /** @event */
  static readonly CLOSED = 'closed' as const;
  /** @event */
  static readonly ENDED = 'ended' as const;

  /**
   * Create a server
   */
  constructor(topology: Topology, description: ServerDescription, options?: ServerOptions) {
    super();

    this.s = {
      description,
      options,
      logger: new Logger('Server', options),
      state: STATE_CLOSED,
      topology,
      pool: new ConnectionPool({ host: description.host, port: description.port, ...options })
    };

    relayEvents(
      this.s.pool,
      this,
      ['commandStarted', 'commandSucceeded', 'commandFailed'].concat(CMAP_EVENT_NAMES)
    );

    this.s.pool.on(Connection.CLUSTER_TIME_RECEIVED, (clusterTime: ClusterTime) => {
      this.clusterTime = clusterTime;
    });

    // create the monitor
    this[kMonitor] = new Monitor(this, this.s.options);
    relayEvents(this[kMonitor], this, [
      Server.SERVER_HEARTBEAT_STARTED,
      Server.SERVER_HEARTBEAT_SUCCEEDED,
      Server.SERVER_HEARTBEAT_FAILED,

      // legacy events
      'monitoring'
    ]);

    this[kMonitor].on('resetConnectionPool', () => {
      this.s.pool.clear();
    });

    this[kMonitor].on('resetServer', (error: MongoError) => markServerUnknown(this, error));
    this[kMonitor].on(Server.SERVER_HEARTBEAT_SUCCEEDED, (event: ServerHeartbeatSucceededEvent) => {
      this.emit(
        Server.DESCRIPTION_RECEIVED,
        new ServerDescription(this.description.address, event.reply, {
          roundTripTime: calculateRoundTripTime(this.description.roundTripTime, event.duration)
        })
      );

      if (this.s.state === STATE_CONNECTING) {
        stateTransition(this, STATE_CONNECTED);
        this.emit(Server.CONNECT, this);
      }
    });
  }

  get description(): ServerDescription {
    return this.s.description;
  }

  get name(): string {
    return this.s.description.address;
  }

  get autoEncrypter(): AutoEncrypter | undefined {
    if (this.s.options && this.s.options.autoEncrypter) {
      return this.s.options.autoEncrypter;
    }
  }

  /**
   * Initiate server connect
   */
  connect(): void {
    if (this.s.state !== STATE_CLOSED) {
      return;
    }

    stateTransition(this, STATE_CONNECTING);
    this[kMonitor].connect();
  }

  /** Destroy the server connection */
  destroy(options?: DestroyOptions, callback?: Callback): void {
    if (typeof options === 'function') (callback = options), (options = {});
    options = Object.assign({}, { force: false }, options);

    if (this.s.state === STATE_CLOSED) {
      if (typeof callback === 'function') {
        callback();
      }

      return;
    }

    stateTransition(this, STATE_CLOSING);

    this[kMonitor].close();
    this.s.pool.close(options, err => {
      stateTransition(this, STATE_CLOSED);
      this.emit('closed');
      if (typeof callback === 'function') {
        callback(err);
      }
    });
  }

  /**
   * Immediately schedule monitoring of this server. If there already an attempt being made
   * this will be a no-op.
   */
  requestCheck(): void {
    this[kMonitor].requestCheck();
  }

  /** Execute a command */
  command(ns: string, cmd: Document, callback: Callback): void;
  command(ns: string, cmd: Document, options: CommandOptions, callback: Callback<Document>): void;
  command(
    ns: string,
    cmd: Document,
    options?: CommandOptions | Callback<Document>,
    callback?: Callback<Document>
  ): void {
    if (typeof options === 'function') {
      (callback = options), (options = {}), (options = options || {});
    }

    if (!callback) return;
    if (this.s.state === STATE_CLOSING || this.s.state === STATE_CLOSED) {
      callback(new MongoError('server is closed'));
      return;
    }

    const error = basicReadValidations(this, options);
    if (error) {
      return callback(error);
    }

    // Clone the options
    const finalOptions = Object.assign({}, options, { wireProtocolCommand: false });

    // Debug log
    if (this.s.logger.isDebug()) {
      this.s.logger.debug(
        `executing command [${JSON.stringify({
          ns,
          cmd,
          options: debugOptions(DEBUG_FIELDS, options)
        })}] against ${this.name}`
      );
    }

    // error if collation not supported
    if (collationNotSupported(this, cmd)) {
      callback(new MongoError(`server ${this.name} does not support collation`));
      return;
    }

    this.s.pool.withConnection((err, conn, cb) => {
      if (err || !conn) {
        markServerUnknown(this, err);
        return cb(err);
      }

      conn.command(
        ns,
        cmd,
        finalOptions,
        makeOperationHandler(this, conn, cmd, finalOptions, cb) as Callback<Document>
      );
    }, callback);
  }

  /** Execute a query against the server */
  query(ns: string, cmd: Document, options: FindOptions, callback: Callback): void {
    if (this.s.state === STATE_CLOSING || this.s.state === STATE_CLOSED) {
      callback(new MongoError('server is closed'));
      return;
    }

    this.s.pool.withConnection((err, conn, cb) => {
      if (err || !conn) {
        markServerUnknown(this, err);
        return cb(err);
      }

      conn.query(ns, cmd, options, makeOperationHandler(this, conn, cmd, options, cb) as Callback);
    }, callback);
  }

  /** Execute a `getMore` against the server */
  getMore(ns: string, cursorId: Long, options: GetMoreOptions, callback: Callback<Document>): void {
    if (this.s.state === STATE_CLOSING || this.s.state === STATE_CLOSED) {
      callback(new MongoError('server is closed'));
      return;
    }

    this.s.pool.withConnection((err, conn, cb) => {
      if (err || !conn) {
        markServerUnknown(this, err);
        return cb(err);
      }

      conn.getMore(
        ns,
        cursorId,
        options,
        makeOperationHandler(this, conn, {}, options, cb) as Callback
      );
    }, callback);
  }

  /** Execute a `killCursors` command against the server */
  killCursors(ns: string, cursorIds: Long[], options: CommandOptions, callback?: Callback): void {
    if (this.s.state === STATE_CLOSING || this.s.state === STATE_CLOSED) {
      if (typeof callback === 'function') {
        callback(new MongoError('server is closed'));
      }

      return;
    }

    this.s.pool.withConnection((err, conn, cb) => {
      if (err || !conn) {
        markServerUnknown(this, err);
        return cb(err);
      }

      conn.killCursors(
        ns,
        cursorIds,
        options,
        makeOperationHandler(this, conn, {}, undefined, cb) as Callback
      );
    }, callback);
  }

  /**
   * Insert one or more documents
   *
   * @param ns - The MongoDB fully qualified namespace (ex: db1.collection1)
   * @param ops - An array of documents to insert
   */
  insert(ns: string, ops: Document[], options: WriteCommandOptions, callback: Callback): void {
    executeWriteOperation({ server: this, op: 'insert', ns, ops }, options, callback);
  }

  /**
   * Perform one or more update operations
   *
   * @param ns - The MongoDB fully qualified namespace (ex: db1.collection1)
   * @param ops - An array of updates
   */
  update(ns: string, ops: Document[], options: WriteCommandOptions, callback: Callback): void {
    executeWriteOperation({ server: this, op: 'update', ns, ops }, options, callback);
  }

  /**
   * Perform one or more remove operations
   *
   * @param ns - The MongoDB fully qualified namespace (ex: db1.collection1)
   * @param ops - An array of removes
   * @param options - options for removal
   * @param callback - A callback function
   */
  remove(ns: string, ops: Document[], options: WriteCommandOptions, callback: Callback): void {
    executeWriteOperation({ server: this, op: 'remove', ns, ops }, options, callback);
  }
}

Object.defineProperty(Server.prototype, 'clusterTime', {
  get() {
    return this.s.topology.clusterTime;
  },
  set(clusterTime: ClusterTime) {
    this.s.topology.clusterTime = clusterTime;
  }
});

function supportsRetryableWrites(server: Server) {
  return (
    server.description.maxWireVersion >= 6 &&
    server.description.logicalSessionTimeoutMinutes &&
    server.description.type !== ServerType.Standalone
  );
}

function calculateRoundTripTime(oldRtt: number, duration: number): number {
  if (oldRtt === -1) {
    return duration;
  }

  const alpha = 0.2;
  return alpha * duration + (1 - alpha) * oldRtt;
}

function basicReadValidations(server: Server, options?: CommandOptions) {
  if (options?.readPreference && !(options.readPreference instanceof ReadPreference)) {
    return new MongoError('readPreference must be an instance of ReadPreference');
  }
}

function executeWriteOperation(
  args: { server: Server; op: string; ns: string; ops: Document[] | Document },
  options: WriteCommandOptions,
  callback: Callback
) {
  options = options || {};

  const { server, op, ns } = args;
  const ops = Array.isArray(args.ops) ? args.ops : [args.ops];
  if (server.s.state === STATE_CLOSING || server.s.state === STATE_CLOSED) {
    callback(new MongoError('server is closed'));
    return;
  }

  if (collationNotSupported(server, options)) {
    callback(new MongoError(`server ${server.name} does not support collation`));
    return;
  }

  const unacknowledgedWrite = options.writeConcern && options.writeConcern.w === 0;
  if (unacknowledgedWrite || maxWireVersion(server) < 5) {
    if ((op === 'update' || op === 'remove') && ops.find((o: Document) => o.hint)) {
      callback(new MongoError(`servers < 3.4 do not support hint on ${op}`));
      return;
    }
  }

  server.s.pool.withConnection((err, conn, cb) => {
    if (err || !conn) {
      markServerUnknown(server, err);
      return cb(err);
    }

    if (op === 'insert') {
      conn.insert(
        ns,
        ops,
        options,
        makeOperationHandler(server, conn, ops, options, cb) as Callback
      );
    } else if (op === 'update') {
      conn.update(
        ns,
        ops,
        options,
        makeOperationHandler(server, conn, ops, options, cb) as Callback
      );
    } else {
      conn.remove(
        ns,
        ops,
        options,
        makeOperationHandler(server, conn, ops, options, cb) as Callback
      );
    }
  }, callback);
}

function markServerUnknown(server: Server, error?: MongoError) {
  if (error instanceof MongoNetworkError && !(error instanceof MongoNetworkTimeoutError)) {
    server[kMonitor].reset();
  }

  server.emit(
    Server.DESCRIPTION_RECEIVED,
    new ServerDescription(server.description.address, undefined, {
      error,
      topologyVersion:
        error && error.topologyVersion ? error.topologyVersion : server.description.topologyVersion
    })
  );
}

function connectionIsStale(pool: ConnectionPool, connection: Connection) {
  return connection.generation !== pool.generation;
}

function shouldHandleStateChangeError(server: Server, err: MongoError) {
  const etv = err.topologyVersion;
  const stv = server.description.topologyVersion;
  return compareTopologyVersion(stv, etv) < 0;
}

function inActiveTransaction(session: ClientSession | undefined, cmd: Document) {
  return session && session.inTransaction() && !isTransactionCommand(cmd);
}

/** this checks the retryWrites option passed down from the client options, it
 * does not check if the server supports retryable writes */
function isRetryableWritesEnabled(topology: Topology) {
  return topology.s.options.retryWrites !== false;
}

function makeOperationHandler(
  server: Server,
  connection: Connection,
  cmd: Document,
  options: CommandOptions | WriteCommandOptions | QueryOptions | GetMoreOptions | undefined,
  callback: Callback
): CallbackWithType<MongoError, Document> {
  const session = options?.session;
  return function handleOperationResult(err, result) {
    if (err && !connectionIsStale(server.s.pool, connection)) {
      if (err instanceof MongoNetworkError) {
        if (session && !session.hasEnded && session.serverSession) {
          session.serverSession.isDirty = true;
        }

        if (
          (isRetryableWritesEnabled(server.s.topology) || isTransactionCommand(cmd)) &&
          supportsRetryableWrites(server) &&
          !inActiveTransaction(session, cmd)
        ) {
          err.addErrorLabel('RetryableWriteError');
        }

        if (!(err instanceof MongoNetworkTimeoutError) || isNetworkErrorBeforeHandshake(err)) {
          markServerUnknown(server, err);
          server.s.pool.clear();
        }
      } else {
        // if pre-4.4 server, then add error label if its a retryable write error
        if (
          (isRetryableWritesEnabled(server.s.topology) || isTransactionCommand(cmd)) &&
          maxWireVersion(server) < 9 &&
          isRetryableWriteError(err) &&
          !inActiveTransaction(session, cmd)
        ) {
          err.addErrorLabel('RetryableWriteError');
        }

        if (isSDAMUnrecoverableError(err)) {
          if (shouldHandleStateChangeError(server, err)) {
            if (maxWireVersion(server) <= 7 || isNodeShuttingDownError(err)) {
              server.s.pool.clear();
            }

            markServerUnknown(server, err);
            process.nextTick(() => server.requestCheck());
          }
        }
      }
    }

    callback(err, result);
  };
}<|MERGE_RESOLUTION|>--- conflicted
+++ resolved
@@ -39,10 +39,6 @@
 import type { ServerHeartbeatSucceededEvent } from './events';
 import type { ClientSession } from '../sessions';
 import type { CommandOptions } from '../cmap/wire_protocol/command';
-<<<<<<< HEAD
-import type { InternalCursorState } from '../cursor/cursor';
-=======
->>>>>>> fe4821cb
 import type { QueryOptions } from '../cmap/wire_protocol/query';
 import type { GetMoreOptions } from '../cmap/wire_protocol/get_more';
 import type { WriteCommandOptions } from '../cmap/wire_protocol/write_command';
