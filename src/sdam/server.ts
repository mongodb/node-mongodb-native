import type { Document } from '../bson';
import { type AutoEncrypter } from '../client-side-encryption/auto_encrypter';
import { type CommandOptions, Connection } from '../cmap/connection';
import {
  ConnectionPool,
  type ConnectionPoolEvents,
  type ConnectionPoolOptions
} from '../cmap/connection_pool';
import { PoolClearedError } from '../cmap/errors';
import { type MongoDBResponseConstructor } from '../cmap/wire_protocol/responses';
import {
  APM_EVENTS,
  CLOSED,
  CMAP_EVENTS,
  CONNECT,
  DESCRIPTION_RECEIVED,
  ENDED,
  HEARTBEAT_EVENTS,
  SERVER_HEARTBEAT_FAILED,
  SERVER_HEARTBEAT_STARTED,
  SERVER_HEARTBEAT_SUCCEEDED
} from '../constants';
import {
  type AnyError,
  isNetworkErrorBeforeHandshake,
  isNodeShuttingDownError,
  isSDAMUnrecoverableError,
  MONGODB_ERROR_CODES,
  MongoError,
  MongoErrorLabel,
  MongoInvalidArgumentError,
  MongoNetworkError,
  MongoNetworkTimeoutError,
  MongoRuntimeError,
  MongoServerClosedError,
  type MongoServerError,
  needsRetryableWriteLabel
} from '../error';
import type { ServerApi } from '../mongo_client';
import { TypedEventEmitter } from '../mongo_types';
import type { GetMoreOptions } from '../operations/get_more';
import type { ClientSession } from '../sessions';
import { type TimeoutContext } from '../timeout';
import { isTransactionCommand } from '../transactions';
import {
  type EventEmitterWithState,
  makeStateMachine,
  maxWireVersion,
  type MongoDBNamespace,
  supportsRetryableWrites
} from '../utils';
import { throwIfWriteConcernError } from '../write_concern';
import {
  type ClusterTime,
  STATE_CLOSED,
  STATE_CLOSING,
  STATE_CONNECTED,
  STATE_CONNECTING,
  TopologyType
} from './common';
import type {
  ServerHeartbeatFailedEvent,
  ServerHeartbeatStartedEvent,
  ServerHeartbeatSucceededEvent
} from './events';
import { Monitor, type MonitorOptions } from './monitor';
import { compareTopologyVersion, ServerDescription } from './server_description';
import type { Topology } from './topology';

const stateTransition = makeStateMachine({
  [STATE_CLOSED]: [STATE_CLOSED, STATE_CONNECTING],
  [STATE_CONNECTING]: [STATE_CONNECTING, STATE_CLOSING, STATE_CONNECTED, STATE_CLOSED],
  [STATE_CONNECTED]: [STATE_CONNECTED, STATE_CLOSING, STATE_CLOSED],
  [STATE_CLOSING]: [STATE_CLOSING, STATE_CLOSED]
});

/** @internal */
export type ServerOptions = Omit<ConnectionPoolOptions, 'id' | 'generation' | 'hostAddress'> &
  MonitorOptions;

/** @internal */
export interface ServerPrivate {
  /** The server description for this server */
  description: ServerDescription;
  /** A copy of the options used to construct this instance */
  options: ServerOptions;
  /** The current state of the Server */
  state: string;
  /** MongoDB server API version */
  serverApi?: ServerApi;
  /** A count of the operations currently running against the server. */
  operationCount: number;
}

/** @public */
export type ServerEvents = {
  serverHeartbeatStarted(event: ServerHeartbeatStartedEvent): void;
  serverHeartbeatSucceeded(event: ServerHeartbeatSucceededEvent): void;
  serverHeartbeatFailed(event: ServerHeartbeatFailedEvent): void;
  /** Top level MongoClient doesn't emit this so it is marked: @internal */
  connect(server: Server): void;
  descriptionReceived(description: ServerDescription): void;
  closed(): void;
  ended(): void;
} & ConnectionPoolEvents &
  EventEmitterWithState;

/** @internal */
<<<<<<< HEAD
export type ServerCommandOptions = Omit<CommandOptions, 'timeoutContext'> & {
=======
export type ServerCommandOptions = Omit<CommandOptions, 'timeoutContext' | 'socketTimeoutMS'> & {
>>>>>>> 450b1630
  timeoutContext: TimeoutContext;
};

/** @internal */
export class Server extends TypedEventEmitter<ServerEvents> {
  /** @internal */
  s: ServerPrivate;
  /** @internal */
  topology: Topology;
  /** @internal */
  pool: ConnectionPool;
  serverApi?: ServerApi;
  hello?: Document;
  monitor: Monitor | null;

  /** @event */
  static readonly SERVER_HEARTBEAT_STARTED = SERVER_HEARTBEAT_STARTED;
  /** @event */
  static readonly SERVER_HEARTBEAT_SUCCEEDED = SERVER_HEARTBEAT_SUCCEEDED;
  /** @event */
  static readonly SERVER_HEARTBEAT_FAILED = SERVER_HEARTBEAT_FAILED;
  /** @event */
  static readonly CONNECT = CONNECT;
  /** @event */
  static readonly DESCRIPTION_RECEIVED = DESCRIPTION_RECEIVED;
  /** @event */
  static readonly CLOSED = CLOSED;
  /** @event */
  static readonly ENDED = ENDED;

  /**
   * Create a server
   */
  constructor(topology: Topology, description: ServerDescription, options: ServerOptions) {
    super();

    this.serverApi = options.serverApi;

    const poolOptions = { hostAddress: description.hostAddress, ...options };

    this.topology = topology;
    this.pool = new ConnectionPool(this, poolOptions);

    this.s = {
      description,
      options,
      state: STATE_CLOSED,
      operationCount: 0
    };

    for (const event of [...CMAP_EVENTS, ...APM_EVENTS]) {
      this.pool.on(event, (e: any) => this.emit(event, e));
    }

    this.pool.on(Connection.CLUSTER_TIME_RECEIVED, (clusterTime: ClusterTime) => {
      this.clusterTime = clusterTime;
    });

    if (this.loadBalanced) {
      this.monitor = null;
      // monitoring is disabled in load balancing mode
      return;
    }

    // create the monitor
    this.monitor = new Monitor(this, this.s.options);

    for (const event of HEARTBEAT_EVENTS) {
      this.monitor.on(event, (e: any) => this.emit(event, e));
    }

    this.monitor.on('resetServer', (error: MongoServerError) => markServerUnknown(this, error));
    this.monitor.on(Server.SERVER_HEARTBEAT_SUCCEEDED, (event: ServerHeartbeatSucceededEvent) => {
      this.emit(
        Server.DESCRIPTION_RECEIVED,
        new ServerDescription(this.description.hostAddress, event.reply, {
          roundTripTime: this.monitor?.roundTripTime,
          minRoundTripTime: this.monitor?.minRoundTripTime
        })
      );

      if (this.s.state === STATE_CONNECTING) {
        stateTransition(this, STATE_CONNECTED);
        this.emit(Server.CONNECT, this);
      }
    });
  }

  get clusterTime(): ClusterTime | undefined {
    return this.topology.clusterTime;
  }

  set clusterTime(clusterTime: ClusterTime | undefined) {
    this.topology.clusterTime = clusterTime;
  }

  get description(): ServerDescription {
    return this.s.description;
  }

  get name(): string {
    return this.s.description.address;
  }

  get autoEncrypter(): AutoEncrypter | undefined {
    if (this.s.options && this.s.options.autoEncrypter) {
      return this.s.options.autoEncrypter;
    }
    return;
  }

  get loadBalanced(): boolean {
    return this.topology.description.type === TopologyType.LoadBalanced;
  }

  /**
   * Initiate server connect
   */
  connect(): void {
    if (this.s.state !== STATE_CLOSED) {
      return;
    }

    stateTransition(this, STATE_CONNECTING);

    // If in load balancer mode we automatically set the server to
    // a load balancer. It never transitions out of this state and
    // has no monitor.
    if (!this.loadBalanced) {
      this.monitor?.connect();
    } else {
      stateTransition(this, STATE_CONNECTED);
      this.emit(Server.CONNECT, this);
    }
  }

  /** Destroy the server connection */
  destroy(): void {
    if (this.s.state === STATE_CLOSED) {
      return;
    }

    stateTransition(this, STATE_CLOSING);

    if (!this.loadBalanced) {
      this.monitor?.close();
    }

    this.pool.close();
    stateTransition(this, STATE_CLOSED);
    this.emit('closed');
  }

  /**
   * Immediately schedule monitoring of this server. If there already an attempt being made
   * this will be a no-op.
   */
  requestCheck(): void {
    if (!this.loadBalanced) {
      this.monitor?.requestCheck();
    }
  }

  public async command<T extends MongoDBResponseConstructor>(
    ns: MongoDBNamespace,
    command: Document,
    options: ServerCommandOptions,
    responseType: T | undefined
  ): Promise<typeof responseType extends undefined ? Document : InstanceType<T>>;

  public async command(
    ns: MongoDBNamespace,
    command: Document,
    options: ServerCommandOptions
  ): Promise<Document>;

  public async command(
    ns: MongoDBNamespace,
    cmd: Document,
    options: ServerCommandOptions,
    responseType?: MongoDBResponseConstructor
  ): Promise<Document> {
    if (ns.db == null || typeof ns === 'string') {
      throw new MongoInvalidArgumentError('Namespace must not be a string');
    }

    if (this.s.state === STATE_CLOSING || this.s.state === STATE_CLOSED) {
      throw new MongoServerClosedError();
    }

    // Clone the options
    const finalOptions = Object.assign({}, options, {
      wireProtocolCommand: false,
      directConnection: this.topology.s.options.directConnection
    });

    // There are cases where we need to flag the read preference not to get sent in
    // the command, such as pre-5.0 servers attempting to perform an aggregate write
    // with a non-primary read preference. In this case the effective read preference
    // (primary) is not the same as the provided and must be removed completely.
    if (finalOptions.omitReadPreference) {
      delete finalOptions.readPreference;
    }

    if (this.description.iscryptd) {
      finalOptions.omitMaxTimeMS = true;
    }

    const session = finalOptions.session;
    let conn = session?.pinnedConnection;

    this.incrementOperationCount();
    if (conn == null) {
      try {
        conn = await this.pool.checkOut(options);
        if (this.loadBalanced && isPinnableCommand(cmd, session)) {
          session?.pin(conn);
        }
      } catch (checkoutError) {
        this.decrementOperationCount();
        if (!(checkoutError instanceof PoolClearedError)) this.handleError(checkoutError);
        throw checkoutError;
      }
    }

    try {
      try {
        const res = await conn.command(ns, cmd, finalOptions, responseType);
        throwIfWriteConcernError(res);
        return res;
      } catch (commandError) {
        throw this.decorateCommandError(conn, cmd, finalOptions, commandError);
      }
    } catch (operationError) {
      if (
        operationError instanceof MongoError &&
        operationError.code === MONGODB_ERROR_CODES.Reauthenticate
      ) {
        await this.pool.reauthenticate(conn);
        // TODO(NODE-5682): Implement CSOT support for socket read/write at the connection layer
        try {
          const res = await conn.command(ns, cmd, finalOptions, responseType);
          throwIfWriteConcernError(res);
          return res;
        } catch (commandError) {
          throw this.decorateCommandError(conn, cmd, finalOptions, commandError);
        }
      } else {
        throw operationError;
      }
    } finally {
      this.decrementOperationCount();
      if (session?.pinnedConnection !== conn) {
        this.pool.checkIn(conn);
      }
    }
  }

  /**
   * Handle SDAM error
   * @internal
   */
  handleError(error: AnyError, connection?: Connection) {
    if (!(error instanceof MongoError)) {
      return;
    }

    const isStaleError =
      error.connectionGeneration && error.connectionGeneration < this.pool.generation;
    if (isStaleError) {
      return;
    }

    const isNetworkNonTimeoutError =
      error instanceof MongoNetworkError && !(error instanceof MongoNetworkTimeoutError);
    const isNetworkTimeoutBeforeHandshakeError = isNetworkErrorBeforeHandshake(error);
    const isAuthHandshakeError = error.hasErrorLabel(MongoErrorLabel.HandshakeError);
    if (isNetworkNonTimeoutError || isNetworkTimeoutBeforeHandshakeError || isAuthHandshakeError) {
      // In load balanced mode we never mark the server as unknown and always
      // clear for the specific service id.
      if (!this.loadBalanced) {
        error.addErrorLabel(MongoErrorLabel.ResetPool);
        markServerUnknown(this, error);
      } else if (connection) {
        this.pool.clear({ serviceId: connection.serviceId });
      }
    } else {
      if (isSDAMUnrecoverableError(error)) {
        if (shouldHandleStateChangeError(this, error)) {
          const shouldClearPool = maxWireVersion(this) <= 7 || isNodeShuttingDownError(error);
          if (this.loadBalanced && connection && shouldClearPool) {
            this.pool.clear({ serviceId: connection.serviceId });
          }

          if (!this.loadBalanced) {
            if (shouldClearPool) {
              error.addErrorLabel(MongoErrorLabel.ResetPool);
            }
            markServerUnknown(this, error);
            process.nextTick(() => this.requestCheck());
          }
        }
      }
    }
  }

  /**
   * Ensure that error is properly decorated and internal state is updated before throwing
   * @internal
   */
  private decorateCommandError(
    connection: Connection,
    cmd: Document,
    options: CommandOptions | GetMoreOptions | undefined,
    error: unknown
  ): Error {
    if (typeof error !== 'object' || error == null || !('name' in error)) {
      throw new MongoRuntimeError('An unexpected error type: ' + typeof error);
    }

    if (error.name === 'AbortError' && 'cause' in error && error.cause instanceof MongoError) {
      error = error.cause;
    }

    if (!(error instanceof MongoError)) {
      // Node.js or some other error we have not special handling for
      return error as Error;
    }

    if (connectionIsStale(this.pool, connection)) {
      return error;
    }

    const session = options?.session;
    if (error instanceof MongoNetworkError) {
      if (session && !session.hasEnded && session.serverSession) {
        session.serverSession.isDirty = true;
      }

      // inActiveTransaction check handles commit and abort.
      if (
        inActiveTransaction(session, cmd) &&
        !error.hasErrorLabel(MongoErrorLabel.TransientTransactionError)
      ) {
        error.addErrorLabel(MongoErrorLabel.TransientTransactionError);
      }

      if (
        (isRetryableWritesEnabled(this.topology) || isTransactionCommand(cmd)) &&
        supportsRetryableWrites(this) &&
        !inActiveTransaction(session, cmd)
      ) {
        error.addErrorLabel(MongoErrorLabel.RetryableWriteError);
      }
    } else {
      if (
        (isRetryableWritesEnabled(this.topology) || isTransactionCommand(cmd)) &&
        needsRetryableWriteLabel(error, maxWireVersion(this), this.description.type) &&
        !inActiveTransaction(session, cmd)
      ) {
        error.addErrorLabel(MongoErrorLabel.RetryableWriteError);
      }
    }

    if (
      session &&
      session.isPinned &&
      error.hasErrorLabel(MongoErrorLabel.TransientTransactionError)
    ) {
      session.unpin({ force: true });
    }

    this.handleError(error, connection);

    return error;
  }

  /**
   * Decrement the operation count, returning the new count.
   */
  private decrementOperationCount(): number {
    return (this.s.operationCount -= 1);
  }

  /**
   * Increment the operation count, returning the new count.
   */
  private incrementOperationCount(): number {
    return (this.s.operationCount += 1);
  }
}

function markServerUnknown(server: Server, error?: MongoError) {
  // Load balancer servers can never be marked unknown.
  if (server.loadBalanced) {
    return;
  }

  if (error instanceof MongoNetworkError && !(error instanceof MongoNetworkTimeoutError)) {
    server.monitor?.reset();
  }

  server.emit(
    Server.DESCRIPTION_RECEIVED,
    new ServerDescription(server.description.hostAddress, undefined, { error })
  );
}

function isPinnableCommand(cmd: Document, session?: ClientSession): boolean {
  if (session) {
    return (
      session.inTransaction() ||
      (session.transaction.isCommitted && 'commitTransaction' in cmd) ||
      'aggregate' in cmd ||
      'find' in cmd ||
      'getMore' in cmd ||
      'listCollections' in cmd ||
      'listIndexes' in cmd ||
      'bulkWrite' in cmd
    );
  }

  return false;
}

function connectionIsStale(pool: ConnectionPool, connection: Connection) {
  if (connection.serviceId) {
    return (
      connection.generation !== pool.serviceGenerations.get(connection.serviceId.toHexString())
    );
  }

  return connection.generation !== pool.generation;
}

function shouldHandleStateChangeError(server: Server, err: MongoError) {
  const etv = err.topologyVersion;
  const stv = server.description.topologyVersion;
  return compareTopologyVersion(stv, etv) < 0;
}

function inActiveTransaction(session: ClientSession | undefined, cmd: Document) {
  return session && session.inTransaction() && !isTransactionCommand(cmd);
}

/** this checks the retryWrites option passed down from the client options, it
 * does not check if the server supports retryable writes */
function isRetryableWritesEnabled(topology: Topology) {
  return topology.s.options.retryWrites !== false;
}<|MERGE_RESOLUTION|>--- conflicted
+++ resolved
@@ -106,11 +106,7 @@
   EventEmitterWithState;
 
 /** @internal */
-<<<<<<< HEAD
-export type ServerCommandOptions = Omit<CommandOptions, 'timeoutContext'> & {
-=======
 export type ServerCommandOptions = Omit<CommandOptions, 'timeoutContext' | 'socketTimeoutMS'> & {
->>>>>>> 450b1630
   timeoutContext: TimeoutContext;
 };
 
