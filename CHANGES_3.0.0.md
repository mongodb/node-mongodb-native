--- conflicted
+++ resolved
@@ -202,7 +202,6 @@
 
 Wherever it occurs, the option `keepAlive` has been changed. `keepAlive` is now a boolean that enables/disables `keepAlive`, while `keepAliveInitialDelay` specifies how long to wait before initiating keepAlive. This brings the API in line with [NodeJS's socket api](https://nodejs.org/dist/latest-v9.x/docs/api/all.html#net_socket_setkeepalive_enable_initialdelay)
 
-<<<<<<< HEAD
 ### `insertMany`
 
 Now `insertMany` returns `insertedIds` in a map of the index of the inserted document to the id of the inserted document:
@@ -215,13 +214,12 @@
 ```
 
 Previously an array of ids was returned: `[ 2, 3 ]`. This change occurs with both ordered and unordered `insertMany` calls, see the [CRUD specifications](https://github.com/mongodb/specifications/blob/master/source/crud/crud.rst#results) for more details.
-=======
+
 ### `geoNear` command helper
 
 The functionality of the geoNear command is duplicated elsewhere in the language, in the `$near`/`$nearSphere` query operators on unsharded collections, and in the `$geoNear` aggregation stage on all collections. Maintaining this command increases our test surface, and creates additional work when adding features that must be supported on all read commands. As a result, the command will be fully
 removed in the MongoDB 4.0 release, and we are choosing to remove it in this
 major release of the node driver.
->>>>>>> 44373f3e
 
 ### Tests
 
