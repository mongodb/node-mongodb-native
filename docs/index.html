--- conflicted
+++ resolved
@@ -1,11 +1,7 @@
 <!DOCTYPE html>
 <html lang="en">
   <head>
-<<<<<<< HEAD
 	<meta name="generator" content="Hugo 0.96.0" />
-=======
-	<meta name="generator" content="Hugo 0.112.3">
->>>>>>> 46e15e7c
     <meta charset="utf-8">
 <meta name="viewport" content="width=device-width, initial-scale=1.0">
 <meta name="description" content="">
