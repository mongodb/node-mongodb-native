stepback: true
command_type: system
exec_timeout_secs: 2100
timeout:
  - command: subprocess.exec
    params:
      binary: ls
      args:
        - '-la'
functions:
  fetch source:
    - command: git.get_project
      params:
        directory: src
        shallow_clone: true
    - command: subprocess.exec
      params:
        working_dir: src
        binary: bash
        env:
          is_patch: ${is_patch}
          project: ${project}
        args:
          - .evergreen/prepare-shell.sh
    - command: expansions.update
      params:
        file: src/expansion.yml
  run search index management tests:
    - command: subprocess.exec
      params:
        binary: bash
        working_dir: src
        add_expansions_to_env: true
        args:
          - .evergreen/run-search-index-management-tests.sh
  bootstrap mongo-orchestration:
    - command: subprocess.exec
      params:
        binary: bash
        add_expansions_to_env: true
        env:
          MONGODB_VERSION: ${VERSION}
          TOPOLOGY: ${TOPOLOGY}
          AUTH: ${AUTH}
          SSL: ${SSL}
          ORCHESTRATION_FILE: ${ORCHESTRATION_FILE}
          REQUIRE_API_VERSION: ${REQUIRE_API_VERSION}
          LOAD_BALANCER: ${LOAD_BALANCER}
          COMPRESSOR: ${COMPRESSOR}
          DRIVERS_TOOLS: ${DRIVERS_TOOLS}
          MONGODB_BINARIES: ${MONGODB_BINARIES}
        args:
          - src/.evergreen/run-orchestration.sh
    - command: expansions.update
      params:
        file: mo-expansion.yml
  bootstrap mongohoused:
    - command: shell.exec
      params:
        script: |
          ${PREPARE_SHELL}
          DRIVERS_TOOLS="${DRIVERS_TOOLS}" bash ${DRIVERS_TOOLS}/.evergreen/atlas_data_lake/build-mongohouse-local.sh
    - command: shell.exec
      params:
        background: true
        script: |
          ${PREPARE_SHELL}
          DRIVERS_TOOLS="${DRIVERS_TOOLS}" bash ${DRIVERS_TOOLS}/.evergreen/atlas_data_lake/run-mongohouse-local.sh
  bootstrap kms servers:
    - command: subprocess.exec
      params:
        binary: bash
        working_dir: src
        args:
          - .evergreen/activate-kms-venv.sh
        env:
          DRIVERS_TOOLS: ${DRIVERS_TOOLS}
    - command: subprocess.exec
      params:
        background: true
        binary: bash
        working_dir: src
        args:
          - .evergreen/run-kmip-server.sh
        env:
          DRIVERS_TOOLS: ${DRIVERS_TOOLS}
    - command: subprocess.exec
      params:
        background: true
        binary: bash
        working_dir: src
        args:
          - .evergreen/run-kms-servers.sh
        env:
          DRIVERS_TOOLS: ${DRIVERS_TOOLS}
    - command: subprocess.exec
      params:
        background: true
        working_dir: src
        binary: bash
        args:
          - .evergreen/run-azure-kms-mock-server.sh
        env:
          DRIVERS_TOOLS: ${DRIVERS_TOOLS}
  bootstrap oidc:
    - command: ec2.assume_role
      params:
        role_arn: ${OIDC_AWS_ROLE_ARN}
    - command: shell.exec
      type: test
      params:
        working_dir: src
        shell: bash
        script: |
          ${PREPARE_SHELL}
          cd "${DRIVERS_TOOLS}"/.evergreen/auth_oidc

          # This is a bit confusing but the ec2.assume_role command before
          # this task will overwrite these variables to a different value
          # than we have set in our evergreen project config. As these are
          # now specific to the OIDC ARN, we re-export for the python
          # scripts.
          export AWS_ACCESS_KEY_ID=${AWS_ACCESS_KEY_ID}
          export AWS_SECRET_ACCESS_KEY=${AWS_SECRET_ACCESS_KEY}
          export AWS_SESSION_TOKEN=${AWS_SESSION_TOKEN}
          export OIDC_TOKEN_DIR=/tmp/tokens

          . ./activate-authoidcvenv.sh
          python oidc_write_orchestration.py
          python oidc_get_tokens.py
  setup oidc roles:
    - command: subprocess.exec
      params:
        working_dir: src
        binary: bash
        args:
          - .evergreen/setup-oidc-roles.sh
        env:
          DRIVERS_TOOLS: ${DRIVERS_TOOLS}
  run oidc tests aws:
    - command: shell.exec
      type: test
      params:
        working_dir: src
        timeout_secs: 300
        shell: bash
        script: |
          ${PREPARE_SHELL}

          OIDC_TOKEN_DIR="/tmp/tokens" \
          AWS_WEB_IDENTITY_TOKEN_FILE="/tmp/tokens/test_user1" \
          PROJECT_DIRECTORY="${PROJECT_DIRECTORY}" \
            bash ${PROJECT_DIRECTORY}/.evergreen/run-oidc-tests.sh
  run tests:
    - command: shell.exec
      type: test
      params:
        silent: true
        working_dir: src
        script: |
          if [ -n "${CLIENT_ENCRYPTION}" ]; then
            cat <<EOT > prepare_client_encryption.sh
            export CLIENT_ENCRYPTION=${CLIENT_ENCRYPTION}
            export RUN_WITH_MONGOCRYPTD=${RUN_WITH_MONGOCRYPTD}
            export CSFLE_KMS_PROVIDERS='${CSFLE_KMS_PROVIDERS}'
            export AWS_ACCESS_KEY_ID='${AWS_ACCESS_KEY_ID}'
            export AWS_SECRET_ACCESS_KEY='${AWS_SECRET_ACCESS_KEY}'
            export AWS_DEFAULT_REGION='us-east-1'
            export KMIP_TLS_CA_FILE="${DRIVERS_TOOLS}/.evergreen/x509gen/ca.pem"
            export KMIP_TLS_CERT_FILE="${DRIVERS_TOOLS}/.evergreen/x509gen/client.pem"
          EOT
          fi
    - command: shell.exec
      type: test
      params:
        working_dir: src
        timeout_secs: 300
        shell: bash
        script: |
          ${PREPARE_SHELL}

          if [ -n "${CLIENT_ENCRYPTION}" ]; then
            # Disable xtrace (just in case it was accidentally set).
            set +x
            . ./prepare_client_encryption.sh
            rm -f ./prepare_client_encryption.sh
          fi

          export VERSION=${VERSION}
          export DRIVERS_TOOLS=${DRIVERS_TOOLS}

          if [ -z "${RUN_WITH_MONGOCRYPTD}" ]; then
            # Set up crypt shared lib if we don't want to use mongocryptd
            source ${PROJECT_DIRECTORY}/.evergreen/prepare-crypt-shared-lib.sh
            echo "CRYPT_SHARED_LIB_PATH: $CRYPT_SHARED_LIB_PATH"
          else
            echo "CRYPT_SHARED_LIB_PATH not set; using mongocryptd"
          fi

          TEST_NPM_SCRIPT="${TEST_NPM_SCRIPT|check:integration-coverage}" \
          MONGODB_URI="${MONGODB_URI}" \
          AUTH=${AUTH} SSL=${SSL} TEST_CSFLE=true \
          MONGODB_API_VERSION="${MONGODB_API_VERSION}" \
          SKIP_DEPS=${SKIP_DEPS|1} \
            bash ${PROJECT_DIRECTORY}/.evergreen/run-tests.sh
  run serverless tests:
    - command: timeout.update
      params:
        exec_timeout_secs: 1800
    - command: shell.exec
      type: test
      params:
        silent: true
        working_dir: src
        script: |
          cat <<EOT > prepare_client_encryption.sh
            export CLIENT_ENCRYPTION=${CLIENT_ENCRYPTION}
            export CSFLE_KMS_PROVIDERS='${CSFLE_KMS_PROVIDERS}'
            export AWS_ACCESS_KEY_ID='${AWS_ACCESS_KEY_ID}'
            export AWS_SECRET_ACCESS_KEY='${AWS_SECRET_ACCESS_KEY}'
            export AWS_DEFAULT_REGION='us-east-1'
            export KMIP_TLS_CA_FILE="${DRIVERS_TOOLS}/.evergreen/x509gen/ca.pem"
            export KMIP_TLS_CERT_FILE="${DRIVERS_TOOLS}/.evergreen/x509gen/client.pem"
          EOT
    - command: shell.exec
      type: test
      params:
        working_dir: src
        timeout_secs: 300
        shell: bash
        script: |
          ${PREPARE_SHELL}

          # Disable xtrace (just in case it was accidentally set).
          set +x
          source ./prepare_client_encryption.sh
          rm -f ./prepare_client_encryption.sh

          export VERSION=${VERSION}
          export DRIVERS_TOOLS=${DRIVERS_TOOLS}

          source ${PROJECT_DIRECTORY}/.evergreen/prepare-crypt-shared-lib.sh

          echo "CRYPT_SHARED_LIB_PATH: $CRYPT_SHARED_LIB_PATH"

          # Get access to the AWS temporary credentials:
          echo "adding temporary AWS credentials to environment"
          # CSFLE_AWS_TEMP_ACCESS_KEY_ID, CSFLE_AWS_TEMP_SECRET_ACCESS_KEY, CSFLE_AWS_TEMP_SESSION_TOKEN
          . "$DRIVERS_TOOLS"/.evergreen/csfle/set-temp-creds.sh

          MONGODB_URI="${MONGODB_URI}" \
          AUTH=${AUTH} SSL=${SSL} TEST_CSFLE=true \
          MONGODB_API_VERSION="${MONGODB_API_VERSION}"

          export MONGODB_API_VERSION="${MONGODB_API_VERSION}"
          export AUTH="auth"
          export SSL="ssl"
          export SERVERLESS="1"
          export SERVERLESS_ATLAS_USER="${SERVERLESS_ATLAS_USER}"
          export SERVERLESS_ATLAS_PASSWORD="${SERVERLESS_ATLAS_PASSWORD}"
          export SERVERLESS_URI="${SERVERLESS_URI}"

          echo "setting SERVERLESS_URI: $SERVERLESS_URI"

          export MONGODB_URI="${SERVERLESS_URI}"
          export SINGLE_MONGOS_LB_URI="${SERVERLESS_URI}"

          # Setting MULTI_MONGOS to the SERVERLESS_URI is intentional
          # LB tests pick one host out of the comma separated list
          # so just passing the one host is equivalent
          export MULTI_MONGOS_LB_URI="${SERVERLESS_URI}"

          bash ${PROJECT_DIRECTORY}/.evergreen/run-serverless-tests.sh
  start-load-balancer:
    - command: shell.exec
      params:
        script: |
          MONGODB_URI=${MONGODB_URI} bash ${DRIVERS_TOOLS}/.evergreen/run-load-balancer.sh start
    - command: expansions.update
      params:
        file: lb-expansion.yml
  stop-load-balancer:
    - command: shell.exec
      params:
        script: |
          bash ${DRIVERS_TOOLS}/.evergreen/run-load-balancer.sh stop
  run-lb-tests:
    - command: shell.exec
      type: test
      params:
        working_dir: src
        timeout_secs: 300
        script: |
          ${PREPARE_SHELL}

          MONGODB_URI="${MONGODB_URI}" \
          AUTH=${AUTH} \
          SSL=${SSL} \
          MONGODB_API_VERSION="${MONGODB_API_VERSION}" \
          SINGLE_MONGOS_LB_URI="${SINGLE_MONGOS_LB_URI}" \
          MULTI_MONGOS_LB_URI="${MULTI_MONGOS_LB_URI}" \
          TOPOLOGY="${TOPOLOGY}" \
          SKIP_DEPS=${SKIP_DEPS|1} \
          LOAD_BALANCER="${LOAD_BALANCER}" \
            bash ${PROJECT_DIRECTORY}/.evergreen/run-tests.sh
  run-compression-tests:
    - command: shell.exec
      type: test
      params:
        working_dir: src
        timeout_secs: 300
        script: |
          ${PREPARE_SHELL}

          MONGODB_URI="${MONGODB_URI}" \
          AUTH=${AUTH} \
          SSL=${SSL} \
          MONGODB_API_VERSION="${MONGODB_API_VERSION}" \
          TOPOLOGY="${TOPOLOGY}" \
          COMPRESSOR="${COMPRESSOR}" \
          SKIP_DEPS=${SKIP_DEPS|1} \
            bash ${PROJECT_DIRECTORY}/.evergreen/run-tests.sh
  run lint checks:
    - command: subprocess.exec
      type: test
      params:
        working_dir: src
        timeout_secs: 60
        env:
          PROJECT_DIRECTORY: ${PROJECT_DIRECTORY}
        binary: bash
        args:
          - ${PROJECT_DIRECTORY}/.evergreen/run-lint-checks.sh
  run unit tests:
    - command: subprocess.exec
      type: test
      params:
        working_dir: src
        timeout_secs: 60
        env:
          PROJECT_DIRECTORY: ${PROJECT_DIRECTORY}
        binary: bash
        args:
          - ${PROJECT_DIRECTORY}/.evergreen/run-unit-tests.sh
  check types:
    - command: subprocess.exec
      type: test
      params:
        working_dir: src
        timeout_secs: 60
        env:
          PROJECT_DIRECTORY: ${PROJECT_DIRECTORY}
          TS_VERSION: ${TS_VERSION}
          TS_CHECK: CHECK_TYPES
        binary: bash
        args:
          - ${PROJECT_DIRECTORY}/.evergreen/run-typescript.sh
  compile driver:
    - command: subprocess.exec
      type: test
      params:
        working_dir: src
        timeout_secs: 60
        env:
          PROJECT_DIRECTORY: ${PROJECT_DIRECTORY}
          TS_VERSION: ${TS_VERSION}
          TS_CHECK: COMPILE_DRIVER
        binary: bash
        args:
          - ${PROJECT_DIRECTORY}/.evergreen/run-typescript.sh
  reset aws instance profile:
    - command: shell.exec
      params:
        shell: bash
        script: |
          ${PREPARE_SHELL}
          cd "${DRIVERS_TOOLS}/.evergreen/auth_aws"
          if [ -f "./aws_e2e_setup.json" ]; then
            . ./activate-authawsvenv.sh
            python ./lib/aws_assign_instance_profile.py
          fi
  cleanup:
    - command: shell.exec
      params:
        silent: true
        script: |
          ${PREPARE_SHELL}
          rm -rf $DRIVERS_TOOLS || true
  fix absolute paths:
    - command: shell.exec
      params:
        silent: true
        script: |
          ${PREPARE_SHELL}
          for filename in $(find ${DRIVERS_TOOLS} -name \*.json); do
            perl -p -i -e "s|ABSOLUTE_PATH_REPLACEMENT_TOKEN|${DRIVERS_TOOLS}|g" $filename
          done
  windows fix:
    - command: shell.exec
      params:
        silent: true
        script: |
          ${PREPARE_SHELL}
          # for i in $(find ${DRIVERS_TOOLS}/.evergreen ${PROJECT_DIRECTORY}/.evergreen -name \*.sh); do
          #   cat $i | tr -d '\r' > $i.new
          #   mv $i.new $i
          # done
          # Copy client certificate because symlinks do not work on Windows.
          cp ${DRIVERS_TOOLS}/.evergreen/x509gen/client.pem ${MONGO_ORCHESTRATION_HOME}/lib/client.pem
  make files executable:
    - command: shell.exec
      params:
        silent: true
        script: |
          ${PREPARE_SHELL}
          for i in $(find ${DRIVERS_TOOLS}/.evergreen ${PROJECT_DIRECTORY}/.evergreen -name \*.sh); do
            chmod +x $i
          done
  install dependencies:
    - command: subprocess.exec
      type: setup
      params:
        working_dir: src
        binary: bash
        add_expansions_to_env: true
        args:
          - .evergreen/install-dependencies.sh
  install aws-credential-providers:
    - command: shell.exec
      type: setup
      params:
        shell: bash
        working_dir: src
        script: |
          ${PREPARE_SHELL}
          source "${PROJECT_DIRECTORY}/.evergreen/init-node-and-npm-env.sh"
          npm install @aws-sdk/credential-providers
  run atlas tests:
    - command: shell.exec
      type: test
      params:
        silent: true
        working_dir: src
        script: |
          cat <<EOT > prepare_atlas_connectivity.sh
          export ATLAS_CONNECTIVITY='${ATLAS_CONNECTIVITY}'
          EOT
    - command: shell.exec
      type: test
      params:
        working_dir: src
        script: |
          # Disable xtrace (just in case it was accidentally set).
          set +x
          . ./prepare_atlas_connectivity.sh
          rm -f ./prepare_atlas_connectivity.sh

          export PROJECT_DIRECTORY="$(pwd)"
          export NODE_LTS_VERSION='${NODE_LTS_VERSION}'

          bash ${PROJECT_DIRECTORY}/.evergreen/run-atlas-tests.sh
  run socks5 tests:
    - command: shell.exec
      type: test
      params:
        silent: true
        working_dir: src
        add_expansions_to_env: true
        script: |
          ${PREPARE_SHELL}
          cat <<EOT > prepare_client_encryption.sh
          export CLIENT_ENCRYPTION='${CLIENT_ENCRYPTION}'
          export CSFLE_KMS_PROVIDERS='${CSFLE_KMS_PROVIDERS}'
          export AWS_ACCESS_KEY_ID='${AWS_ACCESS_KEY_ID}'
          export AWS_SECRET_ACCESS_KEY='${AWS_SECRET_ACCESS_KEY}'
          export CSFLE_GIT_REF='${CSFLE_GIT_REF}'
          export CDRIVER_GIT_REF='${CDRIVER_GIT_REF}'
          EOT
    - command: shell.exec
      type: test
      params:
        working_dir: src
        add_expansions_to_env: true
        script: >
          ${PREPARE_SHELL}


          export PYTHON_BINARY=$([ "Windows_NT" = "$OS" ] && echo "/cygdrive/c/python/python38/python.exe" || echo
          "/opt/mongodbtoolchain/v3/bin/python3")

          export PROJECT_DIRECTORY="$(pwd)"

          export DRIVERS_TOOLS="${DRIVERS_TOOLS}"

          export NODE_LTS_VERSION='${NODE_LTS_VERSION}'

          export MONGODB_URI="${MONGODB_URI}"

          export TEST_SOCKS5_CSFLE="${TEST_SOCKS5_CSFLE}"

          export SSL="${SSL}"


          # Disable xtrace (just in case it was accidentally set).

          set +x

          . ./prepare_client_encryption.sh

          rm -f ./prepare_client_encryption.sh


          bash ${PROJECT_DIRECTORY}/.evergreen/run-socks5-tests.sh
  run kerberos tests:
    - command: shell.exec
      type: test
      params:
        working_dir: src
        script: |
          export PROJECT_DIRECTORY="$(pwd)"
          export KRB5_KEYTAB='${gssapi_auth_keytab_base64}'
          export KRB5_NEW_KEYTAB='${gssapi_auth_new_keytab_base64}'
          export KRB5_PRINCIPAL='${gssapi_auth_principal}'
          export MONGODB_URI='${gssapi_auth_mongodb_uri}'
          export NODE_LTS_VERSION='${NODE_LTS_VERSION}'

          bash ${PROJECT_DIRECTORY}/.evergreen/run-kerberos-tests.sh
  run ldap tests:
    - command: shell.exec
      type: test
      params:
        working_dir: src
        script: |
          export PROJECT_DIRECTORY="$(pwd)"
          export MONGODB_URI='${plain_auth_mongodb_uri}'
          export NODE_LTS_VERSION='${NODE_LTS_VERSION}'

          bash ${PROJECT_DIRECTORY}/.evergreen/run-ldap-tests.sh
  run data lake tests:
    - command: shell.exec
      type: test
      params:
        working_dir: src
        script: |
          export PROJECT_DIRECTORY="$(pwd)"
          export MONGODB_URI='mongodb://mhuser:pencil@localhost'
          export NODE_LTS_VERSION='${NODE_LTS_VERSION}'

          bash ${PROJECT_DIRECTORY}/.evergreen/run-data-lake-tests.sh
  run tls tests:
    - command: shell.exec
      type: test
      params:
        working_dir: src
        script: |
          export PROJECT_DIRECTORY="$(pwd)"
          export NODE_LTS_VERSION=${NODE_LTS_VERSION}
          export DRIVERS_TOOLS="${DRIVERS_TOOLS}"
          export SSL_CA_FILE="${SSL_CA_FILE}"
          export SSL_KEY_FILE="${SSL_KEY_FILE}"
          export MONGODB_URI="${MONGODB_URI}"

          bash ${PROJECT_DIRECTORY}/.evergreen/run-tls-tests.sh
  add aws auth variables to file:
    - command: shell.exec
      type: test
      params:
        working_dir: src
        silent: true
        script: |
          cat <<EOF > ${DRIVERS_TOOLS}/.evergreen/auth_aws/aws_e2e_setup.json
          {
              "iam_auth_ecs_account" : "${iam_auth_ecs_account}",
              "iam_auth_ecs_secret_access_key" : "${iam_auth_ecs_secret_access_key}",
              "iam_auth_ecs_account_arn": "arn:aws:iam::557821124784:user/authtest_fargate_user",
              "iam_auth_ecs_cluster": "${iam_auth_ecs_cluster}",
              "iam_auth_ecs_task_definition": "${iam_auth_ecs_task_definition}",
              "iam_auth_ecs_subnet_a": "${iam_auth_ecs_subnet_a}",
              "iam_auth_ecs_subnet_b": "${iam_auth_ecs_subnet_b}",
              "iam_auth_ecs_security_group": "${iam_auth_ecs_security_group}",
              "iam_auth_assume_aws_account" : "${iam_auth_assume_aws_account}",
              "iam_auth_assume_aws_secret_access_key" : "${iam_auth_assume_aws_secret_access_key}",
              "iam_auth_assume_role_name" : "${iam_auth_assume_role_name}",
              "iam_auth_ec2_instance_account" : "${iam_auth_ec2_instance_account}",
              "iam_auth_ec2_instance_secret_access_key" : "${iam_auth_ec2_instance_secret_access_key}",
              "iam_auth_ec2_instance_profile" : "${iam_auth_ec2_instance_profile}",
              "iam_auth_assume_web_role_name": "${iam_auth_assume_web_role_name}",
              "iam_web_identity_issuer": "${iam_web_identity_issuer}",
              "iam_web_identity_rsa_key": "${iam_web_identity_rsa_key}",
              "iam_web_identity_jwks_uri": "${iam_web_identity_jwks_uri}",
              "iam_web_identity_token_file": "${iam_web_identity_token_file}"
          }
          EOF
  setup aws env:
    - command: shell.exec
      type: test
      params:
        working_dir: src
        shell: bash
        script: |
          ${PREPARE_SHELL}
          cd ${DRIVERS_TOOLS}/.evergreen/auth_aws
          . ./activate-authawsvenv.sh
          cd -
  run aws auth test with regular aws credentials:
    - command: shell.exec
      type: test
      params:
        working_dir: src
        shell: bash
        script: |
          ${PREPARE_SHELL}
          set -ex
          cd ${DRIVERS_TOOLS}/.evergreen/auth_aws
          . ./activate-authawsvenv.sh
          python aws_tester.py regular
    - command: shell.exec
      type: test
      params:
        working_dir: src
        silent: true
        script: |
          cat <<'EOF' > "${PROJECT_DIRECTORY}/prepare_mongodb_aws.sh"
            alias urlencode='python -c "import sys, urllib as ul; print ul.quote_plus(sys.argv[1])"'
            USER=$(urlencode ${iam_auth_ecs_account})
            PASS=$(urlencode ${iam_auth_ecs_secret_access_key})
            export MONGODB_URI="mongodb://$USER:$PASS@localhost:27017/aws?authMechanism=MONGODB-AWS"
          EOF
    - command: shell.exec
      type: test
      params:
        working_dir: src
        script: |
          ${PREPARE_SHELL}
          ${PROJECT_DIRECTORY}/.evergreen/run-mongodb-aws-test.sh
  run aws auth test with assume role credentials:
    - command: shell.exec
      type: test
      params:
        working_dir: src
        shell: bash
        script: |
          ${PREPARE_SHELL}
          set -ex
          cd ${DRIVERS_TOOLS}/.evergreen/auth_aws
          . ./activate-authawsvenv.sh
          python aws_tester.py assume-role
    - command: shell.exec
      type: test
      params:
        working_dir: src
        silent: true
        script: |
          cat <<'EOF' > "${PROJECT_DIRECTORY}/prepare_mongodb_aws.sh"
            alias urlencode='python -c "import sys, urllib as ul; print ul.quote_plus(sys.argv[1])"'
            USER=$(jq -r '.AccessKeyId' ${DRIVERS_TOOLS}/.evergreen/auth_aws/creds.json)
            USER=$(urlencode $USER)
            PASS=$(jq -r '.SecretAccessKey' ${DRIVERS_TOOLS}/.evergreen/auth_aws/creds.json)
            PASS=$(urlencode $PASS)
            SESSION_TOKEN=$(jq -r '.SessionToken' ${DRIVERS_TOOLS}/.evergreen/auth_aws/creds.json)
            SESSION_TOKEN=$(urlencode $SESSION_TOKEN)
            export MONGODB_URI="mongodb://$USER:$PASS@localhost:27017/aws?authMechanism=MONGODB-AWS&authMechanismProperties=AWS_SESSION_TOKEN:$SESSION_TOKEN"
          EOF
    - command: shell.exec
      type: test
      params:
        working_dir: src
        script: |
          ${PREPARE_SHELL}
          ${PROJECT_DIRECTORY}/.evergreen/run-mongodb-aws-test.sh
  run aws auth test with aws EC2 credentials:
    - command: shell.exec
      type: test
      params:
        working_dir: src
        shell: bash
        script: |
          ${PREPARE_SHELL}
          # Write an empty prepare_mongodb_aws so no auth environment variables
          # are set.
          echo "" > "${PROJECT_DIRECTORY}/prepare_mongodb_aws.sh"
          set -ex
          cd ${DRIVERS_TOOLS}/.evergreen/auth_aws
          . ./activate-authawsvenv.sh
          python aws_tester.py ec2
    - command: shell.exec
      type: test
      params:
        working_dir: src
        script: |
          ${PREPARE_SHELL}
          export IS_EC2=true
          ${PROJECT_DIRECTORY}/.evergreen/run-mongodb-aws-test.sh
  run aws auth test with aws credentials as environment variables:
    - command: shell.exec
      type: test
      params:
        working_dir: src
        silent: true
        shell: bash
        script: |
          set -ex
          cd ${DRIVERS_TOOLS}/.evergreen/auth_aws
          . ./activate-authawsvenv.sh
          python aws_tester.py regular
          cd -
          cat <<EOF > "${PROJECT_DIRECTORY}/prepare_mongodb_aws.sh"
            export AWS_ACCESS_KEY_ID=${iam_auth_ecs_account}
            export AWS_SECRET_ACCESS_KEY=${iam_auth_ecs_secret_access_key}
            export MONGODB_URI="mongodb://localhost:27017/aws?authMechanism=MONGODB-AWS"
          EOF
    - command: shell.exec
      type: test
      params:
        working_dir: src
        script: |
          ${PREPARE_SHELL}
          ${PROJECT_DIRECTORY}/.evergreen/run-mongodb-aws-test.sh
  run aws auth test with aws credentials and session token as environment variables:
    - command: shell.exec
      type: test
      params:
        working_dir: src
        silent: true
        shell: bash
        script: |
          set -ex
          cd ${DRIVERS_TOOLS}/.evergreen/auth_aws
          . ./activate-authawsvenv.sh
          python aws_tester.py assume-role
          cd -
          cat <<'EOF' > "${PROJECT_DIRECTORY}/prepare_mongodb_aws.sh"
            export AWS_ACCESS_KEY_ID=$(jq -r '.AccessKeyId' ${DRIVERS_TOOLS}/.evergreen/auth_aws/creds.json)
            export AWS_SECRET_ACCESS_KEY=$(jq -r '.SecretAccessKey' ${DRIVERS_TOOLS}/.evergreen/auth_aws/creds.json)
            export AWS_SESSION_TOKEN=$(jq -r '.SessionToken' ${DRIVERS_TOOLS}/.evergreen/auth_aws/creds.json)
            export MONGODB_URI="mongodb://localhost:27017/aws?authMechanism=MONGODB-AWS"
          EOF
    - command: shell.exec
      type: test
      params:
        working_dir: src
        script: |
          ${PREPARE_SHELL}
          ${PROJECT_DIRECTORY}/.evergreen/run-mongodb-aws-test.sh
  run aws auth test AssumeRoleWithWebIdentity with AWS_ROLE_SESSION_NAME set:
    - command: shell.exec
      type: test
      params:
        working_dir: src
        silent: true
        shell: bash
        script: |
          set -ex
          cd ${DRIVERS_TOOLS}/.evergreen/auth_aws
          . ./activate-authawsvenv.sh
          python aws_tester.py web-identity
          cd -
          cat <<'EOF' > "${PROJECT_DIRECTORY}/prepare_mongodb_aws.sh"
            export AWS_WEB_IDENTITY_TOKEN_FILE=${iam_web_identity_token_file}
            export AWS_ROLE_ARN=${iam_auth_assume_web_role_name}
            export AWS_ROLE_SESSION_NAME='test'
            export MONGODB_URI="mongodb://localhost:27017/aws?authMechanism=MONGODB-AWS"
          EOF
    - command: shell.exec
      type: test
      params:
        working_dir: src
        script: |
          ${PREPARE_SHELL}
          ${PROJECT_DIRECTORY}/.evergreen/run-mongodb-aws-test.sh
  run aws auth test AssumeRoleWithWebIdentity with AWS_ROLE_SESSION_NAME unset:
    - command: shell.exec
      type: test
      params:
        working_dir: src
        silent: true
        shell: bash
        script: |
          set -ex
          cd ${DRIVERS_TOOLS}/.evergreen/auth_aws
          . ./activate-authawsvenv.sh
          python aws_tester.py web-identity
          cd -
          cat <<'EOF' > "${PROJECT_DIRECTORY}/prepare_mongodb_aws.sh"
            export AWS_WEB_IDENTITY_TOKEN_FILE=${iam_web_identity_token_file}
            export AWS_ROLE_ARN=${iam_auth_assume_web_role_name}
            export MONGODB_URI="mongodb://localhost:27017/aws?authMechanism=MONGODB-AWS"
          EOF
    - command: shell.exec
      type: test
      params:
        working_dir: src
        script: |
          ${PREPARE_SHELL}
          ${PROJECT_DIRECTORY}/.evergreen/run-mongodb-aws-test.sh
  run aws ECS auth test:
    - command: shell.exec
      type: test
      params:
        working_dir: src
        shell: bash
        script: |
          ${PREPARE_SHELL}
          AUTH_AWS_DIR=${DRIVERS_TOOLS}/.evergreen/auth_aws
          ECS_SRC_DIR=$AUTH_AWS_DIR/src

          # pack up project directory to ssh it to the container
          mkdir -p $ECS_SRC_DIR/.evergreen
          cp $PROJECT_DIRECTORY/.evergreen/run-mongodb-aws-ecs-test.sh $ECS_SRC_DIR/.evergreen
          tar -czf $ECS_SRC_DIR/src.tgz -C $PROJECT_DIRECTORY .

          set -ex
          cd ${DRIVERS_TOOLS}/.evergreen/auth_aws
          . ./activate-authawsvenv.sh
          export MONGODB_BINARIES="${MONGODB_BINARIES}";
          export PROJECT_DIRECTORY=$ECS_SRC_DIR;
          python aws_tester.py ecs
  run-ocsp-test:
    - command: shell.exec
      type: test
      params:
        working_dir: src
        script: |
          ${PREPARE_SHELL}

          CA_FILE="$DRIVERS_TOOLS/.evergreen/ocsp/rsa/ca.pem" \
          OCSP_TLS_SHOULD_SUCCEED="${OCSP_TLS_SHOULD_SUCCEED}" \
          bash ${PROJECT_DIRECTORY}/.evergreen/run-ocsp-tests.sh
  run-valid-ocsp-server:
    - command: shell.exec
      params:
        script: >
          cd ${DRIVERS_TOOLS}/.evergreen/ocsp

          export PYTHON_BINARY=$([ "Windows_NT" = "$OS" ] && echo "/cygdrive/c/python/python38/python.exe" || echo
          "/opt/mongodbtoolchain/v3/bin/python3")

          export PYTHON_VENV_PATH=$([ "Windows_NT" = "$OS" ] && echo "./venv/Scripts" || echo "./venv/bin")


          $PYTHON_BINARY -m venv ./venv

          $PYTHON_VENV_PATH/pip3 install -r ${DRIVERS_TOOLS}/.evergreen/ocsp/mock-ocsp-responder-requirements.txt
    - command: shell.exec
      params:
        background: true
        script: |
          cd ${DRIVERS_TOOLS}/.evergreen/ocsp
          nohup $PYTHON_VENV_PATH/python3 ocsp_mock.py \
            --ca_file rsa/ca.pem \
            --ocsp_responder_cert rsa/ca.crt \
            --ocsp_responder_key rsa/ca.key \
            -p 8100 -v
  run-revoked-ocsp-server:
    - command: shell.exec
      params:
        script: >
          cd ${DRIVERS_TOOLS}/.evergreen/ocsp


          export PYTHON_BINARY=$([ "Windows_NT" = "$OS" ] && echo "/cygdrive/c/python/python38/python.exe" || echo
          "/opt/mongodbtoolchain/v3/bin/python3")

          export PYTHON_VENV_PATH=$([ "Windows_NT" = "$OS" ] && echo "./venv/Scripts" || echo "./venv/bin")


          $PYTHON_BINARY -m venv ./venv

          $PYTHON_VENV_PATH/pip3 install -r ${DRIVERS_TOOLS}/.evergreen/ocsp/mock-ocsp-responder-requirements.txt
    - command: shell.exec
      params:
        background: true
        script: |
          cd ${DRIVERS_TOOLS}/.evergreen/ocsp
          nohup $PYTHON_VENV_PATH/python3 ocsp_mock.py \
            --ca_file rsa/ca.pem \
            --ocsp_responder_cert rsa/ca.crt \
            --ocsp_responder_key rsa/ca.key \
            -p 8100 \
            -v \
            --fault revoked
  run custom csfle tests:
    - command: shell.exec
      type: test
      params:
        silent: true
        working_dir: src
        script: |
          ${PREPARE_SHELL}
          cat <<EOT > prepare_client_encryption.sh
          export CLIENT_ENCRYPTION='${CLIENT_ENCRYPTION}'
          export CSFLE_KMS_PROVIDERS='${CSFLE_KMS_PROVIDERS}'
          export AWS_ACCESS_KEY_ID='${AWS_ACCESS_KEY_ID}'
          export AWS_SECRET_ACCESS_KEY='${AWS_SECRET_ACCESS_KEY}'
          export CSFLE_GIT_REF='${CSFLE_GIT_REF}'
          export CDRIVER_GIT_REF='${CDRIVER_GIT_REF}'
          EOT
    - command: shell.exec
      type: test
      params:
        working_dir: src
        timeout_secs: 60
        shell: bash
        script: |
          ${PREPARE_SHELL}

          # Disable xtrace (just in case it was accidentally set).
          set +x
          source ./prepare_client_encryption.sh
          rm -f ./prepare_client_encryption.sh

          export VERSION=${VERSION}
          export DRIVERS_TOOLS=${DRIVERS_TOOLS}

          source ${PROJECT_DIRECTORY}/.evergreen/prepare-crypt-shared-lib.sh
          export MONGODB_URI="${MONGODB_URI}"

          echo "CRYPT_SHARED_LIB_PATH: $CRYPT_SHARED_LIB_PATH"

          bash ${PROJECT_DIRECTORY}/.evergreen/run-custom-csfle-tests.sh
  run lambda handler example tests:
    - command: subprocess.exec
      params:
        working_dir: src
        timeout_secs: 60
        env:
          MONGODB_URI: ${MONGODB_URI}
          PROJECT_DIRECTORY: ${PROJECT_DIRECTORY}
        binary: bash
        args:
          - ${PROJECT_DIRECTORY}/.evergreen/run-lambda-tests.sh
  run lambda handler example tests with aws auth:
    - command: shell.exec
      type: test
      params:
        working_dir: src
        silent: true
        shell: bash
        script: |
          set -ex
          cd ${DRIVERS_TOOLS}/.evergreen/auth_aws
          . ./activate-authawsvenv.sh
          python aws_tester.py regular
          cd -
          cat <<EOF > "${PROJECT_DIRECTORY}/prepare_mongodb_aws.sh"
            export AWS_ACCESS_KEY_ID=${iam_auth_ecs_account}
            export AWS_SECRET_ACCESS_KEY=${iam_auth_ecs_secret_access_key}
            export MONGODB_URI="mongodb://localhost:27017/aws?authMechanism=MONGODB-AWS"
          EOF
    - command: shell.exec
      type: test
      params:
        working_dir: src
        script: |
          ${PREPARE_SHELL}
          ${PROJECT_DIRECTORY}/.evergreen/run-lambda-aws-tests.sh
  upload test results:
    - command: attach.xunit_results
      params:
        file: src/xunit.xml
  upload coverage report:
    - command: shell.exec
      params:
        working_dir: src
        script: |
          ${PREPARE_SHELL}
          npx nyc report --reporter=json
    - command: s3.put
      params:
        aws_key: ${aws_key}
        aws_secret: ${aws_secret}
        local_file: src/coverage/coverage-final.json
        optional: true
        remote_file: mongo-node-driver/${revision}/${version_id}/coverage.${build_variant}.${task_name}.json
        bucket: mciuploads
        permissions: public-read
        content_type: application/json
        display_name: Raw Coverage Report
  download and merge coverage:
    - command: shell.exec
      params:
        working_dir: src
        script: |
          ${PREPARE_SHELL}
          export AWS_ACCESS_KEY_ID=${aws_key}
          export AWS_SECRET_ACCESS_KEY=${aws_secret}

          # Download all the task coverage files.
          # NOTE: All coverage files are too large for V8 to handle the resulting call to
          #       JSON.stringify from within nyc, so with stick to Fermiun to include the
          #       compression tests.
          aws s3 cp --recursive s3://mciuploads/mongo-node-driver/${revision}/${version_id}/ \
            coverage/ \
            --exclude "*rhel80-large*" \
            --include "*fermiun"

          # npx does not recognize the dependency so install it directly.
          npm install @istanbuljs/nyc-config-typescript
          cd coverage
          sed -i'' -e 's/\/data\/mci\/.\{32\}\/src\///g' *
          ls -la
          cd ..
          npx nyc merge coverage/ merged-coverage/coverage.json
          npx nyc report -t merged-coverage/ --reporter=html --report-dir coverage-report

          aws s3 cp coverage-report/ \
            s3://mciuploads/mongo-node-driver/${revision}/${version_id}/coverage/ \
            --recursive \
            --acl public-read \
            --region us-east-1
    - command: s3.put
      params:
        aws_key: ${aws_key}
        aws_secret: ${aws_secret}
        local_file: src/coverage-report/index.html
        remote_file: mongo-node-driver/${revision}/${version_id}/coverage/index.html
        bucket: mciuploads
        permissions: public-read
        content_type: text/html
        display_name: Coverage Report HTML
  run spec driver benchmarks:
    - command: subprocess.exec
      type: test
      params:
        working_dir: src
        env:
          PROJECT_DIRECTORY: ${PROJECT_DIRECTORY}
          MONGODB_URI: ${MONGODB_URI}
        binary: bash
        args:
          - ${PROJECT_DIRECTORY}/.evergreen/run-benchmarks.sh
tasks:
  - name: test-serverless
    tags:
      - serverless
    commands:
      - func: install dependencies
      - func: bootstrap kms servers
      - func: run serverless tests
  - name: run-spec-benchmark-tests-node-18-server-6.0
    tags:
      - run-spec-benchmark-tests
      - performance
    exec_timeout_secs: 3600
    commands:
      - command: expansions.update
        type: setup
        params:
          updates:
            - {key: NODE_LTS_VERSION, value: v18.16.0}
            - {key: NPM_VERSION, value: '9'}
            - {key: VERSION, value: v6.0-perf}
            - {key: TOPOLOGY, value: server}
            - {key: AUTH, value: noauth}
      - func: install dependencies
      - func: bootstrap mongo-orchestration
      - func: run spec driver benchmarks
      - command: perf.send
        params:
          file: src/results.json
  - name: test-gcpkms-task
    commands:
      - command: expansions.update
        type: setup
        params:
          updates:
            - {key: NPM_VERSION, value: '9'}
      - func: install dependencies
      - command: subprocess.exec
        type: setup
        params:
          binary: bash
          add_expansions_to_env: true
          env:
            DRIVERS_TOOLS: ${DRIVERS_TOOLS}
            GCPKMS_GCLOUD: ${GCPKMS_GCLOUD}
            GCPKMS_PROJECT: ${GCPKMS_PROJECT}
            GCPKMS_ZONE: ${GCPKMS_ZONE}
            GCPKMS_INSTANCENAME: ${GCPKMS_INSTANCENAME}
          args:
            - src/.evergreen/setup-gcp-testing.sh
      - command: subprocess.exec
        type: test
        params:
          working_dir: src
          binary: bash
          env:
            GCPKMS_GCLOUD: ${GCPKMS_GCLOUD}
            GCPKMS_PROJECT: ${GCPKMS_PROJECT}
            GCPKMS_ZONE: ${GCPKMS_ZONE}
            GCPKMS_INSTANCENAME: ${GCPKMS_INSTANCENAME}
            GCPKMS_CMD: env EXPECTED_GCPKMS_OUTCOME=success bash src/.evergreen/run-gcp-kms-tests.sh
          args:
            - ${DRIVERS_TOOLS}/.evergreen/csfle/gcpkms/run-command.sh
  - name: test-gcpkms-fail-task
    commands:
      - command: expansions.update
        type: setup
        params:
          updates:
            - {key: NPM_VERSION, value: '9'}
            - {key: VERSION, value: latest}
            - {key: TOPOLOGY, value: server}
            - {key: AUTH, value: noauth}
      - func: install dependencies
      - func: bootstrap mongo-orchestration
      - command: subprocess.exec
        type: test
        params:
          binary: bash
          env:
            EXPECTED_GCPKMS_OUTCOME: failure
          args:
            - src/.evergreen/run-gcp-kms-tests.sh
  - name: test-azurekms-task
    commands:
      - command: expansions.update
        type: setup
        params:
          updates:
            - {key: NPM_VERSION, value: '9'}
      - func: install dependencies
      - command: subprocess.exec
        type: setup
        params:
          binary: bash
          add_expansions_to_env: true
          args:
            - src/.evergreen/copy-driver-to-azure.sh
      - command: subprocess.exec
        type: test
        params:
          working_dir: src
          binary: bash
          add_expansions_to_env: true
          env:
            AZUREKMS_CMD: env EXPECTED_AZUREKMS_OUTCOME=success bash src/.evergreen/run-azure-kms-tests.sh
          args:
            - ${DRIVERS_TOOLS}/.evergreen/csfle/azurekms/run-command.sh
  - name: test-azurekms-fail-task
    commands:
      - command: expansions.update
        type: setup
        params:
          updates:
            - {key: NPM_VERSION, value: '9'}
            - {key: VERSION, value: latest}
            - {key: TOPOLOGY, value: server}
            - {key: AUTH, value: noauth}
      - func: install dependencies
      - func: bootstrap mongo-orchestration
      - command: subprocess.exec
        type: test
        params:
          binary: bash
          env:
            EXPECTED_AZUREKMS_OUTCOME: failure
          args:
            - src/.evergreen/run-azure-kms-tests.sh
  - name: oidc-auth-test-azure-latest
    commands:
      - command: expansions.update
        type: setup
        params:
          updates:
            - {key: NPM_VERSION, value: '9'}
      - func: install dependencies
      - command: subprocess.exec
        params:
          working_dir: src
          binary: bash
          env:
            DRIVERS_TOOLS: ${DRIVERS_TOOLS}
            PROJECT_DIRECTORY: ${PROJECT_DIRECTORY}
            AZUREOIDC_CLIENTID: ${testazureoidc_clientid}
            PROVIDER_NAME: azure
          args:
            - .evergreen/run-oidc-tests-azure.sh
  - name: test-aws-lambda-deployed
    commands:
      - command: expansions.update
        type: setup
        params:
          updates:
            - {key: NPM_VERSION, value: '9'}
      - func: install dependencies
      - command: ec2.assume_role
        params:
          role_arn: ${LAMBDA_AWS_ROLE_ARN}
          duration_seconds: 3600
      - command: subprocess.exec
        params:
          working_dir: src
          binary: bash
          add_expansions_to_env: true
          args:
            - ${DRIVERS_TOOLS}/.evergreen/aws_lambda/run-deployed-lambda-aws-tests.sh
          env:
            TEST_LAMBDA_DIRECTORY: ${PROJECT_DIRECTORY}/test/lambda
            AWS_REGION: us-east-1
  - name: test-latest-server
    tags:
      - latest
      - server
    commands:
      - command: expansions.update
        type: setup
        params:
          updates:
            - {key: NPM_VERSION, value: '9'}
            - {key: VERSION, value: latest}
            - {key: TOPOLOGY, value: server}
            - {key: AUTH, value: auth}
      - func: install dependencies
      - func: bootstrap mongo-orchestration
      - func: bootstrap kms servers
      - func: run tests
  - name: test-latest-replica_set
    tags:
      - latest
      - replica_set
    commands:
      - command: expansions.update
        type: setup
        params:
          updates:
            - {key: NPM_VERSION, value: '9'}
            - {key: VERSION, value: latest}
            - {key: TOPOLOGY, value: replica_set}
            - {key: AUTH, value: auth}
      - func: install dependencies
      - func: bootstrap mongo-orchestration
      - func: bootstrap kms servers
      - func: run tests
  - name: test-latest-sharded_cluster
    tags:
      - latest
      - sharded_cluster
    commands:
      - command: expansions.update
        type: setup
        params:
          updates:
            - {key: NPM_VERSION, value: '9'}
            - {key: VERSION, value: latest}
            - {key: TOPOLOGY, value: sharded_cluster}
            - {key: AUTH, value: auth}
      - func: install dependencies
      - func: bootstrap mongo-orchestration
      - func: bootstrap kms servers
      - func: run tests
  - name: test-rapid-server
    tags:
      - rapid
      - server
    commands:
      - command: expansions.update
        type: setup
        params:
          updates:
            - {key: NPM_VERSION, value: '9'}
            - {key: VERSION, value: rapid}
            - {key: TOPOLOGY, value: server}
            - {key: AUTH, value: auth}
      - func: install dependencies
      - func: bootstrap mongo-orchestration
      - func: bootstrap kms servers
      - func: run tests
  - name: test-rapid-replica_set
    tags:
      - rapid
      - replica_set
    commands:
      - command: expansions.update
        type: setup
        params:
          updates:
            - {key: NPM_VERSION, value: '9'}
            - {key: VERSION, value: rapid}
            - {key: TOPOLOGY, value: replica_set}
            - {key: AUTH, value: auth}
      - func: install dependencies
      - func: bootstrap mongo-orchestration
      - func: bootstrap kms servers
      - func: run tests
  - name: test-rapid-sharded_cluster
    tags:
      - rapid
      - sharded_cluster
    commands:
      - command: expansions.update
        type: setup
        params:
          updates:
            - {key: NPM_VERSION, value: '9'}
            - {key: VERSION, value: rapid}
            - {key: TOPOLOGY, value: sharded_cluster}
            - {key: AUTH, value: auth}
      - func: install dependencies
      - func: bootstrap mongo-orchestration
      - func: bootstrap kms servers
      - func: run tests
  - name: test-7.0-server
    tags:
      - '7.0'
      - server
    commands:
      - command: expansions.update
        type: setup
        params:
          updates:
            - {key: NPM_VERSION, value: '9'}
            - {key: VERSION, value: '7.0'}
            - {key: TOPOLOGY, value: server}
            - {key: AUTH, value: auth}
      - func: install dependencies
      - func: bootstrap mongo-orchestration
      - func: bootstrap kms servers
      - func: run tests
  - name: test-7.0-replica_set
    tags:
      - '7.0'
      - replica_set
    commands:
      - command: expansions.update
        type: setup
        params:
          updates:
            - {key: NPM_VERSION, value: '9'}
            - {key: VERSION, value: '7.0'}
            - {key: TOPOLOGY, value: replica_set}
            - {key: AUTH, value: auth}
      - func: install dependencies
      - func: bootstrap mongo-orchestration
      - func: bootstrap kms servers
      - func: run tests
  - name: test-7.0-sharded_cluster
    tags:
      - '7.0'
      - sharded_cluster
    commands:
      - command: expansions.update
        type: setup
        params:
          updates:
            - {key: NPM_VERSION, value: '9'}
            - {key: VERSION, value: '7.0'}
            - {key: TOPOLOGY, value: sharded_cluster}
            - {key: AUTH, value: auth}
      - func: install dependencies
      - func: bootstrap mongo-orchestration
      - func: bootstrap kms servers
      - func: run tests
  - name: test-6.0-server
    tags:
      - '6.0'
      - server
    commands:
      - command: expansions.update
        type: setup
        params:
          updates:
            - {key: NPM_VERSION, value: '9'}
            - {key: VERSION, value: '6.0'}
            - {key: TOPOLOGY, value: server}
            - {key: AUTH, value: auth}
      - func: install dependencies
      - func: bootstrap mongo-orchestration
      - func: bootstrap kms servers
      - func: run tests
  - name: test-6.0-replica_set
    tags:
      - '6.0'
      - replica_set
    commands:
      - command: expansions.update
        type: setup
        params:
          updates:
            - {key: NPM_VERSION, value: '9'}
            - {key: VERSION, value: '6.0'}
            - {key: TOPOLOGY, value: replica_set}
            - {key: AUTH, value: auth}
      - func: install dependencies
      - func: bootstrap mongo-orchestration
      - func: bootstrap kms servers
      - func: run tests
  - name: test-6.0-sharded_cluster
    tags:
      - '6.0'
      - sharded_cluster
    commands:
      - command: expansions.update
        type: setup
        params:
          updates:
            - {key: NPM_VERSION, value: '9'}
            - {key: VERSION, value: '6.0'}
            - {key: TOPOLOGY, value: sharded_cluster}
            - {key: AUTH, value: auth}
      - func: install dependencies
      - func: bootstrap mongo-orchestration
      - func: bootstrap kms servers
      - func: run tests
  - name: test-5.0-server
    tags:
      - '5.0'
      - server
    commands:
      - command: expansions.update
        type: setup
        params:
          updates:
            - {key: NPM_VERSION, value: '9'}
            - {key: VERSION, value: '5.0'}
            - {key: TOPOLOGY, value: server}
            - {key: AUTH, value: auth}
      - func: install dependencies
      - func: bootstrap mongo-orchestration
      - func: bootstrap kms servers
      - func: run tests
  - name: test-5.0-replica_set
    tags:
      - '5.0'
      - replica_set
    commands:
      - command: expansions.update
        type: setup
        params:
          updates:
            - {key: NPM_VERSION, value: '9'}
            - {key: VERSION, value: '5.0'}
            - {key: TOPOLOGY, value: replica_set}
            - {key: AUTH, value: auth}
      - func: install dependencies
      - func: bootstrap mongo-orchestration
      - func: bootstrap kms servers
      - func: run tests
  - name: test-5.0-sharded_cluster
    tags:
      - '5.0'
      - sharded_cluster
    commands:
      - command: expansions.update
        type: setup
        params:
          updates:
            - {key: NPM_VERSION, value: '9'}
            - {key: VERSION, value: '5.0'}
            - {key: TOPOLOGY, value: sharded_cluster}
            - {key: AUTH, value: auth}
      - func: install dependencies
      - func: bootstrap mongo-orchestration
      - func: bootstrap kms servers
      - func: run tests
  - name: test-4.4-server
    tags:
      - '4.4'
      - server
    commands:
      - command: expansions.update
        type: setup
        params:
          updates:
            - {key: NPM_VERSION, value: '9'}
            - {key: VERSION, value: '4.4'}
            - {key: TOPOLOGY, value: server}
            - {key: AUTH, value: auth}
      - func: install dependencies
      - func: bootstrap mongo-orchestration
      - func: bootstrap kms servers
      - func: run tests
  - name: test-4.4-replica_set
    tags:
      - '4.4'
      - replica_set
    commands:
      - command: expansions.update
        type: setup
        params:
          updates:
            - {key: NPM_VERSION, value: '9'}
            - {key: VERSION, value: '4.4'}
            - {key: TOPOLOGY, value: replica_set}
            - {key: AUTH, value: auth}
      - func: install dependencies
      - func: bootstrap mongo-orchestration
      - func: bootstrap kms servers
      - func: run tests
  - name: test-4.4-sharded_cluster
    tags:
      - '4.4'
      - sharded_cluster
    commands:
      - command: expansions.update
        type: setup
        params:
          updates:
            - {key: NPM_VERSION, value: '9'}
            - {key: VERSION, value: '4.4'}
            - {key: TOPOLOGY, value: sharded_cluster}
            - {key: AUTH, value: auth}
      - func: install dependencies
      - func: bootstrap mongo-orchestration
      - func: bootstrap kms servers
      - func: run tests
  - name: test-4.2-server
    tags:
      - '4.2'
      - server
    commands:
      - command: expansions.update
        type: setup
        params:
          updates:
            - {key: NPM_VERSION, value: '9'}
            - {key: VERSION, value: '4.2'}
            - {key: TOPOLOGY, value: server}
            - {key: AUTH, value: auth}
      - func: install dependencies
      - func: bootstrap mongo-orchestration
      - func: bootstrap kms servers
      - func: run tests
  - name: test-4.2-replica_set
    tags:
      - '4.2'
      - replica_set
    commands:
      - command: expansions.update
        type: setup
        params:
          updates:
            - {key: NPM_VERSION, value: '9'}
            - {key: VERSION, value: '4.2'}
            - {key: TOPOLOGY, value: replica_set}
            - {key: AUTH, value: auth}
      - func: install dependencies
      - func: bootstrap mongo-orchestration
      - func: bootstrap kms servers
      - func: run tests
  - name: test-4.2-sharded_cluster
    tags:
      - '4.2'
      - sharded_cluster
    commands:
      - command: expansions.update
        type: setup
        params:
          updates:
            - {key: NPM_VERSION, value: '9'}
            - {key: VERSION, value: '4.2'}
            - {key: TOPOLOGY, value: sharded_cluster}
            - {key: AUTH, value: auth}
      - func: install dependencies
      - func: bootstrap mongo-orchestration
      - func: bootstrap kms servers
      - func: run tests
  - name: test-4.0-server
    tags:
      - '4.0'
      - server
    commands:
      - command: expansions.update
        type: setup
        params:
          updates:
            - {key: NPM_VERSION, value: '9'}
            - {key: VERSION, value: '4.0'}
            - {key: TOPOLOGY, value: server}
            - {key: AUTH, value: auth}
      - func: install dependencies
      - func: bootstrap mongo-orchestration
      - func: bootstrap kms servers
      - func: run tests
  - name: test-4.0-replica_set
    tags:
      - '4.0'
      - replica_set
    commands:
      - command: expansions.update
        type: setup
        params:
          updates:
            - {key: NPM_VERSION, value: '9'}
            - {key: VERSION, value: '4.0'}
            - {key: TOPOLOGY, value: replica_set}
            - {key: AUTH, value: auth}
      - func: install dependencies
      - func: bootstrap mongo-orchestration
      - func: bootstrap kms servers
      - func: run tests
  - name: test-4.0-sharded_cluster
    tags:
      - '4.0'
      - sharded_cluster
    commands:
      - command: expansions.update
        type: setup
        params:
          updates:
            - {key: NPM_VERSION, value: '9'}
            - {key: VERSION, value: '4.0'}
            - {key: TOPOLOGY, value: sharded_cluster}
            - {key: AUTH, value: auth}
      - func: install dependencies
      - func: bootstrap mongo-orchestration
      - func: bootstrap kms servers
      - func: run tests
  - name: test-3.6-server
    tags:
      - '3.6'
      - server
    commands:
      - command: expansions.update
        type: setup
        params:
          updates:
            - {key: NPM_VERSION, value: '9'}
            - {key: VERSION, value: '3.6'}
            - {key: TOPOLOGY, value: server}
            - {key: AUTH, value: auth}
      - func: install dependencies
      - func: bootstrap mongo-orchestration
      - func: bootstrap kms servers
      - func: run tests
  - name: test-3.6-replica_set
    tags:
      - '3.6'
      - replica_set
    commands:
      - command: expansions.update
        type: setup
        params:
          updates:
            - {key: NPM_VERSION, value: '9'}
            - {key: VERSION, value: '3.6'}
            - {key: TOPOLOGY, value: replica_set}
            - {key: AUTH, value: auth}
      - func: install dependencies
      - func: bootstrap mongo-orchestration
      - func: bootstrap kms servers
      - func: run tests
  - name: test-3.6-sharded_cluster
    tags:
      - '3.6'
      - sharded_cluster
    commands:
      - command: expansions.update
        type: setup
        params:
          updates:
            - {key: NPM_VERSION, value: '9'}
            - {key: VERSION, value: '3.6'}
            - {key: TOPOLOGY, value: sharded_cluster}
            - {key: AUTH, value: auth}
      - func: install dependencies
      - func: bootstrap mongo-orchestration
      - func: bootstrap kms servers
      - func: run tests
  - name: test-latest-server-v1-api
    tags:
      - latest
      - server
      - v1-api
    commands:
      - command: expansions.update
        type: setup
        params:
          updates:
            - {key: VERSION, value: latest}
            - {key: TOPOLOGY, value: server}
            - {key: REQUIRE_API_VERSION, value: '1'}
            - {key: MONGODB_API_VERSION, value: '1'}
            - {key: AUTH, value: auth}
      - func: install dependencies
      - func: bootstrap mongo-orchestration
      - func: bootstrap kms servers
      - func: run tests
  - name: test-atlas-connectivity
    tags:
      - atlas-connect
    commands:
      - func: install dependencies
      - func: run atlas tests
  - name: test-atlas-data-lake
    commands:
      - func: install dependencies
      - func: bootstrap mongohoused
      - func: run data lake tests
  - name: test-5.0-load-balanced
    tags:
      - latest
      - sharded_cluster
      - load_balancer
    commands:
      - command: expansions.update
        type: setup
        params:
          updates:
            - {key: VERSION, value: '5.0'}
            - {key: TOPOLOGY, value: sharded_cluster}
            - {key: AUTH, value: auth}
            - {key: LOAD_BALANCER, value: 'true'}
      - func: install dependencies
      - func: bootstrap mongo-orchestration
      - func: start-load-balancer
      - func: run-lb-tests
      - func: stop-load-balancer
  - name: test-6.0-load-balanced
    tags:
      - latest
      - sharded_cluster
      - load_balancer
    commands:
      - command: expansions.update
        type: setup
        params:
          updates:
            - {key: VERSION, value: '6.0'}
            - {key: TOPOLOGY, value: sharded_cluster}
            - {key: AUTH, value: auth}
            - {key: LOAD_BALANCER, value: 'true'}
      - func: install dependencies
      - func: bootstrap mongo-orchestration
      - func: start-load-balancer
      - func: run-lb-tests
      - func: stop-load-balancer
  - name: test-latest-load-balanced
    tags:
      - latest
      - sharded_cluster
      - load_balancer
    commands:
      - command: expansions.update
        type: setup
        params:
          updates:
            - {key: VERSION, value: latest}
            - {key: TOPOLOGY, value: sharded_cluster}
            - {key: AUTH, value: auth}
            - {key: LOAD_BALANCER, value: 'true'}
      - func: install dependencies
      - func: bootstrap mongo-orchestration
      - func: start-load-balancer
      - func: run-lb-tests
      - func: stop-load-balancer
  - name: test-auth-ldap
    tags:
      - auth
      - ldap
    commands:
      - func: install dependencies
      - func: run ldap tests
  - name: test-auth-oidc
    tags:
      - latest
      - replica_set
      - oidc
    commands:
      - command: expansions.update
        type: setup
        params:
          updates:
            - {key: VERSION, value: latest}
            - {key: TOPOLOGY, value: replica_set}
            - {key: AUTH, value: auth}
            - {key: ORCHESTRATION_FILE, value: auth-oidc.json}
      - func: install dependencies
      - func: bootstrap oidc
      - func: bootstrap mongo-orchestration
      - func: setup oidc roles
      - func: run oidc tests aws
  - name: test-socks5
    tags: []
    commands:
      - command: expansions.update
        type: setup
        params:
          updates:
            - {key: VERSION, value: latest}
            - {key: TOPOLOGY, value: replica_set}
      - func: install dependencies
      - func: bootstrap mongo-orchestration
      - func: bootstrap kms servers
      - func: run socks5 tests
  - name: test-socks5-csfle
    tags:
      - socks5-csfle
    commands:
      - command: expansions.update
        type: setup
        params:
          updates:
            - {key: VERSION, value: latest}
            - {key: TOPOLOGY, value: replica_set}
            - {key: TEST_SOCKS5_CSFLE, value: 'true'}
      - func: install dependencies
      - func: bootstrap mongo-orchestration
      - func: bootstrap kms servers
      - func: run socks5 tests
  - name: test-socks5-tls
    tags: []
    commands:
      - command: expansions.update
        type: setup
        params:
          updates:
            - {key: SSL, value: ssl}
            - {key: VERSION, value: latest}
            - {key: TOPOLOGY, value: replica_set}
      - func: install dependencies
      - func: bootstrap mongo-orchestration
      - func: run socks5 tests
  - name: test-zstd-compression
    tags:
      - latest
      - zstd
    commands:
      - command: expansions.update
        type: setup
        params:
          updates:
            - {key: VERSION, value: latest}
            - {key: TOPOLOGY, value: replica_set}
            - {key: AUTH, value: auth}
            - {key: COMPRESSOR, value: zstd}
      - func: install dependencies
      - func: bootstrap mongo-orchestration
      - func: run-compression-tests
  - name: test-snappy-compression
    tags:
      - latest
      - snappy
    commands:
      - command: expansions.update
        type: setup
        params:
          updates:
            - {key: VERSION, value: latest}
            - {key: TOPOLOGY, value: replica_set}
            - {key: AUTH, value: auth}
            - {key: COMPRESSOR, value: snappy}
      - func: install dependencies
      - func: bootstrap mongo-orchestration
      - func: run-compression-tests
  - name: test-tls-support-latest
    tags:
      - tls-support
    commands:
      - command: expansions.update
        type: setup
        params:
          updates:
            - {key: VERSION, value: latest}
            - {key: SSL, value: ssl}
            - {key: TOPOLOGY, value: server}
      - func: install dependencies
      - func: bootstrap mongo-orchestration
      - func: run tls tests
  - name: test-tls-support-6.0
    tags:
      - tls-support
    commands:
      - command: expansions.update
        type: setup
        params:
          updates:
            - {key: VERSION, value: '6.0'}
            - {key: SSL, value: ssl}
            - {key: TOPOLOGY, value: server}
      - func: install dependencies
      - func: bootstrap mongo-orchestration
      - func: run tls tests
  - name: test-tls-support-5.0
    tags:
      - tls-support
    commands:
      - command: expansions.update
        type: setup
        params:
          updates:
            - {key: VERSION, value: '5.0'}
            - {key: SSL, value: ssl}
            - {key: TOPOLOGY, value: server}
      - func: install dependencies
      - func: bootstrap mongo-orchestration
      - func: run tls tests
  - name: test-tls-support-4.4
    tags:
      - tls-support
    commands:
      - command: expansions.update
        type: setup
        params:
          updates:
            - {key: VERSION, value: '4.4'}
            - {key: SSL, value: ssl}
            - {key: TOPOLOGY, value: server}
      - func: install dependencies
      - func: bootstrap mongo-orchestration
      - func: run tls tests
  - name: test-tls-support-4.2
    tags:
      - tls-support
    commands:
      - command: expansions.update
        type: setup
        params:
          updates:
            - {key: VERSION, value: '4.2'}
            - {key: SSL, value: ssl}
            - {key: TOPOLOGY, value: server}
      - func: install dependencies
      - func: bootstrap mongo-orchestration
      - func: run tls tests
  - name: aws-latest-auth-test-run-aws-auth-test-with-regular-aws-credentials
    commands:
      - command: expansions.update
        type: setup
        params:
          updates:
            - {key: VERSION, value: latest}
            - {key: AUTH, value: auth}
            - {key: ORCHESTRATION_FILE, value: auth-aws.json}
            - {key: TOPOLOGY, value: server}
      - func: install dependencies
      - func: install aws-credential-providers
      - func: bootstrap mongo-orchestration
      - func: add aws auth variables to file
      - func: setup aws env
      - func: run aws auth test with regular aws credentials
  - name: aws-latest-auth-test-run-aws-auth-test-with-assume-role-credentials
    commands:
      - command: expansions.update
        type: setup
        params:
          updates:
            - {key: VERSION, value: latest}
            - {key: AUTH, value: auth}
            - {key: ORCHESTRATION_FILE, value: auth-aws.json}
            - {key: TOPOLOGY, value: server}
      - func: install dependencies
      - func: install aws-credential-providers
      - func: bootstrap mongo-orchestration
      - func: add aws auth variables to file
      - func: setup aws env
      - func: run aws auth test with assume role credentials
  - name: aws-latest-auth-test-run-aws-auth-test-with-aws-EC2-credentials
    commands:
      - command: expansions.update
        type: setup
        params:
          updates:
            - {key: VERSION, value: latest}
            - {key: AUTH, value: auth}
            - {key: ORCHESTRATION_FILE, value: auth-aws.json}
            - {key: TOPOLOGY, value: server}
      - func: install dependencies
      - func: install aws-credential-providers
      - func: bootstrap mongo-orchestration
      - func: add aws auth variables to file
      - func: setup aws env
      - func: run aws auth test with aws EC2 credentials
  - name: aws-latest-auth-test-run-aws-auth-test-with-aws-credentials-as-environment-variables
    commands:
      - command: expansions.update
        type: setup
        params:
          updates:
            - {key: VERSION, value: latest}
            - {key: AUTH, value: auth}
            - {key: ORCHESTRATION_FILE, value: auth-aws.json}
            - {key: TOPOLOGY, value: server}
      - func: install dependencies
      - func: install aws-credential-providers
      - func: bootstrap mongo-orchestration
      - func: add aws auth variables to file
      - func: setup aws env
      - func: run aws auth test with aws credentials as environment variables
  - name: aws-latest-auth-test-run-aws-auth-test-with-aws-credentials-and-session-token-as-environment-variables
    commands:
      - command: expansions.update
        type: setup
        params:
          updates:
            - {key: VERSION, value: latest}
            - {key: AUTH, value: auth}
            - {key: ORCHESTRATION_FILE, value: auth-aws.json}
            - {key: TOPOLOGY, value: server}
      - func: install dependencies
      - func: install aws-credential-providers
      - func: bootstrap mongo-orchestration
      - func: add aws auth variables to file
      - func: setup aws env
      - func: run aws auth test with aws credentials and session token as environment variables
  - name: aws-latest-auth-test-run-aws-ECS-auth-test
    commands:
      - command: expansions.update
        type: setup
        params:
          updates:
            - {key: VERSION, value: latest}
            - {key: AUTH, value: auth}
            - {key: ORCHESTRATION_FILE, value: auth-aws.json}
            - {key: TOPOLOGY, value: server}
      - func: install dependencies
      - func: install aws-credential-providers
      - func: bootstrap mongo-orchestration
      - func: add aws auth variables to file
      - func: setup aws env
      - func: run aws ECS auth test
  - name: aws-latest-auth-test-run-aws-auth-test-AssumeRoleWithWebIdentity-with-AWS_ROLE_SESSION_NAME-unset
    commands:
      - command: expansions.update
        type: setup
        params:
          updates:
            - {key: VERSION, value: latest}
            - {key: AUTH, value: auth}
            - {key: ORCHESTRATION_FILE, value: auth-aws.json}
            - {key: TOPOLOGY, value: server}
      - func: install dependencies
      - func: install aws-credential-providers
      - func: bootstrap mongo-orchestration
      - func: add aws auth variables to file
      - func: setup aws env
      - func: run aws auth test AssumeRoleWithWebIdentity with AWS_ROLE_SESSION_NAME unset
  - name: aws-latest-auth-test-run-aws-auth-test-AssumeRoleWithWebIdentity-with-AWS_ROLE_SESSION_NAME-set
    commands:
      - command: expansions.update
        type: setup
        params:
          updates:
            - {key: VERSION, value: latest}
            - {key: AUTH, value: auth}
            - {key: ORCHESTRATION_FILE, value: auth-aws.json}
            - {key: TOPOLOGY, value: server}
      - func: install dependencies
      - func: install aws-credential-providers
      - func: bootstrap mongo-orchestration
      - func: add aws auth variables to file
      - func: setup aws env
      - func: run aws auth test AssumeRoleWithWebIdentity with AWS_ROLE_SESSION_NAME set
  - name: aws-latest-auth-test-run-aws-auth-test-with-regular-aws-credentials-no-peer-dependencies
    commands:
      - command: expansions.update
        type: setup
        params:
          updates:
            - {key: VERSION, value: latest}
            - {key: AUTH, value: auth}
            - {key: ORCHESTRATION_FILE, value: auth-aws.json}
            - {key: TOPOLOGY, value: server}
      - func: install dependencies
      - func: bootstrap mongo-orchestration
      - func: add aws auth variables to file
      - func: setup aws env
      - func: run aws auth test with regular aws credentials
  - name: aws-latest-auth-test-run-aws-auth-test-with-assume-role-credentials-no-peer-dependencies
    commands:
      - command: expansions.update
        type: setup
        params:
          updates:
            - {key: VERSION, value: latest}
            - {key: AUTH, value: auth}
            - {key: ORCHESTRATION_FILE, value: auth-aws.json}
            - {key: TOPOLOGY, value: server}
      - func: install dependencies
      - func: bootstrap mongo-orchestration
      - func: add aws auth variables to file
      - func: setup aws env
      - func: run aws auth test with assume role credentials
  - name: aws-latest-auth-test-run-aws-auth-test-with-aws-EC2-credentials-no-peer-dependencies
    commands:
      - command: expansions.update
        type: setup
        params:
          updates:
            - {key: VERSION, value: latest}
            - {key: AUTH, value: auth}
            - {key: ORCHESTRATION_FILE, value: auth-aws.json}
            - {key: TOPOLOGY, value: server}
      - func: install dependencies
      - func: bootstrap mongo-orchestration
      - func: add aws auth variables to file
      - func: setup aws env
      - func: run aws auth test with aws EC2 credentials
  - name: aws-latest-auth-test-run-aws-auth-test-with-aws-credentials-as-environment-variables-no-peer-dependencies
    commands:
      - command: expansions.update
        type: setup
        params:
          updates:
            - {key: VERSION, value: latest}
            - {key: AUTH, value: auth}
            - {key: ORCHESTRATION_FILE, value: auth-aws.json}
            - {key: TOPOLOGY, value: server}
      - func: install dependencies
      - func: bootstrap mongo-orchestration
      - func: add aws auth variables to file
      - func: setup aws env
      - func: run aws auth test with aws credentials as environment variables
  - name: >-
      aws-latest-auth-test-run-aws-auth-test-with-aws-credentials-and-session-token-as-environment-variables-no-peer-dependencies
    commands:
      - command: expansions.update
        type: setup
        params:
          updates:
            - {key: VERSION, value: latest}
            - {key: AUTH, value: auth}
            - {key: ORCHESTRATION_FILE, value: auth-aws.json}
            - {key: TOPOLOGY, value: server}
      - func: install dependencies
      - func: bootstrap mongo-orchestration
      - func: add aws auth variables to file
      - func: setup aws env
      - func: run aws auth test with aws credentials and session token as environment variables
  - name: aws-latest-auth-test-run-aws-ECS-auth-test-no-peer-dependencies
    commands:
      - command: expansions.update
        type: setup
        params:
          updates:
            - {key: VERSION, value: latest}
            - {key: AUTH, value: auth}
            - {key: ORCHESTRATION_FILE, value: auth-aws.json}
            - {key: TOPOLOGY, value: server}
      - func: install dependencies
      - func: bootstrap mongo-orchestration
      - func: add aws auth variables to file
      - func: setup aws env
      - func: run aws ECS auth test
  - name: >-
      aws-latest-auth-test-run-aws-auth-test-AssumeRoleWithWebIdentity-with-AWS_ROLE_SESSION_NAME-unset-no-peer-dependencies
    commands:
      - command: expansions.update
        type: setup
        params:
          updates:
            - {key: VERSION, value: latest}
            - {key: AUTH, value: auth}
            - {key: ORCHESTRATION_FILE, value: auth-aws.json}
            - {key: TOPOLOGY, value: server}
      - func: install dependencies
      - func: bootstrap mongo-orchestration
      - func: add aws auth variables to file
      - func: setup aws env
      - func: run aws auth test AssumeRoleWithWebIdentity with AWS_ROLE_SESSION_NAME unset
  - name: >-
      aws-latest-auth-test-run-aws-auth-test-AssumeRoleWithWebIdentity-with-AWS_ROLE_SESSION_NAME-set-no-peer-dependencies
    commands:
      - command: expansions.update
        type: setup
        params:
          updates:
            - {key: VERSION, value: latest}
            - {key: AUTH, value: auth}
            - {key: ORCHESTRATION_FILE, value: auth-aws.json}
            - {key: TOPOLOGY, value: server}
      - func: install dependencies
      - func: bootstrap mongo-orchestration
      - func: add aws auth variables to file
      - func: setup aws env
      - func: run aws auth test AssumeRoleWithWebIdentity with AWS_ROLE_SESSION_NAME set
  - name: aws-6.0-auth-test-run-aws-auth-test-with-regular-aws-credentials
    commands:
      - command: expansions.update
        type: setup
        params:
          updates:
            - {key: VERSION, value: '6.0'}
            - {key: AUTH, value: auth}
            - {key: ORCHESTRATION_FILE, value: auth-aws.json}
            - {key: TOPOLOGY, value: server}
      - func: install dependencies
      - func: install aws-credential-providers
      - func: bootstrap mongo-orchestration
      - func: add aws auth variables to file
      - func: setup aws env
      - func: run aws auth test with regular aws credentials
  - name: aws-6.0-auth-test-run-aws-auth-test-with-assume-role-credentials
    commands:
      - command: expansions.update
        type: setup
        params:
          updates:
            - {key: VERSION, value: '6.0'}
            - {key: AUTH, value: auth}
            - {key: ORCHESTRATION_FILE, value: auth-aws.json}
            - {key: TOPOLOGY, value: server}
      - func: install dependencies
      - func: install aws-credential-providers
      - func: bootstrap mongo-orchestration
      - func: add aws auth variables to file
      - func: setup aws env
      - func: run aws auth test with assume role credentials
  - name: aws-6.0-auth-test-run-aws-auth-test-with-aws-EC2-credentials
    commands:
      - command: expansions.update
        type: setup
        params:
          updates:
            - {key: VERSION, value: '6.0'}
            - {key: AUTH, value: auth}
            - {key: ORCHESTRATION_FILE, value: auth-aws.json}
            - {key: TOPOLOGY, value: server}
      - func: install dependencies
      - func: install aws-credential-providers
      - func: bootstrap mongo-orchestration
      - func: add aws auth variables to file
      - func: setup aws env
      - func: run aws auth test with aws EC2 credentials
  - name: aws-6.0-auth-test-run-aws-auth-test-with-aws-credentials-as-environment-variables
    commands:
      - command: expansions.update
        type: setup
        params:
          updates:
            - {key: VERSION, value: '6.0'}
            - {key: AUTH, value: auth}
            - {key: ORCHESTRATION_FILE, value: auth-aws.json}
            - {key: TOPOLOGY, value: server}
      - func: install dependencies
      - func: install aws-credential-providers
      - func: bootstrap mongo-orchestration
      - func: add aws auth variables to file
      - func: setup aws env
      - func: run aws auth test with aws credentials as environment variables
  - name: aws-6.0-auth-test-run-aws-auth-test-with-aws-credentials-and-session-token-as-environment-variables
    commands:
      - command: expansions.update
        type: setup
        params:
          updates:
            - {key: VERSION, value: '6.0'}
            - {key: AUTH, value: auth}
            - {key: ORCHESTRATION_FILE, value: auth-aws.json}
            - {key: TOPOLOGY, value: server}
      - func: install dependencies
      - func: install aws-credential-providers
      - func: bootstrap mongo-orchestration
      - func: add aws auth variables to file
      - func: setup aws env
      - func: run aws auth test with aws credentials and session token as environment variables
  - name: aws-6.0-auth-test-run-aws-ECS-auth-test
    commands:
      - command: expansions.update
        type: setup
        params:
          updates:
            - {key: VERSION, value: '6.0'}
            - {key: AUTH, value: auth}
            - {key: ORCHESTRATION_FILE, value: auth-aws.json}
            - {key: TOPOLOGY, value: server}
      - func: install dependencies
      - func: install aws-credential-providers
      - func: bootstrap mongo-orchestration
      - func: add aws auth variables to file
      - func: setup aws env
      - func: run aws ECS auth test
  - name: aws-6.0-auth-test-run-aws-auth-test-AssumeRoleWithWebIdentity-with-AWS_ROLE_SESSION_NAME-unset
    commands:
      - command: expansions.update
        type: setup
        params:
          updates:
            - {key: VERSION, value: '6.0'}
            - {key: AUTH, value: auth}
            - {key: ORCHESTRATION_FILE, value: auth-aws.json}
            - {key: TOPOLOGY, value: server}
      - func: install dependencies
      - func: install aws-credential-providers
      - func: bootstrap mongo-orchestration
      - func: add aws auth variables to file
      - func: setup aws env
      - func: run aws auth test AssumeRoleWithWebIdentity with AWS_ROLE_SESSION_NAME unset
  - name: aws-6.0-auth-test-run-aws-auth-test-AssumeRoleWithWebIdentity-with-AWS_ROLE_SESSION_NAME-set
    commands:
      - command: expansions.update
        type: setup
        params:
          updates:
            - {key: VERSION, value: '6.0'}
            - {key: AUTH, value: auth}
            - {key: ORCHESTRATION_FILE, value: auth-aws.json}
            - {key: TOPOLOGY, value: server}
      - func: install dependencies
      - func: install aws-credential-providers
      - func: bootstrap mongo-orchestration
      - func: add aws auth variables to file
      - func: setup aws env
      - func: run aws auth test AssumeRoleWithWebIdentity with AWS_ROLE_SESSION_NAME set
  - name: aws-6.0-auth-test-run-aws-auth-test-with-regular-aws-credentials-no-peer-dependencies
    commands:
      - command: expansions.update
        type: setup
        params:
          updates:
            - {key: VERSION, value: '6.0'}
            - {key: AUTH, value: auth}
            - {key: ORCHESTRATION_FILE, value: auth-aws.json}
            - {key: TOPOLOGY, value: server}
      - func: install dependencies
      - func: bootstrap mongo-orchestration
      - func: add aws auth variables to file
      - func: setup aws env
      - func: run aws auth test with regular aws credentials
  - name: aws-6.0-auth-test-run-aws-auth-test-with-assume-role-credentials-no-peer-dependencies
    commands:
      - command: expansions.update
        type: setup
        params:
          updates:
            - {key: VERSION, value: '6.0'}
            - {key: AUTH, value: auth}
            - {key: ORCHESTRATION_FILE, value: auth-aws.json}
            - {key: TOPOLOGY, value: server}
      - func: install dependencies
      - func: bootstrap mongo-orchestration
      - func: add aws auth variables to file
      - func: setup aws env
      - func: run aws auth test with assume role credentials
  - name: aws-6.0-auth-test-run-aws-auth-test-with-aws-EC2-credentials-no-peer-dependencies
    commands:
      - command: expansions.update
        type: setup
        params:
          updates:
            - {key: VERSION, value: '6.0'}
            - {key: AUTH, value: auth}
            - {key: ORCHESTRATION_FILE, value: auth-aws.json}
            - {key: TOPOLOGY, value: server}
      - func: install dependencies
      - func: bootstrap mongo-orchestration
      - func: add aws auth variables to file
      - func: setup aws env
      - func: run aws auth test with aws EC2 credentials
  - name: aws-6.0-auth-test-run-aws-auth-test-with-aws-credentials-as-environment-variables-no-peer-dependencies
    commands:
      - command: expansions.update
        type: setup
        params:
          updates:
            - {key: VERSION, value: '6.0'}
            - {key: AUTH, value: auth}
            - {key: ORCHESTRATION_FILE, value: auth-aws.json}
            - {key: TOPOLOGY, value: server}
      - func: install dependencies
      - func: bootstrap mongo-orchestration
      - func: add aws auth variables to file
      - func: setup aws env
      - func: run aws auth test with aws credentials as environment variables
  - name: >-
      aws-6.0-auth-test-run-aws-auth-test-with-aws-credentials-and-session-token-as-environment-variables-no-peer-dependencies
    commands:
      - command: expansions.update
        type: setup
        params:
          updates:
            - {key: VERSION, value: '6.0'}
            - {key: AUTH, value: auth}
            - {key: ORCHESTRATION_FILE, value: auth-aws.json}
            - {key: TOPOLOGY, value: server}
      - func: install dependencies
      - func: bootstrap mongo-orchestration
      - func: add aws auth variables to file
      - func: setup aws env
      - func: run aws auth test with aws credentials and session token as environment variables
  - name: aws-6.0-auth-test-run-aws-ECS-auth-test-no-peer-dependencies
    commands:
      - command: expansions.update
        type: setup
        params:
          updates:
            - {key: VERSION, value: '6.0'}
            - {key: AUTH, value: auth}
            - {key: ORCHESTRATION_FILE, value: auth-aws.json}
            - {key: TOPOLOGY, value: server}
      - func: install dependencies
      - func: bootstrap mongo-orchestration
      - func: add aws auth variables to file
      - func: setup aws env
      - func: run aws ECS auth test
  - name: >-
      aws-6.0-auth-test-run-aws-auth-test-AssumeRoleWithWebIdentity-with-AWS_ROLE_SESSION_NAME-unset-no-peer-dependencies
    commands:
      - command: expansions.update
        type: setup
        params:
          updates:
            - {key: VERSION, value: '6.0'}
            - {key: AUTH, value: auth}
            - {key: ORCHESTRATION_FILE, value: auth-aws.json}
            - {key: TOPOLOGY, value: server}
      - func: install dependencies
      - func: bootstrap mongo-orchestration
      - func: add aws auth variables to file
      - func: setup aws env
      - func: run aws auth test AssumeRoleWithWebIdentity with AWS_ROLE_SESSION_NAME unset
  - name: aws-6.0-auth-test-run-aws-auth-test-AssumeRoleWithWebIdentity-with-AWS_ROLE_SESSION_NAME-set-no-peer-dependencies
    commands:
      - command: expansions.update
        type: setup
        params:
          updates:
            - {key: VERSION, value: '6.0'}
            - {key: AUTH, value: auth}
            - {key: ORCHESTRATION_FILE, value: auth-aws.json}
            - {key: TOPOLOGY, value: server}
      - func: install dependencies
      - func: bootstrap mongo-orchestration
      - func: add aws auth variables to file
      - func: setup aws env
      - func: run aws auth test AssumeRoleWithWebIdentity with AWS_ROLE_SESSION_NAME set
  - name: aws-5.0-auth-test-run-aws-auth-test-with-regular-aws-credentials
    commands:
      - command: expansions.update
        type: setup
        params:
          updates:
            - {key: VERSION, value: '5.0'}
            - {key: AUTH, value: auth}
            - {key: ORCHESTRATION_FILE, value: auth-aws.json}
            - {key: TOPOLOGY, value: server}
      - func: install dependencies
      - func: install aws-credential-providers
      - func: bootstrap mongo-orchestration
      - func: add aws auth variables to file
      - func: setup aws env
      - func: run aws auth test with regular aws credentials
  - name: aws-5.0-auth-test-run-aws-auth-test-with-assume-role-credentials
    commands:
      - command: expansions.update
        type: setup
        params:
          updates:
            - {key: VERSION, value: '5.0'}
            - {key: AUTH, value: auth}
            - {key: ORCHESTRATION_FILE, value: auth-aws.json}
            - {key: TOPOLOGY, value: server}
      - func: install dependencies
      - func: install aws-credential-providers
      - func: bootstrap mongo-orchestration
      - func: add aws auth variables to file
      - func: setup aws env
      - func: run aws auth test with assume role credentials
  - name: aws-5.0-auth-test-run-aws-auth-test-with-aws-EC2-credentials
    commands:
      - command: expansions.update
        type: setup
        params:
          updates:
            - {key: VERSION, value: '5.0'}
            - {key: AUTH, value: auth}
            - {key: ORCHESTRATION_FILE, value: auth-aws.json}
            - {key: TOPOLOGY, value: server}
      - func: install dependencies
      - func: install aws-credential-providers
      - func: bootstrap mongo-orchestration
      - func: add aws auth variables to file
      - func: setup aws env
      - func: run aws auth test with aws EC2 credentials
  - name: aws-5.0-auth-test-run-aws-auth-test-with-aws-credentials-as-environment-variables
    commands:
      - command: expansions.update
        type: setup
        params:
          updates:
            - {key: VERSION, value: '5.0'}
            - {key: AUTH, value: auth}
            - {key: ORCHESTRATION_FILE, value: auth-aws.json}
            - {key: TOPOLOGY, value: server}
      - func: install dependencies
      - func: install aws-credential-providers
      - func: bootstrap mongo-orchestration
      - func: add aws auth variables to file
      - func: setup aws env
      - func: run aws auth test with aws credentials as environment variables
  - name: aws-5.0-auth-test-run-aws-auth-test-with-aws-credentials-and-session-token-as-environment-variables
    commands:
      - command: expansions.update
        type: setup
        params:
          updates:
            - {key: VERSION, value: '5.0'}
            - {key: AUTH, value: auth}
            - {key: ORCHESTRATION_FILE, value: auth-aws.json}
            - {key: TOPOLOGY, value: server}
      - func: install dependencies
      - func: install aws-credential-providers
      - func: bootstrap mongo-orchestration
      - func: add aws auth variables to file
      - func: setup aws env
      - func: run aws auth test with aws credentials and session token as environment variables
  - name: aws-5.0-auth-test-run-aws-ECS-auth-test
    commands:
      - command: expansions.update
        type: setup
        params:
          updates:
            - {key: VERSION, value: '5.0'}
            - {key: AUTH, value: auth}
            - {key: ORCHESTRATION_FILE, value: auth-aws.json}
            - {key: TOPOLOGY, value: server}
      - func: install dependencies
      - func: install aws-credential-providers
      - func: bootstrap mongo-orchestration
      - func: add aws auth variables to file
      - func: setup aws env
      - func: run aws ECS auth test
  - name: aws-5.0-auth-test-run-aws-auth-test-AssumeRoleWithWebIdentity-with-AWS_ROLE_SESSION_NAME-unset
    commands:
      - command: expansions.update
        type: setup
        params:
          updates:
            - {key: VERSION, value: '5.0'}
            - {key: AUTH, value: auth}
            - {key: ORCHESTRATION_FILE, value: auth-aws.json}
            - {key: TOPOLOGY, value: server}
      - func: install dependencies
      - func: install aws-credential-providers
      - func: bootstrap mongo-orchestration
      - func: add aws auth variables to file
      - func: setup aws env
      - func: run aws auth test AssumeRoleWithWebIdentity with AWS_ROLE_SESSION_NAME unset
  - name: aws-5.0-auth-test-run-aws-auth-test-AssumeRoleWithWebIdentity-with-AWS_ROLE_SESSION_NAME-set
    commands:
      - command: expansions.update
        type: setup
        params:
          updates:
            - {key: VERSION, value: '5.0'}
            - {key: AUTH, value: auth}
            - {key: ORCHESTRATION_FILE, value: auth-aws.json}
            - {key: TOPOLOGY, value: server}
      - func: install dependencies
      - func: install aws-credential-providers
      - func: bootstrap mongo-orchestration
      - func: add aws auth variables to file
      - func: setup aws env
      - func: run aws auth test AssumeRoleWithWebIdentity with AWS_ROLE_SESSION_NAME set
  - name: aws-5.0-auth-test-run-aws-auth-test-with-regular-aws-credentials-no-peer-dependencies
    commands:
      - command: expansions.update
        type: setup
        params:
          updates:
            - {key: VERSION, value: '5.0'}
            - {key: AUTH, value: auth}
            - {key: ORCHESTRATION_FILE, value: auth-aws.json}
            - {key: TOPOLOGY, value: server}
      - func: install dependencies
      - func: bootstrap mongo-orchestration
      - func: add aws auth variables to file
      - func: setup aws env
      - func: run aws auth test with regular aws credentials
  - name: aws-5.0-auth-test-run-aws-auth-test-with-assume-role-credentials-no-peer-dependencies
    commands:
      - command: expansions.update
        type: setup
        params:
          updates:
            - {key: VERSION, value: '5.0'}
            - {key: AUTH, value: auth}
            - {key: ORCHESTRATION_FILE, value: auth-aws.json}
            - {key: TOPOLOGY, value: server}
      - func: install dependencies
      - func: bootstrap mongo-orchestration
      - func: add aws auth variables to file
      - func: setup aws env
      - func: run aws auth test with assume role credentials
  - name: aws-5.0-auth-test-run-aws-auth-test-with-aws-EC2-credentials-no-peer-dependencies
    commands:
      - command: expansions.update
        type: setup
        params:
          updates:
            - {key: VERSION, value: '5.0'}
            - {key: AUTH, value: auth}
            - {key: ORCHESTRATION_FILE, value: auth-aws.json}
            - {key: TOPOLOGY, value: server}
      - func: install dependencies
      - func: bootstrap mongo-orchestration
      - func: add aws auth variables to file
      - func: setup aws env
      - func: run aws auth test with aws EC2 credentials
  - name: aws-5.0-auth-test-run-aws-auth-test-with-aws-credentials-as-environment-variables-no-peer-dependencies
    commands:
      - command: expansions.update
        type: setup
        params:
          updates:
            - {key: VERSION, value: '5.0'}
            - {key: AUTH, value: auth}
            - {key: ORCHESTRATION_FILE, value: auth-aws.json}
            - {key: TOPOLOGY, value: server}
      - func: install dependencies
      - func: bootstrap mongo-orchestration
      - func: add aws auth variables to file
      - func: setup aws env
      - func: run aws auth test with aws credentials as environment variables
  - name: >-
      aws-5.0-auth-test-run-aws-auth-test-with-aws-credentials-and-session-token-as-environment-variables-no-peer-dependencies
    commands:
      - command: expansions.update
        type: setup
        params:
          updates:
            - {key: VERSION, value: '5.0'}
            - {key: AUTH, value: auth}
            - {key: ORCHESTRATION_FILE, value: auth-aws.json}
            - {key: TOPOLOGY, value: server}
      - func: install dependencies
      - func: bootstrap mongo-orchestration
      - func: add aws auth variables to file
      - func: setup aws env
      - func: run aws auth test with aws credentials and session token as environment variables
  - name: aws-5.0-auth-test-run-aws-ECS-auth-test-no-peer-dependencies
    commands:
      - command: expansions.update
        type: setup
        params:
          updates:
            - {key: VERSION, value: '5.0'}
            - {key: AUTH, value: auth}
            - {key: ORCHESTRATION_FILE, value: auth-aws.json}
            - {key: TOPOLOGY, value: server}
      - func: install dependencies
      - func: bootstrap mongo-orchestration
      - func: add aws auth variables to file
      - func: setup aws env
      - func: run aws ECS auth test
  - name: >-
      aws-5.0-auth-test-run-aws-auth-test-AssumeRoleWithWebIdentity-with-AWS_ROLE_SESSION_NAME-unset-no-peer-dependencies
    commands:
      - command: expansions.update
        type: setup
        params:
          updates:
            - {key: VERSION, value: '5.0'}
            - {key: AUTH, value: auth}
            - {key: ORCHESTRATION_FILE, value: auth-aws.json}
            - {key: TOPOLOGY, value: server}
      - func: install dependencies
      - func: bootstrap mongo-orchestration
      - func: add aws auth variables to file
      - func: setup aws env
      - func: run aws auth test AssumeRoleWithWebIdentity with AWS_ROLE_SESSION_NAME unset
  - name: aws-5.0-auth-test-run-aws-auth-test-AssumeRoleWithWebIdentity-with-AWS_ROLE_SESSION_NAME-set-no-peer-dependencies
    commands:
      - command: expansions.update
        type: setup
        params:
          updates:
            - {key: VERSION, value: '5.0'}
            - {key: AUTH, value: auth}
            - {key: ORCHESTRATION_FILE, value: auth-aws.json}
            - {key: TOPOLOGY, value: server}
      - func: install dependencies
      - func: bootstrap mongo-orchestration
      - func: add aws auth variables to file
      - func: setup aws env
      - func: run aws auth test AssumeRoleWithWebIdentity with AWS_ROLE_SESSION_NAME set
  - name: aws-4.4-auth-test-run-aws-auth-test-with-regular-aws-credentials
    commands:
      - command: expansions.update
        type: setup
        params:
          updates:
            - {key: VERSION, value: '4.4'}
            - {key: AUTH, value: auth}
            - {key: ORCHESTRATION_FILE, value: auth-aws.json}
            - {key: TOPOLOGY, value: server}
      - func: install dependencies
      - func: install aws-credential-providers
      - func: bootstrap mongo-orchestration
      - func: add aws auth variables to file
      - func: setup aws env
      - func: run aws auth test with regular aws credentials
  - name: aws-4.4-auth-test-run-aws-auth-test-with-assume-role-credentials
    commands:
      - command: expansions.update
        type: setup
        params:
          updates:
            - {key: VERSION, value: '4.4'}
            - {key: AUTH, value: auth}
            - {key: ORCHESTRATION_FILE, value: auth-aws.json}
            - {key: TOPOLOGY, value: server}
      - func: install dependencies
      - func: install aws-credential-providers
      - func: bootstrap mongo-orchestration
      - func: add aws auth variables to file
      - func: setup aws env
      - func: run aws auth test with assume role credentials
  - name: aws-4.4-auth-test-run-aws-auth-test-with-aws-EC2-credentials
    commands:
      - command: expansions.update
        type: setup
        params:
          updates:
            - {key: VERSION, value: '4.4'}
            - {key: AUTH, value: auth}
            - {key: ORCHESTRATION_FILE, value: auth-aws.json}
            - {key: TOPOLOGY, value: server}
      - func: install dependencies
      - func: install aws-credential-providers
      - func: bootstrap mongo-orchestration
      - func: add aws auth variables to file
      - func: setup aws env
      - func: run aws auth test with aws EC2 credentials
  - name: aws-4.4-auth-test-run-aws-auth-test-with-aws-credentials-as-environment-variables
    commands:
      - command: expansions.update
        type: setup
        params:
          updates:
            - {key: VERSION, value: '4.4'}
            - {key: AUTH, value: auth}
            - {key: ORCHESTRATION_FILE, value: auth-aws.json}
            - {key: TOPOLOGY, value: server}
      - func: install dependencies
      - func: install aws-credential-providers
      - func: bootstrap mongo-orchestration
      - func: add aws auth variables to file
      - func: setup aws env
      - func: run aws auth test with aws credentials as environment variables
  - name: aws-4.4-auth-test-run-aws-auth-test-with-aws-credentials-and-session-token-as-environment-variables
    commands:
      - command: expansions.update
        type: setup
        params:
          updates:
            - {key: VERSION, value: '4.4'}
            - {key: AUTH, value: auth}
            - {key: ORCHESTRATION_FILE, value: auth-aws.json}
            - {key: TOPOLOGY, value: server}
      - func: install dependencies
      - func: install aws-credential-providers
      - func: bootstrap mongo-orchestration
      - func: add aws auth variables to file
      - func: setup aws env
      - func: run aws auth test with aws credentials and session token as environment variables
  - name: aws-4.4-auth-test-run-aws-ECS-auth-test
    commands:
      - command: expansions.update
        type: setup
        params:
          updates:
            - {key: VERSION, value: '4.4'}
            - {key: AUTH, value: auth}
            - {key: ORCHESTRATION_FILE, value: auth-aws.json}
            - {key: TOPOLOGY, value: server}
      - func: install dependencies
      - func: install aws-credential-providers
      - func: bootstrap mongo-orchestration
      - func: add aws auth variables to file
      - func: setup aws env
      - func: run aws ECS auth test
  - name: aws-4.4-auth-test-run-aws-auth-test-AssumeRoleWithWebIdentity-with-AWS_ROLE_SESSION_NAME-unset
    commands:
      - command: expansions.update
        type: setup
        params:
          updates:
            - {key: VERSION, value: '4.4'}
            - {key: AUTH, value: auth}
            - {key: ORCHESTRATION_FILE, value: auth-aws.json}
            - {key: TOPOLOGY, value: server}
      - func: install dependencies
      - func: install aws-credential-providers
      - func: bootstrap mongo-orchestration
      - func: add aws auth variables to file
      - func: setup aws env
      - func: run aws auth test AssumeRoleWithWebIdentity with AWS_ROLE_SESSION_NAME unset
  - name: aws-4.4-auth-test-run-aws-auth-test-AssumeRoleWithWebIdentity-with-AWS_ROLE_SESSION_NAME-set
    commands:
      - command: expansions.update
        type: setup
        params:
          updates:
            - {key: VERSION, value: '4.4'}
            - {key: AUTH, value: auth}
            - {key: ORCHESTRATION_FILE, value: auth-aws.json}
            - {key: TOPOLOGY, value: server}
      - func: install dependencies
      - func: install aws-credential-providers
      - func: bootstrap mongo-orchestration
      - func: add aws auth variables to file
      - func: setup aws env
      - func: run aws auth test AssumeRoleWithWebIdentity with AWS_ROLE_SESSION_NAME set
  - name: aws-4.4-auth-test-run-aws-auth-test-with-regular-aws-credentials-no-peer-dependencies
    commands:
      - command: expansions.update
        type: setup
        params:
          updates:
            - {key: VERSION, value: '4.4'}
            - {key: AUTH, value: auth}
            - {key: ORCHESTRATION_FILE, value: auth-aws.json}
            - {key: TOPOLOGY, value: server}
      - func: install dependencies
      - func: bootstrap mongo-orchestration
      - func: add aws auth variables to file
      - func: setup aws env
      - func: run aws auth test with regular aws credentials
  - name: aws-4.4-auth-test-run-aws-auth-test-with-assume-role-credentials-no-peer-dependencies
    commands:
      - command: expansions.update
        type: setup
        params:
          updates:
            - {key: VERSION, value: '4.4'}
            - {key: AUTH, value: auth}
            - {key: ORCHESTRATION_FILE, value: auth-aws.json}
            - {key: TOPOLOGY, value: server}
      - func: install dependencies
      - func: bootstrap mongo-orchestration
      - func: add aws auth variables to file
      - func: setup aws env
      - func: run aws auth test with assume role credentials
  - name: aws-4.4-auth-test-run-aws-auth-test-with-aws-EC2-credentials-no-peer-dependencies
    commands:
      - command: expansions.update
        type: setup
        params:
          updates:
            - {key: VERSION, value: '4.4'}
            - {key: AUTH, value: auth}
            - {key: ORCHESTRATION_FILE, value: auth-aws.json}
            - {key: TOPOLOGY, value: server}
      - func: install dependencies
      - func: bootstrap mongo-orchestration
      - func: add aws auth variables to file
      - func: setup aws env
      - func: run aws auth test with aws EC2 credentials
  - name: aws-4.4-auth-test-run-aws-auth-test-with-aws-credentials-as-environment-variables-no-peer-dependencies
    commands:
      - command: expansions.update
        type: setup
        params:
          updates:
            - {key: VERSION, value: '4.4'}
            - {key: AUTH, value: auth}
            - {key: ORCHESTRATION_FILE, value: auth-aws.json}
            - {key: TOPOLOGY, value: server}
      - func: install dependencies
      - func: bootstrap mongo-orchestration
      - func: add aws auth variables to file
      - func: setup aws env
      - func: run aws auth test with aws credentials as environment variables
  - name: >-
      aws-4.4-auth-test-run-aws-auth-test-with-aws-credentials-and-session-token-as-environment-variables-no-peer-dependencies
    commands:
      - command: expansions.update
        type: setup
        params:
          updates:
            - {key: VERSION, value: '4.4'}
            - {key: AUTH, value: auth}
            - {key: ORCHESTRATION_FILE, value: auth-aws.json}
            - {key: TOPOLOGY, value: server}
      - func: install dependencies
      - func: bootstrap mongo-orchestration
      - func: add aws auth variables to file
      - func: setup aws env
      - func: run aws auth test with aws credentials and session token as environment variables
  - name: aws-4.4-auth-test-run-aws-ECS-auth-test-no-peer-dependencies
    commands:
      - command: expansions.update
        type: setup
        params:
          updates:
            - {key: VERSION, value: '4.4'}
            - {key: AUTH, value: auth}
            - {key: ORCHESTRATION_FILE, value: auth-aws.json}
            - {key: TOPOLOGY, value: server}
      - func: install dependencies
      - func: bootstrap mongo-orchestration
      - func: add aws auth variables to file
      - func: setup aws env
      - func: run aws ECS auth test
  - name: >-
      aws-4.4-auth-test-run-aws-auth-test-AssumeRoleWithWebIdentity-with-AWS_ROLE_SESSION_NAME-unset-no-peer-dependencies
    commands:
      - command: expansions.update
        type: setup
        params:
          updates:
            - {key: VERSION, value: '4.4'}
            - {key: AUTH, value: auth}
            - {key: ORCHESTRATION_FILE, value: auth-aws.json}
            - {key: TOPOLOGY, value: server}
      - func: install dependencies
      - func: bootstrap mongo-orchestration
      - func: add aws auth variables to file
      - func: setup aws env
      - func: run aws auth test AssumeRoleWithWebIdentity with AWS_ROLE_SESSION_NAME unset
  - name: aws-4.4-auth-test-run-aws-auth-test-AssumeRoleWithWebIdentity-with-AWS_ROLE_SESSION_NAME-set-no-peer-dependencies
    commands:
      - command: expansions.update
        type: setup
        params:
          updates:
            - {key: VERSION, value: '4.4'}
            - {key: AUTH, value: auth}
            - {key: ORCHESTRATION_FILE, value: auth-aws.json}
            - {key: TOPOLOGY, value: server}
      - func: install dependencies
      - func: bootstrap mongo-orchestration
      - func: add aws auth variables to file
      - func: setup aws env
      - func: run aws auth test AssumeRoleWithWebIdentity with AWS_ROLE_SESSION_NAME set
  - name: run-unit-tests-node-14
    tags:
      - unit-tests
    commands:
      - command: expansions.update
        type: setup
        params:
          updates:
            - {key: NODE_LTS_VERSION, value: '14'}
            - {key: NPM_VERSION, value: '9'}
      - func: install dependencies
      - func: run unit tests
  - name: run-unit-tests-node-16
    tags:
      - unit-tests
    commands:
      - command: expansions.update
        type: setup
        params:
          updates:
            - {key: NODE_LTS_VERSION, value: '16'}
            - {key: NPM_VERSION, value: '9'}
      - func: install dependencies
      - func: run unit tests
  - name: run-unit-tests-node-18
    tags:
      - unit-tests
    commands:
      - command: expansions.update
        type: setup
        params:
          updates:
            - {key: NODE_LTS_VERSION, value: '18'}
            - {key: NPM_VERSION, value: latest}
      - func: install dependencies
      - func: run unit tests
  - name: run-unit-tests-node-20
    tags:
      - unit-tests
    commands:
      - command: expansions.update
        type: setup
        params:
          updates:
            - {key: NODE_LTS_VERSION, value: '20'}
            - {key: NPM_VERSION, value: latest}
      - func: install dependencies
      - func: run unit tests
  - name: run-lint-checks
    tags:
      - lint-checks
    commands:
      - command: expansions.update
        type: setup
        params:
          updates:
            - {key: NODE_LTS_VERSION, value: '14'}
            - {key: NPM_VERSION, value: '9'}
      - func: install dependencies
      - func: run lint checks
  - name: check-types-typescript-next
    tags:
      - check-types-typescript-next
      - typescript-compilation
    commands:
      - command: expansions.update
        type: setup
        params:
          updates:
            - {key: NODE_LTS_VERSION, value: '14'}
            - {key: NPM_VERSION, value: '9'}
            - {key: TS_VERSION, value: next}
      - func: install dependencies
      - func: check types
  - name: compile-driver-typescript-current
    tags:
      - compile-driver-typescript-current
      - typescript-compilation
    commands:
      - command: expansions.update
        type: setup
        params:
          updates:
            - {key: NODE_LTS_VERSION, value: '14'}
            - {key: NPM_VERSION, value: '9'}
            - {key: TS_VERSION, value: current}
      - func: install dependencies
      - func: compile driver
  - name: check-types-typescript-current
    tags:
      - check-types-typescript-current
      - typescript-compilation
    commands:
      - command: expansions.update
        type: setup
        params:
          updates:
            - {key: NODE_LTS_VERSION, value: '14'}
            - {key: NPM_VERSION, value: '9'}
            - {key: TS_VERSION, value: current}
      - func: install dependencies
      - func: check types
  - name: check-types-typescript-4.1.6
    tags:
      - check-types-typescript-4.1.6
      - typescript-compilation
    commands:
      - command: expansions.update
        type: setup
        params:
          updates:
            - {key: NODE_LTS_VERSION, value: '14'}
            - {key: NPM_VERSION, value: '9'}
            - {key: TS_VERSION, value: 4.1.6}
      - func: install dependencies
      - func: check types
  - name: download-and-merge-coverage
    tags: []
    commands:
      - func: download and merge coverage
    depends_on:
      - name: '*'
        variant: '*'
        status: '*'
        patch_optional: true
  - name: test-search-index-helpers
    tags: []
    commands:
      - command: expansions.update
        type: setup
        params:
          updates:
            - {key: NODE_LTS_VERSION, value: '20'}
            - {key: VERSION, value: latest}
            - {key: TOPOLOGY, value: replica_set}
      - func: install dependencies
      - func: bootstrap mongo-orchestration
      - func: run search index management tests
  - name: run-custom-csfle-tests-5.0-pinned-commit
    tags:
      - run-custom-dependency-tests
    commands:
      - command: expansions.update
        type: setup
        params:
          updates:
            - {key: NODE_LTS_VERSION, value: '14'}
            - {key: NPM_VERSION, value: '9'}
            - {key: VERSION, value: '5.0'}
            - {key: TOPOLOGY, value: replica_set}
            - {key: CSFLE_GIT_REF, value: c56c70340093070b1ef5c8a28190187eea21a6e9}
      - func: install dependencies
      - func: bootstrap mongo-orchestration
      - func: bootstrap kms servers
      - func: run custom csfle tests
<<<<<<< HEAD
        vars:
          CSFLE_GIT_REF: c56c70340093070b1ef5c8a28190187eea21a6e9
=======
  - name: run-custom-csfle-tests-5.0-master
    tags:
      - run-custom-dependency-tests
    commands:
      - command: expansions.update
        type: setup
        params:
          updates:
            - {key: NODE_LTS_VERSION, value: '14'}
            - {key: NPM_VERSION, value: '9'}
            - {key: VERSION, value: '5.0'}
            - {key: TOPOLOGY, value: replica_set}
            - {key: CSFLE_GIT_REF, value: master}
      - func: install dependencies
      - func: bootstrap mongo-orchestration
      - func: bootstrap kms servers
      - func: run custom csfle tests
>>>>>>> 9464fa26
  - name: run-custom-csfle-tests-rapid-pinned-commit
    tags:
      - run-custom-dependency-tests
    commands:
      - command: expansions.update
        type: setup
        params:
          updates:
            - {key: NODE_LTS_VERSION, value: '14'}
            - {key: NPM_VERSION, value: '9'}
            - {key: VERSION, value: rapid}
            - {key: TOPOLOGY, value: replica_set}
            - {key: CSFLE_GIT_REF, value: c56c70340093070b1ef5c8a28190187eea21a6e9}
      - func: install dependencies
      - func: bootstrap mongo-orchestration
      - func: bootstrap kms servers
      - func: run custom csfle tests
<<<<<<< HEAD
        vars:
          CSFLE_GIT_REF: c56c70340093070b1ef5c8a28190187eea21a6e9
=======
  - name: run-custom-csfle-tests-rapid-master
    tags:
      - run-custom-dependency-tests
    commands:
      - command: expansions.update
        type: setup
        params:
          updates:
            - {key: NODE_LTS_VERSION, value: '14'}
            - {key: NPM_VERSION, value: '9'}
            - {key: VERSION, value: rapid}
            - {key: TOPOLOGY, value: replica_set}
            - {key: CSFLE_GIT_REF, value: master}
      - func: install dependencies
      - func: bootstrap mongo-orchestration
      - func: bootstrap kms servers
      - func: run custom csfle tests
>>>>>>> 9464fa26
  - name: run-custom-csfle-tests-latest-pinned-commit
    tags:
      - run-custom-dependency-tests
    commands:
      - command: expansions.update
        type: setup
        params:
          updates:
            - {key: NODE_LTS_VERSION, value: '14'}
            - {key: NPM_VERSION, value: '9'}
            - {key: VERSION, value: latest}
            - {key: TOPOLOGY, value: replica_set}
            - {key: CSFLE_GIT_REF, value: c56c70340093070b1ef5c8a28190187eea21a6e9}
      - func: install dependencies
      - func: bootstrap mongo-orchestration
      - func: bootstrap kms servers
      - func: run custom csfle tests
<<<<<<< HEAD
        vars:
          CSFLE_GIT_REF: c56c70340093070b1ef5c8a28190187eea21a6e9
=======
  - name: run-custom-csfle-tests-latest-master
    tags:
      - run-custom-dependency-tests
    commands:
      - command: expansions.update
        type: setup
        params:
          updates:
            - {key: NODE_LTS_VERSION, value: '14'}
            - {key: NPM_VERSION, value: '9'}
            - {key: VERSION, value: latest}
            - {key: TOPOLOGY, value: replica_set}
            - {key: CSFLE_GIT_REF, value: master}
      - func: install dependencies
      - func: bootstrap mongo-orchestration
      - func: bootstrap kms servers
      - func: run custom csfle tests
>>>>>>> 9464fa26
  - name: test-latest-server-noauth
    tags:
      - latest
      - server
      - noauth
    commands:
      - command: expansions.update
        type: setup
        params:
          updates:
            - {key: NPM_VERSION, value: '9'}
            - {key: VERSION, value: latest}
            - {key: TOPOLOGY, value: server}
            - {key: AUTH, value: noauth}
      - func: install dependencies
      - func: bootstrap mongo-orchestration
      - func: bootstrap kms servers
      - func: run tests
  - name: test-latest-replica_set-noauth
    tags:
      - latest
      - replica_set
      - noauth
    commands:
      - command: expansions.update
        type: setup
        params:
          updates:
            - {key: NPM_VERSION, value: '9'}
            - {key: VERSION, value: latest}
            - {key: TOPOLOGY, value: replica_set}
            - {key: AUTH, value: noauth}
      - func: install dependencies
      - func: bootstrap mongo-orchestration
      - func: bootstrap kms servers
      - func: run tests
  - name: test-latest-sharded_cluster-noauth
    tags:
      - latest
      - sharded_cluster
      - noauth
    commands:
      - command: expansions.update
        type: setup
        params:
          updates:
            - {key: NPM_VERSION, value: '9'}
            - {key: VERSION, value: latest}
            - {key: TOPOLOGY, value: sharded_cluster}
            - {key: AUTH, value: noauth}
      - func: install dependencies
      - func: bootstrap mongo-orchestration
      - func: bootstrap kms servers
      - func: run tests
  - name: test-rapid-server-noauth
    tags:
      - rapid
      - server
      - noauth
    commands:
      - command: expansions.update
        type: setup
        params:
          updates:
            - {key: NPM_VERSION, value: '9'}
            - {key: VERSION, value: rapid}
            - {key: TOPOLOGY, value: server}
            - {key: AUTH, value: noauth}
      - func: install dependencies
      - func: bootstrap mongo-orchestration
      - func: bootstrap kms servers
      - func: run tests
  - name: test-rapid-replica_set-noauth
    tags:
      - rapid
      - replica_set
      - noauth
    commands:
      - command: expansions.update
        type: setup
        params:
          updates:
            - {key: NPM_VERSION, value: '9'}
            - {key: VERSION, value: rapid}
            - {key: TOPOLOGY, value: replica_set}
            - {key: AUTH, value: noauth}
      - func: install dependencies
      - func: bootstrap mongo-orchestration
      - func: bootstrap kms servers
      - func: run tests
  - name: test-rapid-sharded_cluster-noauth
    tags:
      - rapid
      - sharded_cluster
      - noauth
    commands:
      - command: expansions.update
        type: setup
        params:
          updates:
            - {key: NPM_VERSION, value: '9'}
            - {key: VERSION, value: rapid}
            - {key: TOPOLOGY, value: sharded_cluster}
            - {key: AUTH, value: noauth}
      - func: install dependencies
      - func: bootstrap mongo-orchestration
      - func: bootstrap kms servers
      - func: run tests
  - name: test-7.0-server-noauth
    tags:
      - '7.0'
      - server
      - noauth
    commands:
      - command: expansions.update
        type: setup
        params:
          updates:
            - {key: NPM_VERSION, value: '9'}
            - {key: VERSION, value: '7.0'}
            - {key: TOPOLOGY, value: server}
            - {key: AUTH, value: noauth}
      - func: install dependencies
      - func: bootstrap mongo-orchestration
      - func: bootstrap kms servers
      - func: run tests
  - name: test-7.0-replica_set-noauth
    tags:
      - '7.0'
      - replica_set
      - noauth
    commands:
      - command: expansions.update
        type: setup
        params:
          updates:
            - {key: NPM_VERSION, value: '9'}
            - {key: VERSION, value: '7.0'}
            - {key: TOPOLOGY, value: replica_set}
            - {key: AUTH, value: noauth}
      - func: install dependencies
      - func: bootstrap mongo-orchestration
      - func: bootstrap kms servers
      - func: run tests
  - name: test-7.0-sharded_cluster-noauth
    tags:
      - '7.0'
      - sharded_cluster
      - noauth
    commands:
      - command: expansions.update
        type: setup
        params:
          updates:
            - {key: NPM_VERSION, value: '9'}
            - {key: VERSION, value: '7.0'}
            - {key: TOPOLOGY, value: sharded_cluster}
            - {key: AUTH, value: noauth}
      - func: install dependencies
      - func: bootstrap mongo-orchestration
      - func: bootstrap kms servers
      - func: run tests
  - name: test-6.0-server-noauth
    tags:
      - '6.0'
      - server
      - noauth
    commands:
      - command: expansions.update
        type: setup
        params:
          updates:
            - {key: NPM_VERSION, value: '9'}
            - {key: VERSION, value: '6.0'}
            - {key: TOPOLOGY, value: server}
            - {key: AUTH, value: noauth}
      - func: install dependencies
      - func: bootstrap mongo-orchestration
      - func: bootstrap kms servers
      - func: run tests
  - name: test-6.0-replica_set-noauth
    tags:
      - '6.0'
      - replica_set
      - noauth
    commands:
      - command: expansions.update
        type: setup
        params:
          updates:
            - {key: NPM_VERSION, value: '9'}
            - {key: VERSION, value: '6.0'}
            - {key: TOPOLOGY, value: replica_set}
            - {key: AUTH, value: noauth}
      - func: install dependencies
      - func: bootstrap mongo-orchestration
      - func: bootstrap kms servers
      - func: run tests
  - name: test-6.0-sharded_cluster-noauth
    tags:
      - '6.0'
      - sharded_cluster
      - noauth
    commands:
      - command: expansions.update
        type: setup
        params:
          updates:
            - {key: NPM_VERSION, value: '9'}
            - {key: VERSION, value: '6.0'}
            - {key: TOPOLOGY, value: sharded_cluster}
            - {key: AUTH, value: noauth}
      - func: install dependencies
      - func: bootstrap mongo-orchestration
      - func: bootstrap kms servers
      - func: run tests
  - name: test-5.0-server-noauth
    tags:
      - '5.0'
      - server
      - noauth
    commands:
      - command: expansions.update
        type: setup
        params:
          updates:
            - {key: NPM_VERSION, value: '9'}
            - {key: VERSION, value: '5.0'}
            - {key: TOPOLOGY, value: server}
            - {key: AUTH, value: noauth}
      - func: install dependencies
      - func: bootstrap mongo-orchestration
      - func: bootstrap kms servers
      - func: run tests
  - name: test-5.0-replica_set-noauth
    tags:
      - '5.0'
      - replica_set
      - noauth
    commands:
      - command: expansions.update
        type: setup
        params:
          updates:
            - {key: NPM_VERSION, value: '9'}
            - {key: VERSION, value: '5.0'}
            - {key: TOPOLOGY, value: replica_set}
            - {key: AUTH, value: noauth}
      - func: install dependencies
      - func: bootstrap mongo-orchestration
      - func: bootstrap kms servers
      - func: run tests
  - name: test-5.0-sharded_cluster-noauth
    tags:
      - '5.0'
      - sharded_cluster
      - noauth
    commands:
      - command: expansions.update
        type: setup
        params:
          updates:
            - {key: NPM_VERSION, value: '9'}
            - {key: VERSION, value: '5.0'}
            - {key: TOPOLOGY, value: sharded_cluster}
            - {key: AUTH, value: noauth}
      - func: install dependencies
      - func: bootstrap mongo-orchestration
      - func: bootstrap kms servers
      - func: run tests
  - name: test-4.4-server-noauth
    tags:
      - '4.4'
      - server
      - noauth
    commands:
      - command: expansions.update
        type: setup
        params:
          updates:
            - {key: NPM_VERSION, value: '9'}
            - {key: VERSION, value: '4.4'}
            - {key: TOPOLOGY, value: server}
            - {key: AUTH, value: noauth}
      - func: install dependencies
      - func: bootstrap mongo-orchestration
      - func: bootstrap kms servers
      - func: run tests
  - name: test-4.4-replica_set-noauth
    tags:
      - '4.4'
      - replica_set
      - noauth
    commands:
      - command: expansions.update
        type: setup
        params:
          updates:
            - {key: NPM_VERSION, value: '9'}
            - {key: VERSION, value: '4.4'}
            - {key: TOPOLOGY, value: replica_set}
            - {key: AUTH, value: noauth}
      - func: install dependencies
      - func: bootstrap mongo-orchestration
      - func: bootstrap kms servers
      - func: run tests
  - name: test-4.4-sharded_cluster-noauth
    tags:
      - '4.4'
      - sharded_cluster
      - noauth
    commands:
      - command: expansions.update
        type: setup
        params:
          updates:
            - {key: NPM_VERSION, value: '9'}
            - {key: VERSION, value: '4.4'}
            - {key: TOPOLOGY, value: sharded_cluster}
            - {key: AUTH, value: noauth}
      - func: install dependencies
      - func: bootstrap mongo-orchestration
      - func: bootstrap kms servers
      - func: run tests
  - name: test-4.2-server-noauth
    tags:
      - '4.2'
      - server
      - noauth
    commands:
      - command: expansions.update
        type: setup
        params:
          updates:
            - {key: NPM_VERSION, value: '9'}
            - {key: VERSION, value: '4.2'}
            - {key: TOPOLOGY, value: server}
            - {key: AUTH, value: noauth}
      - func: install dependencies
      - func: bootstrap mongo-orchestration
      - func: bootstrap kms servers
      - func: run tests
  - name: test-4.2-replica_set-noauth
    tags:
      - '4.2'
      - replica_set
      - noauth
    commands:
      - command: expansions.update
        type: setup
        params:
          updates:
            - {key: NPM_VERSION, value: '9'}
            - {key: VERSION, value: '4.2'}
            - {key: TOPOLOGY, value: replica_set}
            - {key: AUTH, value: noauth}
      - func: install dependencies
      - func: bootstrap mongo-orchestration
      - func: bootstrap kms servers
      - func: run tests
  - name: test-4.2-sharded_cluster-noauth
    tags:
      - '4.2'
      - sharded_cluster
      - noauth
    commands:
      - command: expansions.update
        type: setup
        params:
          updates:
            - {key: NPM_VERSION, value: '9'}
            - {key: VERSION, value: '4.2'}
            - {key: TOPOLOGY, value: sharded_cluster}
            - {key: AUTH, value: noauth}
      - func: install dependencies
      - func: bootstrap mongo-orchestration
      - func: bootstrap kms servers
      - func: run tests
  - name: test-4.0-server-noauth
    tags:
      - '4.0'
      - server
      - noauth
    commands:
      - command: expansions.update
        type: setup
        params:
          updates:
            - {key: NPM_VERSION, value: '9'}
            - {key: VERSION, value: '4.0'}
            - {key: TOPOLOGY, value: server}
            - {key: AUTH, value: noauth}
      - func: install dependencies
      - func: bootstrap mongo-orchestration
      - func: bootstrap kms servers
      - func: run tests
  - name: test-4.0-replica_set-noauth
    tags:
      - '4.0'
      - replica_set
      - noauth
    commands:
      - command: expansions.update
        type: setup
        params:
          updates:
            - {key: NPM_VERSION, value: '9'}
            - {key: VERSION, value: '4.0'}
            - {key: TOPOLOGY, value: replica_set}
            - {key: AUTH, value: noauth}
      - func: install dependencies
      - func: bootstrap mongo-orchestration
      - func: bootstrap kms servers
      - func: run tests
  - name: test-4.0-sharded_cluster-noauth
    tags:
      - '4.0'
      - sharded_cluster
      - noauth
    commands:
      - command: expansions.update
        type: setup
        params:
          updates:
            - {key: NPM_VERSION, value: '9'}
            - {key: VERSION, value: '4.0'}
            - {key: TOPOLOGY, value: sharded_cluster}
            - {key: AUTH, value: noauth}
      - func: install dependencies
      - func: bootstrap mongo-orchestration
      - func: bootstrap kms servers
      - func: run tests
  - name: test-3.6-server-noauth
    tags:
      - '3.6'
      - server
      - noauth
    commands:
      - command: expansions.update
        type: setup
        params:
          updates:
            - {key: NPM_VERSION, value: '9'}
            - {key: VERSION, value: '3.6'}
            - {key: TOPOLOGY, value: server}
            - {key: AUTH, value: noauth}
      - func: install dependencies
      - func: bootstrap mongo-orchestration
      - func: bootstrap kms servers
      - func: run tests
  - name: test-3.6-replica_set-noauth
    tags:
      - '3.6'
      - replica_set
      - noauth
    commands:
      - command: expansions.update
        type: setup
        params:
          updates:
            - {key: NPM_VERSION, value: '9'}
            - {key: VERSION, value: '3.6'}
            - {key: TOPOLOGY, value: replica_set}
            - {key: AUTH, value: noauth}
      - func: install dependencies
      - func: bootstrap mongo-orchestration
      - func: bootstrap kms servers
      - func: run tests
  - name: test-3.6-sharded_cluster-noauth
    tags:
      - '3.6'
      - sharded_cluster
      - noauth
    commands:
      - command: expansions.update
        type: setup
        params:
          updates:
            - {key: NPM_VERSION, value: '9'}
            - {key: VERSION, value: '3.6'}
            - {key: TOPOLOGY, value: sharded_cluster}
            - {key: AUTH, value: noauth}
      - func: install dependencies
      - func: bootstrap mongo-orchestration
      - func: bootstrap kms servers
      - func: run tests
  - name: test-lambda-example
    tags:
      - latest
      - lambda
    commands:
      - command: expansions.update
        type: setup
        params:
          updates:
            - {key: NPM_VERSION, value: '9'}
            - {key: VERSION, value: rapid}
            - {key: TOPOLOGY, value: server}
      - func: install dependencies
      - func: bootstrap mongo-orchestration
      - func: run lambda handler example tests
  - name: test-lambda-aws-auth-example
    tags:
      - latest
      - lambda
    commands:
      - command: expansions.update
        type: setup
        params:
          updates:
            - {key: NPM_VERSION, value: '9'}
            - {key: VERSION, value: rapid}
            - {key: AUTH, value: auth}
            - {key: ORCHESTRATION_FILE, value: auth-aws.json}
            - {key: TOPOLOGY, value: server}
      - func: install dependencies
      - func: bootstrap mongo-orchestration
      - func: add aws auth variables to file
      - func: setup aws env
      - func: run lambda handler example tests with aws auth
  - name: test-latest-csfle-mongocryptd
    tags:
      - latest
      - sharded_cluster
    commands:
      - command: expansions.update
        type: setup
        params:
          updates:
            - {key: VERSION, value: latest}
            - {key: TOPOLOGY, value: sharded_cluster}
            - {key: AUTH, value: auth}
            - {key: TEST_NPM_SCRIPT, value: check:csfle}
      - func: install dependencies
      - func: bootstrap mongo-orchestration
      - func: bootstrap kms servers
      - func: run tests
  - name: test-rapid-csfle-mongocryptd
    tags:
      - rapid
      - sharded_cluster
    commands:
      - command: expansions.update
        type: setup
        params:
          updates:
            - {key: VERSION, value: rapid}
            - {key: TOPOLOGY, value: sharded_cluster}
            - {key: AUTH, value: auth}
            - {key: TEST_NPM_SCRIPT, value: check:csfle}
      - func: install dependencies
      - func: bootstrap mongo-orchestration
      - func: bootstrap kms servers
      - func: run tests
  - name: test-7.0-csfle-mongocryptd
    tags:
      - '7.0'
      - sharded_cluster
    commands:
      - command: expansions.update
        type: setup
        params:
          updates:
            - {key: VERSION, value: '7.0'}
            - {key: TOPOLOGY, value: sharded_cluster}
            - {key: AUTH, value: auth}
            - {key: TEST_NPM_SCRIPT, value: check:csfle}
      - func: install dependencies
      - func: bootstrap mongo-orchestration
      - func: bootstrap kms servers
      - func: run tests
  - name: test-6.0-csfle-mongocryptd
    tags:
      - '6.0'
      - sharded_cluster
    commands:
      - command: expansions.update
        type: setup
        params:
          updates:
            - {key: VERSION, value: '6.0'}
            - {key: TOPOLOGY, value: sharded_cluster}
            - {key: AUTH, value: auth}
            - {key: TEST_NPM_SCRIPT, value: check:csfle}
      - func: install dependencies
      - func: bootstrap mongo-orchestration
      - func: bootstrap kms servers
      - func: run tests
  - name: test-5.0-csfle-mongocryptd
    tags:
      - '5.0'
      - sharded_cluster
    commands:
      - command: expansions.update
        type: setup
        params:
          updates:
            - {key: VERSION, value: '5.0'}
            - {key: TOPOLOGY, value: sharded_cluster}
            - {key: AUTH, value: auth}
            - {key: TEST_NPM_SCRIPT, value: check:csfle}
      - func: install dependencies
      - func: bootstrap mongo-orchestration
      - func: bootstrap kms servers
      - func: run tests
  - name: test-4.4-csfle-mongocryptd
    tags:
      - '4.4'
      - sharded_cluster
    commands:
      - command: expansions.update
        type: setup
        params:
          updates:
            - {key: VERSION, value: '4.4'}
            - {key: TOPOLOGY, value: sharded_cluster}
            - {key: AUTH, value: auth}
            - {key: TEST_NPM_SCRIPT, value: check:csfle}
      - func: install dependencies
      - func: bootstrap mongo-orchestration
      - func: bootstrap kms servers
      - func: run tests
  - name: test-4.2-csfle-mongocryptd
    tags:
      - '4.2'
      - sharded_cluster
    commands:
      - command: expansions.update
        type: setup
        params:
          updates:
            - {key: VERSION, value: '4.2'}
            - {key: TOPOLOGY, value: sharded_cluster}
            - {key: AUTH, value: auth}
            - {key: TEST_NPM_SCRIPT, value: check:csfle}
      - func: install dependencies
      - func: bootstrap mongo-orchestration
      - func: bootstrap kms servers
      - func: run tests
task_groups:
  - name: serverless_task_group
    setup_group_can_fail_task: true
    setup_group_timeout_secs: 1800
    setup_group:
      - func: fetch source
      - command: shell.exec
        params:
          shell: bash
          script: |
            ${PREPARE_SHELL}
            set +o xtrace
            LOADBALANCED=ON \
            SERVERLESS_DRIVERS_GROUP=${SERVERLESS_DRIVERS_GROUP} \
            SERVERLESS_API_PUBLIC_KEY=${SERVERLESS_API_PUBLIC_KEY} \
            SERVERLESS_API_PRIVATE_KEY=${SERVERLESS_API_PRIVATE_KEY} \
              bash ${DRIVERS_TOOLS}/.evergreen/serverless/create-instance.sh
      - command: expansions.update
        params:
          file: serverless-expansion.yml
    teardown_group:
      - func: upload test results
      - command: shell.exec
        params:
          script: |
            ${PREPARE_SHELL}
            set +o xtrace
            SERVERLESS_DRIVERS_GROUP=${SERVERLESS_DRIVERS_GROUP} \
            SERVERLESS_API_PUBLIC_KEY=${SERVERLESS_API_PUBLIC_KEY} \
            SERVERLESS_API_PRIVATE_KEY=${SERVERLESS_API_PRIVATE_KEY} \
            SERVERLESS_INSTANCE_NAME=${SERVERLESS_INSTANCE_NAME} \
              bash ${DRIVERS_TOOLS}/.evergreen/serverless/delete-instance.sh
    tasks:
      - .serverless
  - name: test_gcpkms_task_group
    setup_group_can_fail_task: true
    setup_group_timeout_secs: 1800
    setup_group:
      - func: fetch source
      - command: subprocess.exec
        params:
          working_dir: src
          binary: bash
          add_expansions_to_env: true
          env:
            testgcpkms_key_file: ${gcpkms_key_file}
            GCPKMS_SERVICEACCOUNT: ${gcpkms_service_account}
            GCPKMS_DRIVERS_TOOLS: ${DRIVERS_TOOLS}
            GCPKMS_MACHINETYPE: e2-standard-4
          args:
            - .evergreen/setup-gcp-instance.sh
      - command: expansions.update
        params:
          file: src/testgcpkms-expansions.yml
    teardown_group:
      - command: subprocess.exec
        params:
          binary: bash
          add_expansions_to_env: true
          env:
            GCPKMS_GCLOUD: ${GCPKMS_GCLOUD}
            GCPKMS_PROJECT: ${GCPKMS_PROJECT}
            GCPKMS_ZONE: ${GCPKMS_ZONE}
            GCPKMS_INSTANCENAME: ${GCPKMS_INSTANCENAME}
          args:
            - ${DRIVERS_TOOLS}/.evergreen/csfle/gcpkms/delete-instance.sh
    tasks:
      - test-gcpkms-task
  - name: test_azurekms_task_group
    setup_group_can_fail_task: true
    setup_group_timeout_secs: 1800
    setup_group:
      - func: fetch source
      - command: subprocess.exec
        params:
          working_dir: src
          binary: bash
          add_expansions_to_env: true
          args:
            - .evergreen/setup-azure-vm.sh
      - command: expansions.update
        params:
          file: src/testazurekms-expansions.yml
    teardown_group:
      - command: expansions.update
        params:
          file: testazurekms-expansions.yml
      - command: subprocess.exec
        params:
          binary: bash
          add_expansions_to_env: true
          args:
            - ${DRIVERS_TOOLS}/.evergreen/csfle/azurekms/delete-vm.sh
    tasks:
      - test-azurekms-task
  - name: testazureoidc_task_group
    setup_group:
      - func: fetch source
      - command: shell.exec
        params:
          shell: bash
          script: |-
            set -o errexit
            ${PREPARE_SHELL}
            export AZUREOIDC_CLIENTID="${testazureoidc_clientid}"
            export AZUREOIDC_TENANTID="${testazureoic_tenantid}"
            export AZUREOIDC_SECRET="${testazureoidc_secret}"
            export AZUREOIDC_KEYVAULT=${testazureoidc_keyvault}
            export AZUREOIDC_DRIVERS_TOOLS="$DRIVERS_TOOLS"
            export AZUREOIDC_VMNAME_PREFIX="NODE_DRIVER"
            $DRIVERS_TOOLS/.evergreen/auth_oidc/azure/create-and-setup-vm.sh
    teardown_group:
      - command: shell.exec
        params:
          shell: bash
          script: |-
            ${PREPARE_SHELL}
            $DRIVERS_TOOLS/.evergreen/auth_oidc/azure/delete-vm.sh
    setup_group_can_fail_task: true
    setup_group_timeout_secs: 1800
    tasks:
      - oidc-auth-test-azure-latest
  - name: test_atlas_task_group
    setup_group:
      - func: fetch source
      - command: subprocess.exec
        params:
          working_dir: src
          binary: bash
          add_expansions_to_env: true
          args:
            - ${DRIVERS_TOOLS}/.evergreen/atlas/setup-atlas-cluster.sh
      - command: expansions.update
        params:
          file: src/atlas-expansion.yml
    teardown_group:
      - command: subprocess.exec
        params:
          working_dir: src
          binary: bash
          add_expansions_to_env: true
          args:
            - ${DRIVERS_TOOLS}/.evergreen/atlas/teardown-atlas-cluster.sh
    setup_group_can_fail_task: true
    setup_group_timeout_secs: 1800
    tasks:
      - test-aws-lambda-deployed
pre:
  - func: fetch source
  - func: windows fix
  - func: fix absolute paths
  - func: make files executable
post:
  - func: reset aws instance profile
  - func: upload test results
  - func: upload coverage report
  - func: cleanup
ignore:
  - '*.md'
buildvariants:
  - name: performance-tests
    display_name: Performance Test
    run_on: rhel90-dbx-perf-large
    tasks:
      - run-spec-benchmark-tests-node-18-server-6.0
  - name: rhel80-large-fermium
    display_name: rhel8 Node14
    run_on: rhel80-large
    expansions:
      NODE_LTS_VERSION: 14
      NPM_VERSION: 9
      CLIENT_ENCRYPTION: true
    tasks:
      - test-latest-server
      - test-latest-replica_set
      - test-latest-sharded_cluster
      - test-rapid-server
      - test-rapid-replica_set
      - test-rapid-sharded_cluster
      - test-7.0-server
      - test-7.0-replica_set
      - test-7.0-sharded_cluster
      - test-6.0-server
      - test-6.0-replica_set
      - test-6.0-sharded_cluster
      - test-5.0-server
      - test-5.0-replica_set
      - test-5.0-sharded_cluster
      - test-4.4-server
      - test-4.4-replica_set
      - test-4.4-sharded_cluster
      - test-4.2-server
      - test-4.2-replica_set
      - test-4.2-sharded_cluster
      - test-4.0-server
      - test-4.0-replica_set
      - test-4.0-sharded_cluster
      - test-3.6-server
      - test-3.6-replica_set
      - test-3.6-sharded_cluster
      - test-latest-server-v1-api
      - test-atlas-connectivity
      - test-atlas-data-lake
      - test-5.0-load-balanced
      - test-6.0-load-balanced
      - test-latest-load-balanced
      - test-auth-ldap
      - test-auth-oidc
      - test-socks5
      - test-socks5-csfle
      - test-socks5-tls
      - test-zstd-compression
      - test-snappy-compression
      - test-tls-support-latest
      - test-tls-support-6.0
      - test-tls-support-5.0
      - test-tls-support-4.4
      - test-tls-support-4.2
  - name: rhel80-large-gallium
    display_name: rhel8 Node16
    run_on: rhel80-large
    expansions:
      NODE_LTS_VERSION: 16
      NPM_VERSION: 9
      CLIENT_ENCRYPTION: true
    tasks:
      - test-latest-server
      - test-latest-replica_set
      - test-latest-sharded_cluster
      - test-rapid-server
      - test-rapid-replica_set
      - test-rapid-sharded_cluster
      - test-7.0-server
      - test-7.0-replica_set
      - test-7.0-sharded_cluster
      - test-6.0-server
      - test-6.0-replica_set
      - test-6.0-sharded_cluster
      - test-5.0-server
      - test-5.0-replica_set
      - test-5.0-sharded_cluster
      - test-4.4-server
      - test-4.4-replica_set
      - test-4.4-sharded_cluster
      - test-4.2-server
      - test-4.2-replica_set
      - test-4.2-sharded_cluster
      - test-4.0-server
      - test-4.0-replica_set
      - test-4.0-sharded_cluster
      - test-3.6-server
      - test-3.6-replica_set
      - test-3.6-sharded_cluster
      - test-latest-server-v1-api
      - test-atlas-connectivity
      - test-atlas-data-lake
      - test-5.0-load-balanced
      - test-6.0-load-balanced
      - test-latest-load-balanced
      - test-auth-ldap
      - test-auth-oidc
      - test-socks5
      - test-socks5-csfle
      - test-socks5-tls
      - test-tls-support-latest
      - test-tls-support-6.0
      - test-tls-support-5.0
      - test-tls-support-4.4
      - test-tls-support-4.2
  - name: rhel80-large-hydrogen
    display_name: rhel8 Node18
    run_on: rhel80-large
    expansions:
      NODE_LTS_VERSION: 18
      NPM_VERSION: latest
      CLIENT_ENCRYPTION: true
    tasks:
      - test-latest-server
      - test-latest-replica_set
      - test-latest-sharded_cluster
      - test-rapid-server
      - test-rapid-replica_set
      - test-rapid-sharded_cluster
      - test-7.0-server
      - test-7.0-replica_set
      - test-7.0-sharded_cluster
      - test-6.0-server
      - test-6.0-replica_set
      - test-6.0-sharded_cluster
      - test-5.0-server
      - test-5.0-replica_set
      - test-5.0-sharded_cluster
      - test-4.4-server
      - test-4.4-replica_set
      - test-4.4-sharded_cluster
      - test-4.2-server
      - test-4.2-replica_set
      - test-4.2-sharded_cluster
      - test-4.0-server
      - test-4.0-replica_set
      - test-4.0-sharded_cluster
      - test-3.6-server
      - test-3.6-replica_set
      - test-3.6-sharded_cluster
      - test-latest-server-v1-api
      - test-atlas-connectivity
      - test-atlas-data-lake
      - test-5.0-load-balanced
      - test-6.0-load-balanced
      - test-latest-load-balanced
      - test-auth-ldap
      - test-auth-oidc
      - test-socks5
      - test-socks5-csfle
      - test-socks5-tls
      - test-tls-support-latest
      - test-tls-support-6.0
      - test-tls-support-5.0
      - test-tls-support-4.4
      - test-tls-support-4.2
  - name: rhel80-large-Node20
    display_name: rhel8 Node20
    run_on: rhel80-large
    expansions:
      NODE_LTS_VERSION: 20
      NPM_VERSION: latest
      CLIENT_ENCRYPTION: true
    tasks:
      - test-latest-server
      - test-latest-replica_set
      - test-latest-sharded_cluster
      - test-rapid-server
      - test-rapid-replica_set
      - test-rapid-sharded_cluster
      - test-7.0-server
      - test-7.0-replica_set
      - test-7.0-sharded_cluster
      - test-6.0-server
      - test-6.0-replica_set
      - test-6.0-sharded_cluster
      - test-5.0-server
      - test-5.0-replica_set
      - test-5.0-sharded_cluster
      - test-4.4-server
      - test-4.4-replica_set
      - test-4.4-sharded_cluster
      - test-4.2-server
      - test-4.2-replica_set
      - test-4.2-sharded_cluster
      - test-4.0-server
      - test-4.0-replica_set
      - test-4.0-sharded_cluster
      - test-3.6-server
      - test-3.6-replica_set
      - test-3.6-sharded_cluster
      - test-latest-server-v1-api
      - test-atlas-connectivity
      - test-atlas-data-lake
      - test-5.0-load-balanced
      - test-6.0-load-balanced
      - test-latest-load-balanced
      - test-auth-ldap
      - test-auth-oidc
      - test-socks5
      - test-socks5-csfle
      - test-socks5-tls
      - test-tls-support-latest
      - test-tls-support-6.0
      - test-tls-support-5.0
      - test-tls-support-4.4
      - test-tls-support-4.2
  - name: rhel80-large-node-latest
    display_name: rhel8 Node Latest
    run_on: rhel80-large
    expansions:
      NODE_LTS_VERSION: 20
      CLIENT_ENCRYPTION: true
    tasks:
      - test-latest-server
      - test-latest-replica_set
      - test-latest-sharded_cluster
      - test-rapid-server
      - test-rapid-replica_set
      - test-rapid-sharded_cluster
      - test-7.0-server
      - test-7.0-replica_set
      - test-7.0-sharded_cluster
      - test-6.0-server
      - test-6.0-replica_set
      - test-6.0-sharded_cluster
      - test-5.0-server
      - test-5.0-replica_set
      - test-5.0-sharded_cluster
      - test-4.4-server
      - test-4.4-replica_set
      - test-4.4-sharded_cluster
      - test-4.2-server
      - test-4.2-replica_set
      - test-4.2-sharded_cluster
      - test-4.0-server
      - test-4.0-replica_set
      - test-4.0-sharded_cluster
      - test-3.6-server
      - test-3.6-replica_set
      - test-3.6-sharded_cluster
      - test-latest-server-v1-api
      - test-atlas-connectivity
      - test-atlas-data-lake
      - test-5.0-load-balanced
      - test-6.0-load-balanced
      - test-latest-load-balanced
      - test-auth-ldap
      - test-auth-oidc
      - test-socks5
      - test-socks5-csfle
      - test-socks5-tls
      - test-tls-support-latest
      - test-tls-support-6.0
      - test-tls-support-5.0
      - test-tls-support-4.4
      - test-tls-support-4.2
  - name: windows-vsCurrent-large-gallium
    display_name: Windows Node16
    run_on: windows-vsCurrent-large
    expansions:
      NODE_LTS_VERSION: 16
      NPM_VERSION: 9
    tasks:
      - test-latest-server
      - test-latest-replica_set
      - test-latest-sharded_cluster
      - test-rapid-server
      - test-rapid-replica_set
      - test-rapid-sharded_cluster
      - test-7.0-server
      - test-7.0-replica_set
      - test-7.0-sharded_cluster
      - test-6.0-server
      - test-6.0-replica_set
      - test-6.0-sharded_cluster
      - test-5.0-server
      - test-5.0-replica_set
      - test-5.0-sharded_cluster
      - test-4.4-server
      - test-4.4-replica_set
      - test-4.4-sharded_cluster
      - test-4.2-server
      - test-4.2-replica_set
      - test-4.2-sharded_cluster
      - test-4.0-server
      - test-4.0-replica_set
      - test-4.0-sharded_cluster
      - test-3.6-server
      - test-3.6-replica_set
      - test-3.6-sharded_cluster
      - test-latest-server-v1-api
      - test-atlas-data-lake
      - test-socks5
      - test-socks5-tls
      - test-tls-support-latest
      - test-tls-support-6.0
      - test-tls-support-5.0
      - test-tls-support-4.4
      - test-tls-support-4.2
  - name: windows-vsCurrent-large-hydrogen
    display_name: Windows Node18
    run_on: windows-vsCurrent-large
    expansions:
      NODE_LTS_VERSION: 18
      NPM_VERSION: latest
    tasks:
      - test-latest-server
      - test-latest-replica_set
      - test-latest-sharded_cluster
      - test-rapid-server
      - test-rapid-replica_set
      - test-rapid-sharded_cluster
      - test-7.0-server
      - test-7.0-replica_set
      - test-7.0-sharded_cluster
      - test-6.0-server
      - test-6.0-replica_set
      - test-6.0-sharded_cluster
      - test-5.0-server
      - test-5.0-replica_set
      - test-5.0-sharded_cluster
      - test-4.4-server
      - test-4.4-replica_set
      - test-4.4-sharded_cluster
      - test-4.2-server
      - test-4.2-replica_set
      - test-4.2-sharded_cluster
      - test-4.0-server
      - test-4.0-replica_set
      - test-4.0-sharded_cluster
      - test-3.6-server
      - test-3.6-replica_set
      - test-3.6-sharded_cluster
      - test-latest-server-v1-api
      - test-atlas-data-lake
      - test-socks5
      - test-socks5-tls
      - test-tls-support-latest
      - test-tls-support-6.0
      - test-tls-support-5.0
      - test-tls-support-4.4
      - test-tls-support-4.2
  - name: windows-vsCurrent-large-Node20
    display_name: Windows Node20
    run_on: windows-vsCurrent-large
    expansions:
      NODE_LTS_VERSION: 20
      NPM_VERSION: latest
    tasks:
      - test-latest-server
      - test-latest-replica_set
      - test-latest-sharded_cluster
      - test-rapid-server
      - test-rapid-replica_set
      - test-rapid-sharded_cluster
      - test-7.0-server
      - test-7.0-replica_set
      - test-7.0-sharded_cluster
      - test-6.0-server
      - test-6.0-replica_set
      - test-6.0-sharded_cluster
      - test-5.0-server
      - test-5.0-replica_set
      - test-5.0-sharded_cluster
      - test-4.4-server
      - test-4.4-replica_set
      - test-4.4-sharded_cluster
      - test-4.2-server
      - test-4.2-replica_set
      - test-4.2-sharded_cluster
      - test-4.0-server
      - test-4.0-replica_set
      - test-4.0-sharded_cluster
      - test-3.6-server
      - test-3.6-replica_set
      - test-3.6-sharded_cluster
      - test-latest-server-v1-api
      - test-atlas-data-lake
      - test-socks5
      - test-socks5-tls
      - test-tls-support-latest
      - test-tls-support-6.0
      - test-tls-support-5.0
      - test-tls-support-4.4
      - test-tls-support-4.2
  - name: rhel8-node14-test-csfle-mongocryptd
    display_name: rhel 8 Node14 test mongocryptd
    run_on: rhel80-large
    expansions:
      CLIENT_ENCRYPTION: true
      RUN_WITH_MONGOCRYPTD: true
      NODE_LTS_VERSION: 14
      NPM_VERSION: 9
    tasks:
      - test-latest-csfle-mongocryptd
      - test-rapid-csfle-mongocryptd
      - test-7.0-csfle-mongocryptd
      - test-6.0-csfle-mongocryptd
      - test-5.0-csfle-mongocryptd
      - test-4.4-csfle-mongocryptd
      - test-4.2-csfle-mongocryptd
  - name: rhel8-node20-test-csfle-mongocryptd
    display_name: rhel 8 Node20 test mongocryptd
    run_on: rhel80-large
    expansions:
      CLIENT_ENCRYPTION: true
      RUN_WITH_MONGOCRYPTD: true
      NODE_LTS_VERSION: 14
      NPM_VERSION: 9
    tasks:
      - test-latest-csfle-mongocryptd
      - test-rapid-csfle-mongocryptd
      - test-7.0-csfle-mongocryptd
      - test-6.0-csfle-mongocryptd
      - test-5.0-csfle-mongocryptd
      - test-4.4-csfle-mongocryptd
      - test-4.2-csfle-mongocryptd
  - name: macos-1100
    display_name: MacOS 11 Node20
    run_on: macos-1100
    expansions:
      NODE_LTS_VERSION: 20
      CLIENT_ENCRYPTION: true
    tasks:
      - test-rapid-server
  - name: lint
    display_name: lint
    run_on: rhel80-large
    tasks:
      - .unit-tests
      - .lint-checks
      - .typescript-compilation
  - name: generate-combined-coverage
    display_name: Generate Combined Coverage
    run_on: rhel80-large
    tasks:
      - download-and-merge-coverage
  - name: ubuntu1804-test-mongodb-aws
    display_name: MONGODB-AWS Auth test
    run_on: ubuntu1804-large
    expansions:
      NODE_LTS_VERSION: 14
      NPM_VERSION: 9
    tasks:
      - aws-latest-auth-test-run-aws-auth-test-with-regular-aws-credentials
      - aws-latest-auth-test-run-aws-auth-test-with-assume-role-credentials
      - aws-latest-auth-test-run-aws-auth-test-with-aws-EC2-credentials
      - aws-latest-auth-test-run-aws-auth-test-with-aws-credentials-as-environment-variables
      - aws-latest-auth-test-run-aws-auth-test-with-aws-credentials-and-session-token-as-environment-variables
      - aws-latest-auth-test-run-aws-ECS-auth-test
      - aws-latest-auth-test-run-aws-auth-test-AssumeRoleWithWebIdentity-with-AWS_ROLE_SESSION_NAME-unset
      - aws-latest-auth-test-run-aws-auth-test-AssumeRoleWithWebIdentity-with-AWS_ROLE_SESSION_NAME-set
      - aws-latest-auth-test-run-aws-auth-test-with-regular-aws-credentials-no-peer-dependencies
      - aws-latest-auth-test-run-aws-auth-test-with-assume-role-credentials-no-peer-dependencies
      - aws-latest-auth-test-run-aws-auth-test-with-aws-EC2-credentials-no-peer-dependencies
      - aws-latest-auth-test-run-aws-auth-test-with-aws-credentials-as-environment-variables-no-peer-dependencies
      - >-
        aws-latest-auth-test-run-aws-auth-test-with-aws-credentials-and-session-token-as-environment-variables-no-peer-dependencies
      - aws-latest-auth-test-run-aws-ECS-auth-test-no-peer-dependencies
      - >-
        aws-latest-auth-test-run-aws-auth-test-AssumeRoleWithWebIdentity-with-AWS_ROLE_SESSION_NAME-unset-no-peer-dependencies
      - >-
        aws-latest-auth-test-run-aws-auth-test-AssumeRoleWithWebIdentity-with-AWS_ROLE_SESSION_NAME-set-no-peer-dependencies
      - aws-6.0-auth-test-run-aws-auth-test-with-regular-aws-credentials
      - aws-6.0-auth-test-run-aws-auth-test-with-assume-role-credentials
      - aws-6.0-auth-test-run-aws-auth-test-with-aws-EC2-credentials
      - aws-6.0-auth-test-run-aws-auth-test-with-aws-credentials-as-environment-variables
      - aws-6.0-auth-test-run-aws-auth-test-with-aws-credentials-and-session-token-as-environment-variables
      - aws-6.0-auth-test-run-aws-ECS-auth-test
      - aws-6.0-auth-test-run-aws-auth-test-AssumeRoleWithWebIdentity-with-AWS_ROLE_SESSION_NAME-unset
      - aws-6.0-auth-test-run-aws-auth-test-AssumeRoleWithWebIdentity-with-AWS_ROLE_SESSION_NAME-set
      - aws-6.0-auth-test-run-aws-auth-test-with-regular-aws-credentials-no-peer-dependencies
      - aws-6.0-auth-test-run-aws-auth-test-with-assume-role-credentials-no-peer-dependencies
      - aws-6.0-auth-test-run-aws-auth-test-with-aws-EC2-credentials-no-peer-dependencies
      - aws-6.0-auth-test-run-aws-auth-test-with-aws-credentials-as-environment-variables-no-peer-dependencies
      - >-
        aws-6.0-auth-test-run-aws-auth-test-with-aws-credentials-and-session-token-as-environment-variables-no-peer-dependencies
      - aws-6.0-auth-test-run-aws-ECS-auth-test-no-peer-dependencies
      - >-
        aws-6.0-auth-test-run-aws-auth-test-AssumeRoleWithWebIdentity-with-AWS_ROLE_SESSION_NAME-unset-no-peer-dependencies
      - >-
        aws-6.0-auth-test-run-aws-auth-test-AssumeRoleWithWebIdentity-with-AWS_ROLE_SESSION_NAME-set-no-peer-dependencies
      - aws-5.0-auth-test-run-aws-auth-test-with-regular-aws-credentials
      - aws-5.0-auth-test-run-aws-auth-test-with-assume-role-credentials
      - aws-5.0-auth-test-run-aws-auth-test-with-aws-EC2-credentials
      - aws-5.0-auth-test-run-aws-auth-test-with-aws-credentials-as-environment-variables
      - aws-5.0-auth-test-run-aws-auth-test-with-aws-credentials-and-session-token-as-environment-variables
      - aws-5.0-auth-test-run-aws-ECS-auth-test
      - aws-5.0-auth-test-run-aws-auth-test-AssumeRoleWithWebIdentity-with-AWS_ROLE_SESSION_NAME-unset
      - aws-5.0-auth-test-run-aws-auth-test-AssumeRoleWithWebIdentity-with-AWS_ROLE_SESSION_NAME-set
      - aws-5.0-auth-test-run-aws-auth-test-with-regular-aws-credentials-no-peer-dependencies
      - aws-5.0-auth-test-run-aws-auth-test-with-assume-role-credentials-no-peer-dependencies
      - aws-5.0-auth-test-run-aws-auth-test-with-aws-EC2-credentials-no-peer-dependencies
      - aws-5.0-auth-test-run-aws-auth-test-with-aws-credentials-as-environment-variables-no-peer-dependencies
      - >-
        aws-5.0-auth-test-run-aws-auth-test-with-aws-credentials-and-session-token-as-environment-variables-no-peer-dependencies
      - aws-5.0-auth-test-run-aws-ECS-auth-test-no-peer-dependencies
      - >-
        aws-5.0-auth-test-run-aws-auth-test-AssumeRoleWithWebIdentity-with-AWS_ROLE_SESSION_NAME-unset-no-peer-dependencies
      - >-
        aws-5.0-auth-test-run-aws-auth-test-AssumeRoleWithWebIdentity-with-AWS_ROLE_SESSION_NAME-set-no-peer-dependencies
      - aws-4.4-auth-test-run-aws-auth-test-with-regular-aws-credentials
      - aws-4.4-auth-test-run-aws-auth-test-with-assume-role-credentials
      - aws-4.4-auth-test-run-aws-auth-test-with-aws-EC2-credentials
      - aws-4.4-auth-test-run-aws-auth-test-with-aws-credentials-as-environment-variables
      - aws-4.4-auth-test-run-aws-auth-test-with-aws-credentials-and-session-token-as-environment-variables
      - aws-4.4-auth-test-run-aws-ECS-auth-test
      - aws-4.4-auth-test-run-aws-auth-test-AssumeRoleWithWebIdentity-with-AWS_ROLE_SESSION_NAME-unset
      - aws-4.4-auth-test-run-aws-auth-test-AssumeRoleWithWebIdentity-with-AWS_ROLE_SESSION_NAME-set
      - aws-4.4-auth-test-run-aws-auth-test-with-regular-aws-credentials-no-peer-dependencies
      - aws-4.4-auth-test-run-aws-auth-test-with-assume-role-credentials-no-peer-dependencies
      - aws-4.4-auth-test-run-aws-auth-test-with-aws-EC2-credentials-no-peer-dependencies
      - aws-4.4-auth-test-run-aws-auth-test-with-aws-credentials-as-environment-variables-no-peer-dependencies
      - >-
        aws-4.4-auth-test-run-aws-auth-test-with-aws-credentials-and-session-token-as-environment-variables-no-peer-dependencies
      - aws-4.4-auth-test-run-aws-ECS-auth-test-no-peer-dependencies
      - >-
        aws-4.4-auth-test-run-aws-auth-test-AssumeRoleWithWebIdentity-with-AWS_ROLE_SESSION_NAME-unset-no-peer-dependencies
      - >-
        aws-4.4-auth-test-run-aws-auth-test-AssumeRoleWithWebIdentity-with-AWS_ROLE_SESSION_NAME-set-no-peer-dependencies
  - name: rhel8-custom-dependency-tests
    display_name: Custom Dependency Version Test
    run_on: rhel80-large
    tasks:
      - run-custom-csfle-tests-5.0-pinned-commit
      - run-custom-csfle-tests-rapid-pinned-commit
      - run-custom-csfle-tests-latest-pinned-commit
  - name: rhel8-test-serverless
    display_name: Serverless Test
    run_on: rhel80-large
    expansions:
      NODE_LTS_VERSION: 14
      NPM_VERSION: 9
    tasks:
      - serverless_task_group
  - name: rhel8-test-gcp-kms
    display_name: GCP KMS Test
    run_on: debian11-small
    tasks:
      - test_gcpkms_task_group
      - test-gcpkms-fail-task
  - name: debian11-test-azure-kms
    display_name: Azure KMS Test
    run_on: debian11-small
    batchtime: 20160
    tasks:
      - test_azurekms_task_group
      - test-azurekms-fail-task
  - name: ubuntu20-test-azure-oidc
    display_name: Azure OIDC
    run_on: ubuntu2004-small
    batchtime: 20160
    tasks:
      - testazureoidc_task_group
  - name: rhel8-test-atlas
    display_name: Atlas Cluster Tests
    run_on: rhel80-large
    tasks:
      - test_atlas_task_group
  - name: rhel8-no-auth-tests
    display_name: No Auth Tests
    run_on: rhel80-large
    expansions:
      CLIENT_ENCRYPTION: true
    tasks:
      - test-latest-server-noauth
      - test-latest-replica_set-noauth
      - test-latest-sharded_cluster-noauth
      - test-rapid-server-noauth
      - test-rapid-replica_set-noauth
      - test-rapid-sharded_cluster-noauth
      - test-7.0-server-noauth
      - test-7.0-replica_set-noauth
      - test-7.0-sharded_cluster-noauth
      - test-6.0-server-noauth
      - test-6.0-replica_set-noauth
      - test-6.0-sharded_cluster-noauth
      - test-5.0-server-noauth
      - test-5.0-replica_set-noauth
      - test-5.0-sharded_cluster-noauth
      - test-4.4-server-noauth
      - test-4.4-replica_set-noauth
      - test-4.4-sharded_cluster-noauth
      - test-4.2-server-noauth
      - test-4.2-replica_set-noauth
      - test-4.2-sharded_cluster-noauth
      - test-4.0-server-noauth
      - test-4.0-replica_set-noauth
      - test-4.0-sharded_cluster-noauth
      - test-3.6-server-noauth
      - test-3.6-replica_set-noauth
      - test-3.6-sharded_cluster-noauth
  - name: rhel8-test-lambda
    display_name: AWS Lambda handler tests
    run_on: rhel80-large
    tasks:
      - test-lambda-example
      - test-lambda-aws-auth-example
  - name: rhel8-test-seach-index-management-helpers
    display_name: Search Index Management Helpers Tests
    run_on: rhel80-large
    tasks:
      - test-search-index-helpers<|MERGE_RESOLUTION|>--- conflicted
+++ resolved
@@ -3069,28 +3069,6 @@
       - func: bootstrap mongo-orchestration
       - func: bootstrap kms servers
       - func: run custom csfle tests
-<<<<<<< HEAD
-        vars:
-          CSFLE_GIT_REF: c56c70340093070b1ef5c8a28190187eea21a6e9
-=======
-  - name: run-custom-csfle-tests-5.0-master
-    tags:
-      - run-custom-dependency-tests
-    commands:
-      - command: expansions.update
-        type: setup
-        params:
-          updates:
-            - {key: NODE_LTS_VERSION, value: '14'}
-            - {key: NPM_VERSION, value: '9'}
-            - {key: VERSION, value: '5.0'}
-            - {key: TOPOLOGY, value: replica_set}
-            - {key: CSFLE_GIT_REF, value: master}
-      - func: install dependencies
-      - func: bootstrap mongo-orchestration
-      - func: bootstrap kms servers
-      - func: run custom csfle tests
->>>>>>> 9464fa26
   - name: run-custom-csfle-tests-rapid-pinned-commit
     tags:
       - run-custom-dependency-tests
@@ -3108,28 +3086,6 @@
       - func: bootstrap mongo-orchestration
       - func: bootstrap kms servers
       - func: run custom csfle tests
-<<<<<<< HEAD
-        vars:
-          CSFLE_GIT_REF: c56c70340093070b1ef5c8a28190187eea21a6e9
-=======
-  - name: run-custom-csfle-tests-rapid-master
-    tags:
-      - run-custom-dependency-tests
-    commands:
-      - command: expansions.update
-        type: setup
-        params:
-          updates:
-            - {key: NODE_LTS_VERSION, value: '14'}
-            - {key: NPM_VERSION, value: '9'}
-            - {key: VERSION, value: rapid}
-            - {key: TOPOLOGY, value: replica_set}
-            - {key: CSFLE_GIT_REF, value: master}
-      - func: install dependencies
-      - func: bootstrap mongo-orchestration
-      - func: bootstrap kms servers
-      - func: run custom csfle tests
->>>>>>> 9464fa26
   - name: run-custom-csfle-tests-latest-pinned-commit
     tags:
       - run-custom-dependency-tests
@@ -3147,28 +3103,6 @@
       - func: bootstrap mongo-orchestration
       - func: bootstrap kms servers
       - func: run custom csfle tests
-<<<<<<< HEAD
-        vars:
-          CSFLE_GIT_REF: c56c70340093070b1ef5c8a28190187eea21a6e9
-=======
-  - name: run-custom-csfle-tests-latest-master
-    tags:
-      - run-custom-dependency-tests
-    commands:
-      - command: expansions.update
-        type: setup
-        params:
-          updates:
-            - {key: NODE_LTS_VERSION, value: '14'}
-            - {key: NPM_VERSION, value: '9'}
-            - {key: VERSION, value: latest}
-            - {key: TOPOLOGY, value: replica_set}
-            - {key: CSFLE_GIT_REF, value: master}
-      - func: install dependencies
-      - func: bootstrap mongo-orchestration
-      - func: bootstrap kms servers
-      - func: run custom csfle tests
->>>>>>> 9464fa26
   - name: test-latest-server-noauth
     tags:
       - latest
