stepback: true
command_type: system
exec_timeout_secs: 1200
timeout:
  - command: shell.exec
    params:
      script: |
        ls -la
functions:
  fetch source:
    - command: git.get_project
      params:
        directory: src
        shallow_clone: true
    - command: shell.exec
      params:
        working_dir: src
        script: |
          # Get the current unique version of this checkout
          if [ "${is_patch}" = "true" ]; then
             CURRENT_VERSION=$(git describe)-patch-${version_id}
          else
             CURRENT_VERSION=latest
          fi

          export DRIVERS_TOOLS="$(pwd)/../drivers-tools"

          export PROJECT_DIRECTORY="$(pwd)"
          export MONGO_ORCHESTRATION_HOME="$DRIVERS_TOOLS/.evergreen/orchestration"
          export MONGODB_BINARIES="$DRIVERS_TOOLS/mongodb/bin"
          export UPLOAD_BUCKET="${project}"

          # fix paths on windows
          if [ "Windows_NT" = "$OS" ]; then
            export DRIVERS_TOOLS=$(cygpath -m -a $DRIVERS_TOOLS)
            export MONGO_ORCHESTRATION_HOME=$(cygpath -m -a $MONGO_ORCHESTRATION_HOME)
            export MONGODB_BINARIES=$(cygpath -m -a $MONGODB_BINARIES)
            export PROJECT_DIRECTORY=$(cygpath -m -a $PROJECT_DIRECTORY)
          fi

          cat <<EOT > expansion.yml
          CURRENT_VERSION: "$CURRENT_VERSION"
          DRIVERS_TOOLS: "$DRIVERS_TOOLS"
          MONGO_ORCHESTRATION_HOME: "$MONGO_ORCHESTRATION_HOME"
          MONGODB_BINARIES: "$MONGODB_BINARIES"
          UPLOAD_BUCKET: "$UPLOAD_BUCKET"
          PROJECT_DIRECTORY: "$PROJECT_DIRECTORY"
          PREPARE_SHELL: |
             set -o errexit
             set -o xtrace
             export DRIVERS_TOOLS="$DRIVERS_TOOLS"
             export MONGO_ORCHESTRATION_HOME="$MONGO_ORCHESTRATION_HOME"
             export MONGODB_BINARIES="$MONGODB_BINARIES"
             export UPLOAD_BUCKET="$UPLOAD_BUCKET"
             export PROJECT_DIRECTORY="$PROJECT_DIRECTORY"

             export TMPDIR="$MONGO_ORCHESTRATION_HOME/db"
             export PATH="$MONGODB_BINARIES:$PATH"
             export PROJECT="${project}"
          EOT
          # See what we've done
          cat expansion.yml
    - command: expansions.update
      params:
        file: src/expansion.yml
  prepare resources:
    - command: shell.exec
      params:
        script: >
          ${PREPARE_SHELL}

          git clone --depth 1 https://github.com/mongodb-labs/drivers-evergreen-tools.git $DRIVERS_TOOLS

          echo "{ \"releases\": { \"default\": \"$MONGODB_BINARIES\" }}" >
          $MONGO_ORCHESTRATION_HOME/orchestration.config
  bootstrap mongo-orchestration:
    - command: shell.exec
      params:
        script: |
          ${PREPARE_SHELL}
          MONGODB_VERSION=${VERSION} TOPOLOGY=${TOPOLOGY} \
          AUTH=${AUTH} SSL=${SSL} \
          ORCHESTRATION_FILE=${ORCHESTRATION_FILE} \
          REQUIRE_API_VERSION=${REQUIRE_API_VERSION} \
          LOAD_BALANCER=${LOAD_BALANCER} \
          bash ${DRIVERS_TOOLS}/.evergreen/run-orchestration.sh
    - command: expansions.update
      params:
        file: mo-expansion.yml
  bootstrap mongohoused:
    - command: shell.exec
      params:
        script: |
          ${PREPARE_SHELL}
          DRIVERS_TOOLS="${DRIVERS_TOOLS}" bash ${DRIVERS_TOOLS}/.evergreen/atlas_data_lake/build-mongohouse-local.sh
    - command: shell.exec
      params:
        background: true
        script: |
          ${PREPARE_SHELL}
          DRIVERS_TOOLS="${DRIVERS_TOOLS}" bash ${DRIVERS_TOOLS}/.evergreen/atlas_data_lake/run-mongohouse-local.sh
  run tests:
    - command: shell.exec
      type: test
      params:
        silent: true
        working_dir: src
        script: |
          if [ -n "${CLIENT_ENCRYPTION}" ]; then
            cat <<EOT > prepare_client_encryption.sh
            export CLIENT_ENCRYPTION=${CLIENT_ENCRYPTION}
            export CSFLE_KMS_PROVIDERS='${CSFLE_KMS_PROVIDERS}'
            export AWS_ACCESS_KEY_ID='${AWS_ACCESS_KEY_ID}'
            export AWS_SECRET_ACCESS_KEY='${AWS_SECRET_ACCESS_KEY}'
            export AWS_DEFAULT_REGION='us-east-1'
          EOT
          fi
    - command: shell.exec
      type: test
      params:
        working_dir: src
        timeout_secs: 300
        script: |
          ${PREPARE_SHELL}

          if [ -n "${CLIENT_ENCRYPTION}" ]; then
            # Disable xtrace (just in case it was accidentally set).
            set +x
            . ./prepare_client_encryption.sh
            rm -f ./prepare_client_encryption.sh
          fi

          MONGODB_URI="${MONGODB_URI}" \
          AUTH=${AUTH} SSL=${SSL} UNIFIED=${UNIFIED} \
          MONGODB_API_VERSION="${MONGODB_API_VERSION}" \
          NODE_VERSION=${NODE_VERSION} SKIP_DEPS=${SKIP_DEPS|1} NO_EXIT=${NO_EXIT|1} \
            bash ${PROJECT_DIRECTORY}/.evergreen/run-tests.sh
  run serverless tests:
    - command: timeout.update
      params:
        exec_timeout_secs: 1800
    - command: shell.exec
      type: test
      params:
        working_dir: src
        script: |
          ${PREPARE_SHELL}
          # Disable xtrace (just in case it was accidentally set).
          set +x

          export MONGODB_API_VERSION="${MONGODB_API_VERSION}"
          export AUTH="auth"
          export SSL="ssl"
          export SERVERLESS="1"
          export SERVERLESS_ATLAS_USER="${SERVERLESS_ATLAS_USER}"
          export SERVERLESS_ATLAS_PASSWORD="${SERVERLESS_ATLAS_PASSWORD}"

          export SINGLE_ATLASPROXY_SERVERLESS_URI="${SINGLE_ATLASPROXY_SERVERLESS_URI}"
          export MULTI_ATLASPROXY_SERVERLESS_URI="${MULTI_ATLASPROXY_SERVERLESS_URI}"

          export MONGODB_URI="${SINGLE_ATLASPROXY_SERVERLESS_URI}"
          export SINGLE_MONGOS_LB_URI="${SINGLE_ATLASPROXY_SERVERLESS_URI}"

          # Setting MULTI_MONGOS to the SINGLE_ATLAS is intentional
          # LB tests pick one host out of the comma separated list
          # so just passing the one host is equivalent
          export MULTI_MONGOS_LB_URI="${SINGLE_ATLASPROXY_SERVERLESS_URI}"

          bash ${PROJECT_DIRECTORY}/.evergreen/run-serverless-tests.sh
  start-load-balancer:
    - command: shell.exec
      params:
        script: |
          DRIVERS_TOOLS=${DRIVERS_TOOLS} MONGODB_URI=${MONGODB_URI} \
            bash ${DRIVERS_TOOLS}/.evergreen/run-load-balancer.sh start
    - command: expansions.update
      params:
        file: lb-expansion.yml
  stop-load-balancer:
    - command: shell.exec
      params:
        script: |
          DRIVERS_TOOLS=${DRIVERS_TOOLS} MONGODB_URI=${MONGODB_URI} \
          bash ${DRIVERS_TOOLS}/.evergreen/run-load-balancer.sh stop
  run-lb-tests:
    - command: shell.exec
      type: test
      params:
        working_dir: src
        timeout_secs: 300
        script: |
          ${PREPARE_SHELL}

          MONGODB_URI="${MONGODB_URI}" \
          AUTH=${AUTH} \
          SSL=${SSL} \
          UNIFIED=${UNIFIED} \
          MONGODB_API_VERSION="${MONGODB_API_VERSION}" \
          NODE_VERSION=${NODE_VERSION} \
          SINGLE_MONGOS_LB_URI="${SINGLE_MONGOS_LB_URI}" \
          MULTI_MONGOS_LB_URI="${MULTI_MONGOS_LB_URI}" \
          TOPOLOGY="${TOPOLOGY}" \
          SKIP_DEPS=${SKIP_DEPS|1} \
          NO_EXIT=${NO_EXIT|1} \
          LOAD_BALANCER="${LOAD_BALANCER}" \
            bash ${PROJECT_DIRECTORY}/.evergreen/run-tests.sh
  run checks:
    - command: shell.exec
      type: test
      params:
        working_dir: src
        script: |
          ${PREPARE_SHELL}
          bash ${PROJECT_DIRECTORY}/.evergreen/run-checks.sh
  run mongosh integration tests:
    - command: shell.exec
      type: test
      params:
        working_dir: src
        script: |
          ${PREPARE_SHELL}
          export DISTRO_ID=${distro_id}
          bash ${PROJECT_DIRECTORY}/.evergreen/run-mongosh-integration-tests.sh
  cleanup:
    - command: shell.exec
      params:
        silent: true
        script: |
          ${PREPARE_SHELL}
          rm -rf $DRIVERS_TOOLS || true
  fix absolute paths:
    - command: shell.exec
      params:
        silent: true
        script: |
          ${PREPARE_SHELL}
          for filename in $(find ${DRIVERS_TOOLS} -name \*.json); do
            perl -p -i -e "s|ABSOLUTE_PATH_REPLACEMENT_TOKEN|${DRIVERS_TOOLS}|g" $filename
          done
  windows fix:
    - command: shell.exec
      params:
        silent: true
        script: |
          ${PREPARE_SHELL}
          # for i in $(find ${DRIVERS_TOOLS}/.evergreen ${PROJECT_DIRECTORY}/.evergreen -name \*.sh); do
          #   cat $i | tr -d '\r' > $i.new
          #   mv $i.new $i
          # done
          # Copy client certificate because symlinks do not work on Windows.
          cp ${DRIVERS_TOOLS}/.evergreen/x509gen/client.pem ${MONGO_ORCHESTRATION_HOME}/lib/client.pem
  make files executable:
    - command: shell.exec
      params:
        silent: true
        script: |
          ${PREPARE_SHELL}
          for i in $(find ${DRIVERS_TOOLS}/.evergreen ${PROJECT_DIRECTORY}/.evergreen -name \*.sh); do
            chmod +x $i
          done
  install dependencies:
    - command: shell.exec
      type: setup
      params:
        working_dir: src
        script: |
          ${PREPARE_SHELL}
          NODE_LTS_NAME=${NODE_LTS_NAME} MSVS_VERSION=${MSVS_VERSION} \
            bash ${PROJECT_DIRECTORY}/.evergreen/install-dependencies.sh
    - command: expansions.update
      params:
        file: src/deps-expansion.yml
  run atlas tests:
    - command: shell.exec
      type: test
      params:
        silent: true
        working_dir: src
        script: |
          cat <<EOT > prepare_atlas_connectivity.sh
          export ATLAS_CONNECTIVITY='${ATLAS_CONNECTIVITY}'
          EOT
    - command: shell.exec
      type: test
      params:
        working_dir: src
        script: |
          # Disable xtrace (just in case it was accidentally set).
          set +x
          . ./prepare_atlas_connectivity.sh
          rm -f ./prepare_atlas_connectivity.sh

          export PROJECT_DIRECTORY="$(pwd)"
          export NODE_LTS_NAME='${NODE_LTS_NAME}'

          bash ${PROJECT_DIRECTORY}/.evergreen/run-atlas-tests.sh
  run socks5 tests:
    - command: shell.exec
      type: test
      params:
        silent: true
        working_dir: src
        script: |
          ${PREPARE_SHELL}
          cat <<EOT > prepare_client_encryption.sh
          export CLIENT_ENCRYPTION=${CLIENT_ENCRYPTION}
          export CSFLE_KMS_PROVIDERS='${CSFLE_KMS_PROVIDERS}'
          export AWS_ACCESS_KEY_ID="${AWS_ACCESS_KEY_ID}"
          export AWS_SECRET_ACCESS_KEY="${AWS_SECRET_ACCESS_KEY}"
          export CSFLE_GIT_REF="${CSFLE_GIT_REF}"
          export CDRIVER_GIT_REF="${CDRIVER_GIT_REF}"
          EOT
    - command: shell.exec
      type: test
      params:
        working_dir: src
        script: >
          ${PREPARE_SHELL}


          export PYTHON_BINARY=$([ "Windows_NT" = "$OS" ] && echo "/cygdrive/c/python/python38/python.exe" || echo
          "/opt/mongodbtoolchain/v3/bin/python3")

          export PROJECT_DIRECTORY="$(pwd)"

          export DRIVERS_TOOLS="${DRIVERS_TOOLS}"

          export NODE_LTS_NAME='${NODE_LTS_NAME}'

          export MONGODB_URI="${MONGODB_URI}"

          export SSL="${SSL}"


          # Disable xtrace (just in case it was accidentally set).

          set +x

          . ./prepare_client_encryption.sh

          rm -f ./prepare_client_encryption.sh


          bash ${PROJECT_DIRECTORY}/.evergreen/run-socks5-tests.sh
  run kerberos tests:
    - command: shell.exec
      type: test
      params:
        working_dir: src
        script: |
          export PROJECT_DIRECTORY="$(pwd)"
          export KRB5_KEYTAB='${gssapi_auth_keytab_base64}'
          export KRB5_PRINCIPAL='${gssapi_auth_principal}'
          export MONGODB_URI='${gssapi_auth_mongodb_uri}'
          export NODE_LTS_NAME='${NODE_LTS_NAME}'

          bash ${PROJECT_DIRECTORY}/.evergreen/run-kerberos-tests.sh
  run ldap tests:
    - command: shell.exec
      type: test
      params:
        working_dir: src
        script: |
          export PROJECT_DIRECTORY="$(pwd)"
          export MONGODB_URI='${plain_auth_mongodb_uri}'
          export NODE_LTS_NAME='${NODE_LTS_NAME}'

          bash ${PROJECT_DIRECTORY}/.evergreen/run-ldap-tests.sh
  run data lake tests:
    - command: shell.exec
      type: test
      params:
        working_dir: src
        script: |
          export PROJECT_DIRECTORY="$(pwd)"
          export MONGODB_URI='mongodb://mhuser:pencil@localhost'
          export NODE_LTS_NAME='${NODE_LTS_NAME}'

          bash ${PROJECT_DIRECTORY}/.evergreen/run-data-lake-tests.sh
  run tls tests:
    - command: shell.exec
      type: test
      params:
        working_dir: src
        script: |
          export PROJECT_DIRECTORY="$(pwd)"
          export NODE_LTS_NAME=${NODE_LTS_NAME}
          export DRIVERS_TOOLS="${DRIVERS_TOOLS}"
          export SSL_CA_FILE="${SSL_CA_FILE}"
          export SSL_KEY_FILE="${SSL_KEY_FILE}"
          export MONGODB_URI="${MONGODB_URI}"

          bash ${PROJECT_DIRECTORY}/.evergreen/run-tls-tests.sh
  add aws auth variables to file:
    - command: shell.exec
      type: test
      params:
        working_dir: src
        silent: true
        script: |
          cat <<EOF > ${DRIVERS_TOOLS}/.evergreen/auth_aws/aws_e2e_setup.json
          {
              "iam_auth_ecs_account" : "${iam_auth_ecs_account}",
              "iam_auth_ecs_secret_access_key" : "${iam_auth_ecs_secret_access_key}",
              "iam_auth_ecs_account_arn": "arn:aws:iam::557821124784:user/authtest_fargate_user",
              "iam_auth_ecs_cluster": "${iam_auth_ecs_cluster}",
              "iam_auth_ecs_task_definition": "${iam_auth_ecs_task_definition}",
              "iam_auth_ecs_subnet_a": "${iam_auth_ecs_subnet_a}",
              "iam_auth_ecs_subnet_b": "${iam_auth_ecs_subnet_b}",
              "iam_auth_ecs_security_group": "${iam_auth_ecs_security_group}",
              "iam_auth_assume_aws_account" : "${iam_auth_assume_aws_account}",
              "iam_auth_assume_aws_secret_access_key" : "${iam_auth_assume_aws_secret_access_key}",
              "iam_auth_assume_role_name" : "${iam_auth_assume_role_name}",
              "iam_auth_ec2_instance_account" : "${iam_auth_ec2_instance_account}",
              "iam_auth_ec2_instance_secret_access_key" : "${iam_auth_ec2_instance_secret_access_key}",
              "iam_auth_ec2_instance_profile" : "${iam_auth_ec2_instance_profile}"
          }
          EOF
  setup aws env:
    - command: shell.exec
      type: test
      params:
        working_dir: src
        script: |
          ${PREPARE_SHELL}
          cd ${DRIVERS_TOOLS}/.evergreen/auth_aws
          . ./activate_venv.sh
          cd -
  run aws auth test with regular aws credentials:
    - command: shell.exec
      type: test
      params:
        working_dir: src
        script: |
          ${PREPARE_SHELL}
          cd ${DRIVERS_TOOLS}/.evergreen/auth_aws
          . ./activate_venv.sh
          ${MONGODB_BINARIES}/mongo aws_e2e_regular_aws.js
    - command: shell.exec
      type: test
      params:
        working_dir: src
        silent: true
        script: |
          cat <<'EOF' > "${PROJECT_DIRECTORY}/prepare_mongodb_aws.sh"
            alias urlencode='python -c "import sys, urllib as ul; print ul.quote_plus(sys.argv[1])"'
            USER=$(urlencode ${iam_auth_ecs_account})
            PASS=$(urlencode ${iam_auth_ecs_secret_access_key})
            export MONGODB_URI="mongodb://$USER:$PASS@localhost:27017/aws?authMechanism=MONGODB-AWS"
          EOF
    - command: shell.exec
      type: test
      params:
        working_dir: src
        script: |
          ${PREPARE_SHELL}
          ${PROJECT_DIRECTORY}/.evergreen/run-mongodb-aws-test.sh
  run aws auth test with assume role credentials:
    - command: shell.exec
      type: test
      params:
        working_dir: src
        script: |
          ${PREPARE_SHELL}
          cd ${DRIVERS_TOOLS}/.evergreen/auth_aws
          . ./activate_venv.sh
          ${MONGODB_BINARIES}/mongo aws_e2e_assume_role.js
    - command: shell.exec
      type: test
      params:
        working_dir: src
        silent: true
        script: |
          cat <<'EOF' > "${PROJECT_DIRECTORY}/prepare_mongodb_aws.sh"
            alias urlencode='python -c "import sys, urllib as ul; print ul.quote_plus(sys.argv[1])"'
            USER=$(jq -r '.AccessKeyId' ${DRIVERS_TOOLS}/.evergreen/auth_aws/creds.json)
            USER=$(urlencode $USER)
            PASS=$(jq -r '.SecretAccessKey' ${DRIVERS_TOOLS}/.evergreen/auth_aws/creds.json)
            PASS=$(urlencode $PASS)
            SESSION_TOKEN=$(jq -r '.SessionToken' ${DRIVERS_TOOLS}/.evergreen/auth_aws/creds.json)
            SESSION_TOKEN=$(urlencode $SESSION_TOKEN)
            export MONGODB_URI="mongodb://$USER:$PASS@localhost:27017/aws?authMechanism=MONGODB-AWS&authMechanismProperties=AWS_SESSION_TOKEN:$SESSION_TOKEN"
          EOF
    - command: shell.exec
      type: test
      params:
        working_dir: src
        script: |
          ${PREPARE_SHELL}
          ${PROJECT_DIRECTORY}/.evergreen/run-mongodb-aws-test.sh
  run aws auth test with aws EC2 credentials:
    - command: shell.exec
      type: test
      params:
        working_dir: src
        script: |
          ${PREPARE_SHELL}
          cd ${DRIVERS_TOOLS}/.evergreen/auth_aws
          . ./activate_venv.sh
          ${MONGODB_BINARIES}/mongo aws_e2e_ec2.js
    - command: shell.exec
      type: test
      params:
        working_dir: src
        script: |
          ${PREPARE_SHELL}
          ${PROJECT_DIRECTORY}/.evergreen/run-mongodb-aws-test.sh
  run aws auth test with aws credentials as environment variables:
    - command: shell.exec
      type: test
      params:
        working_dir: src
        silent: true
        script: |
          cd ${DRIVERS_TOOLS}/.evergreen/auth_aws
          ${MONGODB_BINARIES}/mongo --verbose aws_e2e_regular_aws.js
          cd -
          cat <<EOF > "${PROJECT_DIRECTORY}/prepare_mongodb_aws.sh"
            export AWS_ACCESS_KEY_ID=${iam_auth_ecs_account}
            export AWS_SECRET_ACCESS_KEY=${iam_auth_ecs_secret_access_key}
            export MONGODB_URI="mongodb://localhost:27017/aws?authMechanism=MONGODB-AWS"
          EOF
    - command: shell.exec
      type: test
      params:
        working_dir: src
        script: |
          ${PREPARE_SHELL}
          ${PROJECT_DIRECTORY}/.evergreen/run-mongodb-aws-test.sh
  run aws auth test with aws credentials and session token as environment variables:
    - command: shell.exec
      type: test
      params:
        working_dir: src
        silent: true
        script: |
          cd ${DRIVERS_TOOLS}/.evergreen/auth_aws
          ${MONGODB_BINARIES}/mongo --verbose aws_e2e_assume_role.js
          cd -
          cat <<'EOF' > "${PROJECT_DIRECTORY}/prepare_mongodb_aws.sh"
            export AWS_ACCESS_KEY_ID=$(jq -r '.AccessKeyId' ${DRIVERS_TOOLS}/.evergreen/auth_aws/creds.json)
            export AWS_SECRET_ACCESS_KEY=$(jq -r '.SecretAccessKey' ${DRIVERS_TOOLS}/.evergreen/auth_aws/creds.json)
            export AWS_SESSION_TOKEN=$(jq -r '.SessionToken' ${DRIVERS_TOOLS}/.evergreen/auth_aws/creds.json)
            export MONGODB_URI="mongodb://localhost:27017/aws?authMechanism=MONGODB-AWS"
          EOF
    - command: shell.exec
      type: test
      params:
        working_dir: src
        script: |
          ${PREPARE_SHELL}
          ${PROJECT_DIRECTORY}/.evergreen/run-mongodb-aws-test.sh
  run aws ECS auth test:
    - command: shell.exec
      type: test
      params:
        working_dir: src
        script: |
          ${PREPARE_SHELL}
          AUTH_AWS_DIR=${DRIVERS_TOOLS}/.evergreen/auth_aws
          ECS_SRC_DIR=$AUTH_AWS_DIR/src

          # fix issue with `TestData` in SERVER-46340
          sed -i '1s+^+TestData = {};\n+' $AUTH_AWS_DIR/lib/ecs_hosted_test.js

          # pack up project directory to ssh it to the container
          mkdir -p $ECS_SRC_DIR/.evergreen
          cp $PROJECT_DIRECTORY/.evergreen/run-mongodb-aws-ecs-test.sh $ECS_SRC_DIR/.evergreen
          tar -czf $ECS_SRC_DIR/src.tgz -C $PROJECT_DIRECTORY .

          cd $AUTH_AWS_DIR
          cat <<EOF > setup.js
            const mongo_binaries = "$MONGODB_BINARIES";
            const project_dir = "$ECS_SRC_DIR";
          EOF

          cat setup.js
          . ./activate_venv.sh
          ${MONGODB_BINARIES}/mongo --nodb setup.js aws_e2e_ecs.js
  run-ocsp-test:
    - command: shell.exec
      type: test
      params:
        working_dir: src
        script: |
          ${PREPARE_SHELL}

          UNIFIED=${UNIFIED} \
          CA_FILE="$DRIVERS_TOOLS/.evergreen/ocsp/rsa/ca.pem" \
          OCSP_TLS_SHOULD_SUCCEED="${OCSP_TLS_SHOULD_SUCCEED}" \
          bash ${PROJECT_DIRECTORY}/.evergreen/run-ocsp-tests.sh
  run-valid-ocsp-server:
    - command: shell.exec
      params:
        script: >
          cd ${DRIVERS_TOOLS}/.evergreen/ocsp

          export PYTHON_BINARY=$([ "Windows_NT" = "$OS" ] && echo "/cygdrive/c/python/python38/python.exe" || echo
          "/opt/mongodbtoolchain/v3/bin/python3")

          export PYTHON_VENV_PATH=$([ "Windows_NT" = "$OS" ] && echo "./venv/Scripts" || echo "./venv/bin")


          $PYTHON_BINARY -m venv ./venv

          $PYTHON_VENV_PATH/pip3 install -r ${DRIVERS_TOOLS}/.evergreen/ocsp/mock-ocsp-responder-requirements.txt
    - command: shell.exec
      params:
        background: true
        script: |
          cd ${DRIVERS_TOOLS}/.evergreen/ocsp
          nohup $PYTHON_VENV_PATH/python3 ocsp_mock.py \
            --ca_file rsa/ca.pem \
            --ocsp_responder_cert rsa/ca.crt \
            --ocsp_responder_key rsa/ca.key \
            -p 8100 -v
  run-revoked-ocsp-server:
    - command: shell.exec
      params:
        script: >
          cd ${DRIVERS_TOOLS}/.evergreen/ocsp


          export PYTHON_BINARY=$([ "Windows_NT" = "$OS" ] && echo "/cygdrive/c/python/python38/python.exe" || echo
          "/opt/mongodbtoolchain/v3/bin/python3")

          export PYTHON_VENV_PATH=$([ "Windows_NT" = "$OS" ] && echo "./venv/Scripts" || echo "./venv/bin")


          $PYTHON_BINARY -m venv ./venv

          $PYTHON_VENV_PATH/pip3 install -r ${DRIVERS_TOOLS}/.evergreen/ocsp/mock-ocsp-responder-requirements.txt
    - command: shell.exec
      params:
        background: true
        script: |
          cd ${DRIVERS_TOOLS}/.evergreen/ocsp
          nohup $PYTHON_VENV_PATH/python3 ocsp_mock.py \
            --ca_file rsa/ca.pem \
            --ocsp_responder_cert rsa/ca.crt \
            --ocsp_responder_key rsa/ca.key \
            -p 8100 \
            -v \
            --fault revoked
  run custom csfle tests:
    - command: shell.exec
      type: test
      params:
        silent: true
        working_dir: src
        script: |
          ${PREPARE_SHELL}
          cat <<EOT > prepare_client_encryption.sh
          export CLIENT_ENCRYPTION=${CLIENT_ENCRYPTION}
          export CSFLE_KMS_PROVIDERS='${CSFLE_KMS_PROVIDERS}'
          export AWS_ACCESS_KEY_ID="${AWS_ACCESS_KEY_ID}"
          export AWS_SECRET_ACCESS_KEY="${AWS_SECRET_ACCESS_KEY}"
          export CSFLE_GIT_REF="${CSFLE_GIT_REF}"
          export CDRIVER_GIT_REF="${CDRIVER_GIT_REF}"
          EOT
    - command: shell.exec
      type: test
      params:
        working_dir: src
        timeout_secs: 60
        script: |
          ${PREPARE_SHELL}

          # Disable xtrace (just in case it was accidentally set).
          set +x
          . ./prepare_client_encryption.sh
          rm -f ./prepare_client_encryption.sh

          MONGODB_URI="${MONGODB_URI}" bash ${PROJECT_DIRECTORY}/.evergreen/run-custom-csfle-tests.sh
  run custom snappy tests:
    - command: subprocess.exec
      params:
        working_dir: src
        timeout_secs: 60
        env:
          MONGODB_URI: ${MONGODB_URI}
          PROJECT_DIRECTORY: ${PROJECT_DIRECTORY}
        binary: bash
        args:
          - ${PROJECT_DIRECTORY}/.evergreen/run-snappy-version-test.sh
  run bson-ext test:
    - command: shell.exec
      type: test
      params:
        working_dir: src
        timeout_secs: 60
        script: |
          ${PREPARE_SHELL}

          MONGODB_URI="${MONGODB_URI}" bash ${PROJECT_DIRECTORY}/.evergreen/run-bson-ext-test.sh
  upload test results:
    - command: attach.xunit_results
      params:
        file: src/xunit.xml
  upload coverage report:
    - command: shell.exec
      params:
        working_dir: src
        script: |
          ${PREPARE_SHELL}
          npx nyc report --reporter=json
    - command: s3.put
      params:
        aws_key: ${aws_key}
        aws_secret: ${aws_secret}
        local_file: src/coverage/coverage-final.json
        optional: true
        remote_file: mongo-node-driver/${revision}/${version_id}/coverage.${build_variant}.${task_name}.json
        bucket: mciuploads
        permissions: public-read
        content_type: application/json
        display_name: Raw Coverage Report
  download and merge coverage:
    - command: shell.exec
      params:
        silent: true
        working_dir: src
        script: |
          ${PREPARE_SHELL}
          export AWS_ACCESS_KEY_ID=${aws_key}
          export AWS_SECRET_ACCESS_KEY=${aws_secret}
          # Download all the task coverage files.
          # TODO NODE-3897 - finish this function.  the code below this point is untested because
          #   aws s3 cp fails due to permissions errors
          aws s3 cp --recursive s3://mciuploads/mongo-node-driver/${revision}/${version_id}/ coverage/

          npx nyc merge coverage/ merged-coverage/coverage.json
          npx nyc report -t merged-coverage --reporter=html --report-dir output

          aws s3 cp output/lcov-report s3://mciuploads/mongo-node-driver/${revision}/${version_id}//lcov-report/
tasks:
  - name: test-serverless
    tags:
      - serverless
    commands:
      - func: run serverless tests
  - name: test-latest-server
    tags:
      - latest
      - server
    commands:
      - func: install dependencies
      - func: bootstrap mongo-orchestration
        vars:
          VERSION: latest
          TOPOLOGY: server
          AUTH: auth
      - func: run tests
  - name: test-latest-replica_set
    tags:
      - latest
      - replica_set
    commands:
      - func: install dependencies
      - func: bootstrap mongo-orchestration
        vars:
          VERSION: latest
          TOPOLOGY: replica_set
          AUTH: auth
      - func: run tests
  - name: test-latest-sharded_cluster
    tags:
      - latest
      - sharded_cluster
    commands:
      - func: install dependencies
      - func: bootstrap mongo-orchestration
        vars:
          VERSION: latest
          TOPOLOGY: sharded_cluster
          AUTH: auth
      - func: run tests
  - name: test-5.0-server
    tags:
      - '5.0'
      - server
    commands:
      - func: install dependencies
      - func: bootstrap mongo-orchestration
        vars:
          VERSION: '5.0'
          TOPOLOGY: server
          AUTH: auth
      - func: run tests
  - name: test-5.0-replica_set
    tags:
      - '5.0'
      - replica_set
    commands:
      - func: install dependencies
      - func: bootstrap mongo-orchestration
        vars:
          VERSION: '5.0'
          TOPOLOGY: replica_set
          AUTH: auth
      - func: run tests
  - name: test-5.0-sharded_cluster
    tags:
      - '5.0'
      - sharded_cluster
    commands:
      - func: install dependencies
      - func: bootstrap mongo-orchestration
        vars:
          VERSION: '5.0'
          TOPOLOGY: sharded_cluster
          AUTH: auth
      - func: run tests
  - name: test-4.4-server
    tags:
      - '4.4'
      - server
    commands:
      - func: install dependencies
      - func: bootstrap mongo-orchestration
        vars:
          VERSION: '4.4'
          TOPOLOGY: server
          AUTH: auth
      - func: run tests
  - name: test-4.4-replica_set
    tags:
      - '4.4'
      - replica_set
    commands:
      - func: install dependencies
      - func: bootstrap mongo-orchestration
        vars:
          VERSION: '4.4'
          TOPOLOGY: replica_set
          AUTH: auth
      - func: run tests
  - name: test-4.4-sharded_cluster
    tags:
      - '4.4'
      - sharded_cluster
    commands:
      - func: install dependencies
      - func: bootstrap mongo-orchestration
        vars:
          VERSION: '4.4'
          TOPOLOGY: sharded_cluster
          AUTH: auth
      - func: run tests
  - name: test-4.2-server
    tags:
      - '4.2'
      - server
    commands:
      - func: install dependencies
      - func: bootstrap mongo-orchestration
        vars:
          VERSION: '4.2'
          TOPOLOGY: server
          AUTH: auth
      - func: run tests
  - name: test-4.2-replica_set
    tags:
      - '4.2'
      - replica_set
    commands:
      - func: install dependencies
      - func: bootstrap mongo-orchestration
        vars:
          VERSION: '4.2'
          TOPOLOGY: replica_set
          AUTH: auth
      - func: run tests
  - name: test-4.2-sharded_cluster
    tags:
      - '4.2'
      - sharded_cluster
    commands:
      - func: install dependencies
      - func: bootstrap mongo-orchestration
        vars:
          VERSION: '4.2'
          TOPOLOGY: sharded_cluster
          AUTH: auth
      - func: run tests
  - name: test-4.0-server
    tags:
      - '4.0'
      - server
    commands:
      - func: install dependencies
      - func: bootstrap mongo-orchestration
        vars:
          VERSION: '4.0'
          TOPOLOGY: server
          AUTH: auth
      - func: run tests
  - name: test-4.0-replica_set
    tags:
      - '4.0'
      - replica_set
    commands:
      - func: install dependencies
      - func: bootstrap mongo-orchestration
        vars:
          VERSION: '4.0'
          TOPOLOGY: replica_set
          AUTH: auth
      - func: run tests
  - name: test-4.0-sharded_cluster
    tags:
      - '4.0'
      - sharded_cluster
    commands:
      - func: install dependencies
      - func: bootstrap mongo-orchestration
        vars:
          VERSION: '4.0'
          TOPOLOGY: sharded_cluster
          AUTH: auth
      - func: run tests
  - name: test-3.6-server
    tags:
      - '3.6'
      - server
    commands:
      - func: install dependencies
      - func: bootstrap mongo-orchestration
        vars:
          VERSION: '3.6'
          TOPOLOGY: server
          AUTH: auth
      - func: run tests
  - name: test-3.6-replica_set
    tags:
      - '3.6'
      - replica_set
    commands:
      - func: install dependencies
      - func: bootstrap mongo-orchestration
        vars:
          VERSION: '3.6'
          TOPOLOGY: replica_set
          AUTH: auth
      - func: run tests
  - name: test-3.6-sharded_cluster
    tags:
      - '3.6'
      - sharded_cluster
    commands:
      - func: install dependencies
      - func: bootstrap mongo-orchestration
        vars:
          VERSION: '3.6'
          TOPOLOGY: sharded_cluster
          AUTH: auth
      - func: run tests
  - name: test-latest-server-v1-api
    tags:
      - latest
      - server
      - v1-api
    commands:
      - func: install dependencies
      - func: bootstrap mongo-orchestration
        vars:
          VERSION: latest
          TOPOLOGY: server
          REQUIRE_API_VERSION: '1'
          AUTH: auth
      - func: run tests
        vars:
          MONGODB_API_VERSION: '1'
          NO_EXIT: ''
  - name: test-atlas-connectivity
    tags:
      - atlas-connect
    commands:
      - func: install dependencies
      - func: run atlas tests
  - name: test-atlas-data-lake
    commands:
      - func: install dependencies
      - func: bootstrap mongohoused
      - func: run data lake tests
  - name: test-load-balancer
    tags:
      - latest
      - sharded_cluster
      - load_balancer
    commands:
      - func: install dependencies
      - func: bootstrap mongo-orchestration
        vars:
          VERSION: latest
          TOPOLOGY: sharded_cluster
<<<<<<< HEAD
          AUTH: auth
=======
          LOAD_BALANCER: 'true'
>>>>>>> 69708712
      - func: start-load-balancer
      - func: run-lb-tests
      - func: stop-load-balancer
  - name: test-auth-kerberos
    tags:
      - auth
      - kerberos
    commands:
      - func: install dependencies
      - func: run kerberos tests
  - name: test-auth-ldap
    tags:
      - auth
      - ldap
    commands:
      - func: install dependencies
      - func: run ldap tests
  - name: test-socks5
    tags: []
    commands:
      - func: install dependencies
      - func: bootstrap mongo-orchestration
        vars:
          VERSION: latest
          TOPOLOGY: replica_set
      - func: run socks5 tests
  - name: test-socks5-tls
    tags: []
    commands:
      - func: install dependencies
      - func: bootstrap mongo-orchestration
        vars:
          SSL: ssl
          VERSION: latest
          TOPOLOGY: replica_set
      - func: run socks5 tests
        vars:
          SSL: ssl
  - name: test-ocsp-valid-cert-server-staples
    tags:
      - ocsp
    commands:
      - func: run-valid-ocsp-server
      - func: install dependencies
      - func: bootstrap mongo-orchestration
        vars:
          ORCHESTRATION_FILE: rsa-basic-tls-ocsp-mustStaple.json
          VERSION: latest
          TOPOLOGY: server
          AUTH: auth
      - func: run-ocsp-test
        vars:
          OCSP_TLS_SHOULD_SUCCEED: 1
  - name: test-ocsp-invalid-cert-server-staples
    tags:
      - ocsp
    commands:
      - func: run-revoked-ocsp-server
      - func: install dependencies
      - func: bootstrap mongo-orchestration
        vars:
          ORCHESTRATION_FILE: rsa-basic-tls-ocsp-mustStaple.json
          VERSION: latest
          TOPOLOGY: server
          AUTH: auth
      - func: run-ocsp-test
        vars:
          OCSP_TLS_SHOULD_SUCCEED: 0
  - name: test-ocsp-valid-cert-server-does-not-staple
    tags:
      - ocsp
    commands:
      - func: run-valid-ocsp-server
      - func: install dependencies
      - func: bootstrap mongo-orchestration
        vars:
          ORCHESTRATION_FILE: rsa-basic-tls-ocsp-disableStapling.json
          VERSION: latest
          TOPOLOGY: server
          AUTH: auth
      - func: run-ocsp-test
        vars:
          OCSP_TLS_SHOULD_SUCCEED: 1
  - name: test-ocsp-invalid-cert-server-does-not-staple
    tags:
      - ocsp
    commands:
      - func: run-revoked-ocsp-server
      - func: install dependencies
      - func: bootstrap mongo-orchestration
        vars:
          ORCHESTRATION_FILE: rsa-basic-tls-ocsp-disableStapling.json
          VERSION: latest
          TOPOLOGY: server
          AUTH: auth
      - func: run-ocsp-test
        vars:
          OCSP_TLS_SHOULD_SUCCEED: 0
  - name: test-ocsp-soft-fail
    tags:
      - ocsp
    commands:
      - func: install dependencies
      - func: bootstrap mongo-orchestration
        vars:
          ORCHESTRATION_FILE: rsa-basic-tls-ocsp-disableStapling.json
          VERSION: latest
          TOPOLOGY: server
          AUTH: auth
      - func: run-ocsp-test
        vars:
          OCSP_TLS_SHOULD_SUCCEED: 1
  - name: test-ocsp-malicious-invalid-cert-mustStaple-server-does-not-staple
    tags:
      - ocsp
    commands:
      - func: run-revoked-ocsp-server
      - func: install dependencies
      - func: bootstrap mongo-orchestration
        vars:
          ORCHESTRATION_FILE: rsa-basic-tls-ocsp-mustStaple-disableStapling.json
          VERSION: latest
          TOPOLOGY: server
          AUTH: auth
      - func: run-ocsp-test
        vars:
          OCSP_TLS_SHOULD_SUCCEED: 0
  - name: test-ocsp-malicious-no-responder-mustStaple-server-does-not-staple
    tags:
      - ocsp
    commands:
      - func: install dependencies
      - func: bootstrap mongo-orchestration
        vars:
          ORCHESTRATION_FILE: rsa-basic-tls-ocsp-mustStaple-disableStapling.json
          VERSION: latest
          TOPOLOGY: server
          AUTH: auth
      - func: run-ocsp-test
        vars:
          OCSP_TLS_SHOULD_SUCCEED: 0
  - name: test-tls-support-latest
    tags:
      - tls-support
    commands:
      - func: install dependencies
      - func: bootstrap mongo-orchestration
        vars:
          VERSION: latest
          SSL: ssl
          TOPOLOGY: server
      - func: run tls tests
  - name: test-tls-support-5.0
    tags:
      - tls-support
    commands:
      - func: install dependencies
      - func: bootstrap mongo-orchestration
        vars:
          VERSION: '5.0'
          SSL: ssl
          TOPOLOGY: server
      - func: run tls tests
  - name: test-tls-support-4.4
    tags:
      - tls-support
    commands:
      - func: install dependencies
      - func: bootstrap mongo-orchestration
        vars:
          VERSION: '4.4'
          SSL: ssl
          TOPOLOGY: server
      - func: run tls tests
  - name: test-tls-support-4.2
    tags:
      - tls-support
    commands:
      - func: install dependencies
      - func: bootstrap mongo-orchestration
        vars:
          VERSION: '4.2'
          SSL: ssl
          TOPOLOGY: server
      - func: run tls tests
  - name: test-latest-ocsp-valid-cert-server-staples
    tags:
      - ocsp
    commands:
      - func: run-valid-ocsp-server
      - func: install dependencies
      - func: bootstrap mongo-orchestration
        vars:
          ORCHESTRATION_FILE: rsa-basic-tls-ocsp-mustStaple.json
          VERSION: latest
          TOPOLOGY: server
          AUTH: auth
      - func: run-ocsp-test
        vars:
          OCSP_TLS_SHOULD_SUCCEED: 1
  - name: test-latest-ocsp-invalid-cert-server-staples
    tags:
      - ocsp
    commands:
      - func: run-revoked-ocsp-server
      - func: install dependencies
      - func: bootstrap mongo-orchestration
        vars:
          ORCHESTRATION_FILE: rsa-basic-tls-ocsp-mustStaple.json
          VERSION: latest
          TOPOLOGY: server
          AUTH: auth
      - func: run-ocsp-test
        vars:
          OCSP_TLS_SHOULD_SUCCEED: 0
  - name: test-latest-ocsp-valid-cert-server-does-not-staple
    tags:
      - ocsp
    commands:
      - func: run-valid-ocsp-server
      - func: install dependencies
      - func: bootstrap mongo-orchestration
        vars:
          ORCHESTRATION_FILE: rsa-basic-tls-ocsp-disableStapling.json
          VERSION: latest
          TOPOLOGY: server
          AUTH: auth
      - func: run-ocsp-test
        vars:
          OCSP_TLS_SHOULD_SUCCEED: 1
  - name: test-latest-ocsp-invalid-cert-server-does-not-staple
    tags:
      - ocsp
    commands:
      - func: run-revoked-ocsp-server
      - func: install dependencies
      - func: bootstrap mongo-orchestration
        vars:
          ORCHESTRATION_FILE: rsa-basic-tls-ocsp-disableStapling.json
          VERSION: latest
          TOPOLOGY: server
          AUTH: auth
      - func: run-ocsp-test
        vars:
          OCSP_TLS_SHOULD_SUCCEED: 0
  - name: test-latest-ocsp-soft-fail
    tags:
      - ocsp
    commands:
      - func: install dependencies
      - func: bootstrap mongo-orchestration
        vars:
          ORCHESTRATION_FILE: rsa-basic-tls-ocsp-disableStapling.json
          VERSION: latest
          TOPOLOGY: server
          AUTH: auth
      - func: run-ocsp-test
        vars:
          OCSP_TLS_SHOULD_SUCCEED: 1
  - name: test-latest-ocsp-malicious-invalid-cert-mustStaple-server-does-not-staple
    tags:
      - ocsp
    commands:
      - func: run-revoked-ocsp-server
      - func: install dependencies
      - func: bootstrap mongo-orchestration
        vars:
          ORCHESTRATION_FILE: rsa-basic-tls-ocsp-mustStaple-disableStapling.json
          VERSION: latest
          TOPOLOGY: server
          AUTH: auth
      - func: run-ocsp-test
        vars:
          OCSP_TLS_SHOULD_SUCCEED: 0
  - name: test-latest-ocsp-malicious-no-responder-mustStaple-server-does-not-staple
    tags:
      - ocsp
    commands:
      - func: install dependencies
      - func: bootstrap mongo-orchestration
        vars:
          ORCHESTRATION_FILE: rsa-basic-tls-ocsp-mustStaple-disableStapling.json
          VERSION: latest
          TOPOLOGY: server
          AUTH: auth
      - func: run-ocsp-test
        vars:
          OCSP_TLS_SHOULD_SUCCEED: 0
  - name: test-5.0-ocsp-valid-cert-server-staples
    tags:
      - ocsp
    commands:
      - func: run-valid-ocsp-server
      - func: install dependencies
      - func: bootstrap mongo-orchestration
        vars:
          ORCHESTRATION_FILE: rsa-basic-tls-ocsp-mustStaple.json
          VERSION: '5.0'
          TOPOLOGY: server
          AUTH: auth
      - func: run-ocsp-test
        vars:
          OCSP_TLS_SHOULD_SUCCEED: 1
  - name: test-5.0-ocsp-invalid-cert-server-staples
    tags:
      - ocsp
    commands:
      - func: run-revoked-ocsp-server
      - func: install dependencies
      - func: bootstrap mongo-orchestration
        vars:
          ORCHESTRATION_FILE: rsa-basic-tls-ocsp-mustStaple.json
          VERSION: '5.0'
          TOPOLOGY: server
          AUTH: auth
      - func: run-ocsp-test
        vars:
          OCSP_TLS_SHOULD_SUCCEED: 0
  - name: test-5.0-ocsp-valid-cert-server-does-not-staple
    tags:
      - ocsp
    commands:
      - func: run-valid-ocsp-server
      - func: install dependencies
      - func: bootstrap mongo-orchestration
        vars:
          ORCHESTRATION_FILE: rsa-basic-tls-ocsp-disableStapling.json
          VERSION: '5.0'
          TOPOLOGY: server
          AUTH: auth
      - func: run-ocsp-test
        vars:
          OCSP_TLS_SHOULD_SUCCEED: 1
  - name: test-5.0-ocsp-invalid-cert-server-does-not-staple
    tags:
      - ocsp
    commands:
      - func: run-revoked-ocsp-server
      - func: install dependencies
      - func: bootstrap mongo-orchestration
        vars:
          ORCHESTRATION_FILE: rsa-basic-tls-ocsp-disableStapling.json
          VERSION: '5.0'
          TOPOLOGY: server
          AUTH: auth
      - func: run-ocsp-test
        vars:
          OCSP_TLS_SHOULD_SUCCEED: 0
  - name: test-5.0-ocsp-soft-fail
    tags:
      - ocsp
    commands:
      - func: install dependencies
      - func: bootstrap mongo-orchestration
        vars:
          ORCHESTRATION_FILE: rsa-basic-tls-ocsp-disableStapling.json
          VERSION: '5.0'
          TOPOLOGY: server
          AUTH: auth
      - func: run-ocsp-test
        vars:
          OCSP_TLS_SHOULD_SUCCEED: 1
  - name: test-5.0-ocsp-malicious-invalid-cert-mustStaple-server-does-not-staple
    tags:
      - ocsp
    commands:
      - func: run-revoked-ocsp-server
      - func: install dependencies
      - func: bootstrap mongo-orchestration
        vars:
          ORCHESTRATION_FILE: rsa-basic-tls-ocsp-mustStaple-disableStapling.json
          VERSION: '5.0'
          TOPOLOGY: server
          AUTH: auth
      - func: run-ocsp-test
        vars:
          OCSP_TLS_SHOULD_SUCCEED: 0
  - name: test-5.0-ocsp-malicious-no-responder-mustStaple-server-does-not-staple
    tags:
      - ocsp
    commands:
      - func: install dependencies
      - func: bootstrap mongo-orchestration
        vars:
          ORCHESTRATION_FILE: rsa-basic-tls-ocsp-mustStaple-disableStapling.json
          VERSION: '5.0'
          TOPOLOGY: server
          AUTH: auth
      - func: run-ocsp-test
        vars:
          OCSP_TLS_SHOULD_SUCCEED: 0
  - name: test-4.4-ocsp-valid-cert-server-staples
    tags:
      - ocsp
    commands:
      - func: run-valid-ocsp-server
      - func: install dependencies
      - func: bootstrap mongo-orchestration
        vars:
          ORCHESTRATION_FILE: rsa-basic-tls-ocsp-mustStaple.json
          VERSION: '4.4'
          TOPOLOGY: server
          AUTH: auth
      - func: run-ocsp-test
        vars:
          OCSP_TLS_SHOULD_SUCCEED: 1
  - name: test-4.4-ocsp-invalid-cert-server-staples
    tags:
      - ocsp
    commands:
      - func: run-revoked-ocsp-server
      - func: install dependencies
      - func: bootstrap mongo-orchestration
        vars:
          ORCHESTRATION_FILE: rsa-basic-tls-ocsp-mustStaple.json
          VERSION: '4.4'
          TOPOLOGY: server
          AUTH: auth
      - func: run-ocsp-test
        vars:
          OCSP_TLS_SHOULD_SUCCEED: 0
  - name: test-4.4-ocsp-valid-cert-server-does-not-staple
    tags:
      - ocsp
    commands:
      - func: run-valid-ocsp-server
      - func: install dependencies
      - func: bootstrap mongo-orchestration
        vars:
          ORCHESTRATION_FILE: rsa-basic-tls-ocsp-disableStapling.json
          VERSION: '4.4'
          TOPOLOGY: server
          AUTH: auth
      - func: run-ocsp-test
        vars:
          OCSP_TLS_SHOULD_SUCCEED: 1
  - name: test-4.4-ocsp-invalid-cert-server-does-not-staple
    tags:
      - ocsp
    commands:
      - func: run-revoked-ocsp-server
      - func: install dependencies
      - func: bootstrap mongo-orchestration
        vars:
          ORCHESTRATION_FILE: rsa-basic-tls-ocsp-disableStapling.json
          VERSION: '4.4'
          TOPOLOGY: server
          AUTH: auth
      - func: run-ocsp-test
        vars:
          OCSP_TLS_SHOULD_SUCCEED: 0
  - name: test-4.4-ocsp-soft-fail
    tags:
      - ocsp
    commands:
      - func: install dependencies
      - func: bootstrap mongo-orchestration
        vars:
          ORCHESTRATION_FILE: rsa-basic-tls-ocsp-disableStapling.json
          VERSION: '4.4'
          TOPOLOGY: server
          AUTH: auth
      - func: run-ocsp-test
        vars:
          OCSP_TLS_SHOULD_SUCCEED: 1
  - name: test-4.4-ocsp-malicious-invalid-cert-mustStaple-server-does-not-staple
    tags:
      - ocsp
    commands:
      - func: run-revoked-ocsp-server
      - func: install dependencies
      - func: bootstrap mongo-orchestration
        vars:
          ORCHESTRATION_FILE: rsa-basic-tls-ocsp-mustStaple-disableStapling.json
          VERSION: '4.4'
          TOPOLOGY: server
          AUTH: auth
      - func: run-ocsp-test
        vars:
          OCSP_TLS_SHOULD_SUCCEED: 0
  - name: test-4.4-ocsp-malicious-no-responder-mustStaple-server-does-not-staple
    tags:
      - ocsp
    commands:
      - func: install dependencies
      - func: bootstrap mongo-orchestration
        vars:
          ORCHESTRATION_FILE: rsa-basic-tls-ocsp-mustStaple-disableStapling.json
          VERSION: '4.4'
          TOPOLOGY: server
          AUTH: auth
      - func: run-ocsp-test
        vars:
          OCSP_TLS_SHOULD_SUCCEED: 0
  - name: aws-latest-auth-test-run-aws-auth-test-with-regular-aws-credentials
    commands:
      - func: install dependencies
      - func: bootstrap mongo-orchestration
        vars:
          VERSION: latest
          AUTH: auth
          ORCHESTRATION_FILE: auth-aws.json
          TOPOLOGY: server
      - func: add aws auth variables to file
      - func: setup aws env
      - func: run aws auth test with regular aws credentials
  - name: aws-latest-auth-test-run-aws-auth-test-with-assume-role-credentials
    commands:
      - func: install dependencies
      - func: bootstrap mongo-orchestration
        vars:
          VERSION: latest
          AUTH: auth
          ORCHESTRATION_FILE: auth-aws.json
          TOPOLOGY: server
      - func: add aws auth variables to file
      - func: setup aws env
      - func: run aws auth test with assume role credentials
  - name: aws-latest-auth-test-run-aws-auth-test-with-aws-EC2-credentials
    commands:
      - func: install dependencies
      - func: bootstrap mongo-orchestration
        vars:
          VERSION: latest
          AUTH: auth
          ORCHESTRATION_FILE: auth-aws.json
          TOPOLOGY: server
      - func: add aws auth variables to file
      - func: setup aws env
      - func: run aws auth test with aws EC2 credentials
  - name: aws-latest-auth-test-run-aws-auth-test-with-aws-credentials-as-environment-variables
    commands:
      - func: install dependencies
      - func: bootstrap mongo-orchestration
        vars:
          VERSION: latest
          AUTH: auth
          ORCHESTRATION_FILE: auth-aws.json
          TOPOLOGY: server
      - func: add aws auth variables to file
      - func: setup aws env
      - func: run aws auth test with aws credentials as environment variables
  - name: aws-latest-auth-test-run-aws-auth-test-with-aws-credentials-and-session-token-as-environment-variables
    commands:
      - func: install dependencies
      - func: bootstrap mongo-orchestration
        vars:
          VERSION: latest
          AUTH: auth
          ORCHESTRATION_FILE: auth-aws.json
          TOPOLOGY: server
      - func: add aws auth variables to file
      - func: setup aws env
      - func: run aws auth test with aws credentials and session token as environment variables
  - name: aws-latest-auth-test-run-aws-ECS-auth-test
    commands:
      - func: install dependencies
      - func: bootstrap mongo-orchestration
        vars:
          VERSION: latest
          AUTH: auth
          ORCHESTRATION_FILE: auth-aws.json
          TOPOLOGY: server
      - func: add aws auth variables to file
      - func: setup aws env
      - func: run aws ECS auth test
  - name: aws-5.0-auth-test-run-aws-auth-test-with-regular-aws-credentials
    commands:
      - func: install dependencies
      - func: bootstrap mongo-orchestration
        vars:
          VERSION: '5.0'
          AUTH: auth
          ORCHESTRATION_FILE: auth-aws.json
          TOPOLOGY: server
      - func: add aws auth variables to file
      - func: setup aws env
      - func: run aws auth test with regular aws credentials
  - name: aws-5.0-auth-test-run-aws-auth-test-with-assume-role-credentials
    commands:
      - func: install dependencies
      - func: bootstrap mongo-orchestration
        vars:
          VERSION: '5.0'
          AUTH: auth
          ORCHESTRATION_FILE: auth-aws.json
          TOPOLOGY: server
      - func: add aws auth variables to file
      - func: setup aws env
      - func: run aws auth test with assume role credentials
  - name: aws-5.0-auth-test-run-aws-auth-test-with-aws-EC2-credentials
    commands:
      - func: install dependencies
      - func: bootstrap mongo-orchestration
        vars:
          VERSION: '5.0'
          AUTH: auth
          ORCHESTRATION_FILE: auth-aws.json
          TOPOLOGY: server
      - func: add aws auth variables to file
      - func: setup aws env
      - func: run aws auth test with aws EC2 credentials
  - name: aws-5.0-auth-test-run-aws-auth-test-with-aws-credentials-as-environment-variables
    commands:
      - func: install dependencies
      - func: bootstrap mongo-orchestration
        vars:
          VERSION: '5.0'
          AUTH: auth
          ORCHESTRATION_FILE: auth-aws.json
          TOPOLOGY: server
      - func: add aws auth variables to file
      - func: setup aws env
      - func: run aws auth test with aws credentials as environment variables
  - name: aws-5.0-auth-test-run-aws-auth-test-with-aws-credentials-and-session-token-as-environment-variables
    commands:
      - func: install dependencies
      - func: bootstrap mongo-orchestration
        vars:
          VERSION: '5.0'
          AUTH: auth
          ORCHESTRATION_FILE: auth-aws.json
          TOPOLOGY: server
      - func: add aws auth variables to file
      - func: setup aws env
      - func: run aws auth test with aws credentials and session token as environment variables
  - name: aws-5.0-auth-test-run-aws-ECS-auth-test
    commands:
      - func: install dependencies
      - func: bootstrap mongo-orchestration
        vars:
          VERSION: '5.0'
          AUTH: auth
          ORCHESTRATION_FILE: auth-aws.json
          TOPOLOGY: server
      - func: add aws auth variables to file
      - func: setup aws env
      - func: run aws ECS auth test
  - name: aws-4.4-auth-test-run-aws-auth-test-with-regular-aws-credentials
    commands:
      - func: install dependencies
      - func: bootstrap mongo-orchestration
        vars:
          VERSION: '4.4'
          AUTH: auth
          ORCHESTRATION_FILE: auth-aws.json
          TOPOLOGY: server
      - func: add aws auth variables to file
      - func: setup aws env
      - func: run aws auth test with regular aws credentials
  - name: aws-4.4-auth-test-run-aws-auth-test-with-assume-role-credentials
    commands:
      - func: install dependencies
      - func: bootstrap mongo-orchestration
        vars:
          VERSION: '4.4'
          AUTH: auth
          ORCHESTRATION_FILE: auth-aws.json
          TOPOLOGY: server
      - func: add aws auth variables to file
      - func: setup aws env
      - func: run aws auth test with assume role credentials
  - name: aws-4.4-auth-test-run-aws-auth-test-with-aws-EC2-credentials
    commands:
      - func: install dependencies
      - func: bootstrap mongo-orchestration
        vars:
          VERSION: '4.4'
          AUTH: auth
          ORCHESTRATION_FILE: auth-aws.json
          TOPOLOGY: server
      - func: add aws auth variables to file
      - func: setup aws env
      - func: run aws auth test with aws EC2 credentials
  - name: aws-4.4-auth-test-run-aws-auth-test-with-aws-credentials-as-environment-variables
    commands:
      - func: install dependencies
      - func: bootstrap mongo-orchestration
        vars:
          VERSION: '4.4'
          AUTH: auth
          ORCHESTRATION_FILE: auth-aws.json
          TOPOLOGY: server
      - func: add aws auth variables to file
      - func: setup aws env
      - func: run aws auth test with aws credentials as environment variables
  - name: aws-4.4-auth-test-run-aws-auth-test-with-aws-credentials-and-session-token-as-environment-variables
    commands:
      - func: install dependencies
      - func: bootstrap mongo-orchestration
        vars:
          VERSION: '4.4'
          AUTH: auth
          ORCHESTRATION_FILE: auth-aws.json
          TOPOLOGY: server
      - func: add aws auth variables to file
      - func: setup aws env
      - func: run aws auth test with aws credentials and session token as environment variables
  - name: aws-4.4-auth-test-run-aws-ECS-auth-test
    commands:
      - func: install dependencies
      - func: bootstrap mongo-orchestration
        vars:
          VERSION: '4.4'
          AUTH: auth
          ORCHESTRATION_FILE: auth-aws.json
          TOPOLOGY: server
      - func: add aws auth variables to file
      - func: setup aws env
      - func: run aws ECS auth test
  - name: run-checks
    tags:
      - run-checks
    commands:
      - func: install dependencies
        vars:
          NODE_LTS_NAME: erbium
      - func: run checks
  - name: run-mongosh-integration-tests
    tags:
      - run-mongosh-integration-tests
    exec_timeout_secs: 3600
    commands:
      - func: install dependencies
        vars:
          NODE_LTS_NAME: fermium
      - func: run mongosh integration tests
  - name: run-custom-csfle-tests
    tags:
      - run-custom-dependency-tests
    commands:
      - func: install dependencies
        vars:
          NODE_LTS_NAME: erbium
      - func: bootstrap mongo-orchestration
        vars:
          VERSION: '5.0'
          TOPOLOGY: server
          AUTH: auth
      - func: run custom csfle tests
  - name: run-custom-snappy-tests
    tags:
      - run-custom-dependency-tests
    commands:
      - func: install dependencies
        vars:
          NODE_LTS_NAME: erbium
      - func: bootstrap mongo-orchestration
        vars:
          VERSION: '5.0'
          TOPOLOGY: server
          AUTH: auth
      - func: run custom snappy tests
  - name: run-bson-ext-test
    tags:
      - run-custom-dependency-tests
    commands:
      - func: install dependencies
        vars:
          NODE_LTS_NAME: erbium
      - func: bootstrap mongo-orchestration
        vars:
          VERSION: '5.0'
          TOPOLOGY: server
          AUTH: auth
      - func: run bson-ext test
        vars:
          NODE_LTS_NAME: erbium
  - name: test-latest-replica_set-noauth
    tags:
      - latest
      - replica_set
      - noauth
    commands:
      - func: install dependencies
      - func: bootstrap mongo-orchestration
        vars:
          VERSION: latest
          TOPOLOGY: replica_set
          AUTH: noauth
      - func: run tests
  - name: test-5.0-replica_set-noauth
    tags:
      - '5.0'
      - replica_set
      - noauth
    commands:
      - func: install dependencies
      - func: bootstrap mongo-orchestration
        vars:
          VERSION: '5.0'
          TOPOLOGY: replica_set
          AUTH: noauth
      - func: run tests
  - name: test-4.4-replica_set-noauth
    tags:
      - '4.4'
      - replica_set
      - noauth
    commands:
      - func: install dependencies
      - func: bootstrap mongo-orchestration
        vars:
          VERSION: '4.4'
          TOPOLOGY: replica_set
          AUTH: noauth
      - func: run tests
  - name: test-4.2-replica_set-noauth
    tags:
      - '4.2'
      - replica_set
      - noauth
    commands:
      - func: install dependencies
      - func: bootstrap mongo-orchestration
        vars:
          VERSION: '4.2'
          TOPOLOGY: replica_set
          AUTH: noauth
      - func: run tests
  - name: test-4.0-replica_set-noauth
    tags:
      - '4.0'
      - replica_set
      - noauth
    commands:
      - func: install dependencies
      - func: bootstrap mongo-orchestration
        vars:
          VERSION: '4.0'
          TOPOLOGY: replica_set
          AUTH: noauth
      - func: run tests
  - name: test-3.6-replica_set-noauth
    tags:
      - '3.6'
      - replica_set
      - noauth
    commands:
      - func: install dependencies
      - func: bootstrap mongo-orchestration
        vars:
          VERSION: '3.6'
          TOPOLOGY: replica_set
          AUTH: noauth
      - func: run tests
task_groups:
  - name: serverless_task_group
    setup_group_can_fail_task: true
    setup_group_timeout_secs: 1800
    setup_group:
      - func: fetch source
      - func: prepare resources
      - command: shell.exec
        params:
          shell: bash
          script: |
            ${PREPARE_SHELL}
            set +o xtrace
            LOADBALANCED=ON \
            SERVERLESS_DRIVERS_GROUP=${SERVERLESS_DRIVERS_GROUP} \
            SERVERLESS_API_PUBLIC_KEY=${SERVERLESS_API_PUBLIC_KEY} \
            SERVERLESS_API_PRIVATE_KEY=${SERVERLESS_API_PRIVATE_KEY} \
              bash ${DRIVERS_TOOLS}/.evergreen/serverless/create-instance.sh
      - command: expansions.update
        params:
          file: serverless-expansion.yml
    teardown_group:
      - func: upload test results
      - command: shell.exec
        params:
          script: |
            ${PREPARE_SHELL}
            set +o xtrace
            SERVERLESS_DRIVERS_GROUP=${SERVERLESS_DRIVERS_GROUP} \
            SERVERLESS_API_PUBLIC_KEY=${SERVERLESS_API_PUBLIC_KEY} \
            SERVERLESS_API_PRIVATE_KEY=${SERVERLESS_API_PRIVATE_KEY} \
            SERVERLESS_INSTANCE_NAME=${SERVERLESS_INSTANCE_NAME} \
              bash ${DRIVERS_TOOLS}/.evergreen/serverless/delete-instance.sh
    tasks:
      - .serverless
pre:
  - func: fetch source
  - func: prepare resources
  - func: windows fix
  - func: fix absolute paths
  - func: make files executable
post:
  - func: upload test results
  - func: upload coverage report
  - func: cleanup
ignore:
  - '*.md'
buildvariants:
  - name: macos-1014-erbium
    display_name: macOS 10.14 Node Erbium
    run_on: macos-1014
    expansions:
      NODE_LTS_NAME: erbium
      CLIENT_ENCRYPTION: true
    tasks: &ref_0
      - test-latest-server
      - test-latest-replica_set
      - test-latest-sharded_cluster
      - test-5.0-server
      - test-5.0-replica_set
      - test-5.0-sharded_cluster
      - test-4.4-server
      - test-4.4-replica_set
      - test-4.4-sharded_cluster
      - test-4.2-server
      - test-4.2-replica_set
      - test-4.2-sharded_cluster
      - test-4.0-server
      - test-4.0-replica_set
      - test-4.0-sharded_cluster
      - test-3.6-server
      - test-3.6-replica_set
      - test-3.6-sharded_cluster
      - test-latest-server-v1-api
      - test-atlas-connectivity
      - test-atlas-data-lake
      - test-auth-kerberos
      - test-auth-ldap
      - test-socks5
      - test-socks5-tls
      - test-ocsp-valid-cert-server-staples
      - test-ocsp-invalid-cert-server-staples
      - test-ocsp-valid-cert-server-does-not-staple
      - test-ocsp-invalid-cert-server-does-not-staple
      - test-ocsp-soft-fail
      - test-ocsp-malicious-invalid-cert-mustStaple-server-does-not-staple
      - test-ocsp-malicious-no-responder-mustStaple-server-does-not-staple
      - test-tls-support-latest
      - test-tls-support-5.0
      - test-tls-support-4.4
      - test-tls-support-4.2
      - test-latest-ocsp-valid-cert-server-staples
      - test-latest-ocsp-invalid-cert-server-staples
      - test-latest-ocsp-valid-cert-server-does-not-staple
      - test-latest-ocsp-invalid-cert-server-does-not-staple
      - test-latest-ocsp-soft-fail
      - test-latest-ocsp-malicious-invalid-cert-mustStaple-server-does-not-staple
      - test-latest-ocsp-malicious-no-responder-mustStaple-server-does-not-staple
      - test-5.0-ocsp-valid-cert-server-staples
      - test-5.0-ocsp-invalid-cert-server-staples
      - test-5.0-ocsp-valid-cert-server-does-not-staple
      - test-5.0-ocsp-invalid-cert-server-does-not-staple
      - test-5.0-ocsp-soft-fail
      - test-5.0-ocsp-malicious-invalid-cert-mustStaple-server-does-not-staple
      - test-5.0-ocsp-malicious-no-responder-mustStaple-server-does-not-staple
      - test-4.4-ocsp-valid-cert-server-staples
      - test-4.4-ocsp-invalid-cert-server-staples
      - test-4.4-ocsp-valid-cert-server-does-not-staple
      - test-4.4-ocsp-invalid-cert-server-does-not-staple
      - test-4.4-ocsp-soft-fail
      - test-4.4-ocsp-malicious-invalid-cert-mustStaple-server-does-not-staple
      - test-4.4-ocsp-malicious-no-responder-mustStaple-server-does-not-staple
  - name: macos-1014-fermium
    display_name: macOS 10.14 Node Fermium
    run_on: macos-1014
    expansions:
      NODE_LTS_NAME: fermium
      CLIENT_ENCRYPTION: true
    tasks: *ref_0
  - name: ubuntu-18.04-erbium
    display_name: Ubuntu 18.04 Node Erbium
    run_on: ubuntu1804-large
    expansions:
      NODE_LTS_NAME: erbium
      CLIENT_ENCRYPTION: true
    tasks: &ref_1
      - test-latest-server
      - test-latest-replica_set
      - test-latest-sharded_cluster
      - test-5.0-server
      - test-5.0-replica_set
      - test-5.0-sharded_cluster
      - test-4.4-server
      - test-4.4-replica_set
      - test-4.4-sharded_cluster
      - test-4.2-server
      - test-4.2-replica_set
      - test-4.2-sharded_cluster
      - test-4.0-server
      - test-4.0-replica_set
      - test-4.0-sharded_cluster
      - test-3.6-server
      - test-3.6-replica_set
      - test-3.6-sharded_cluster
      - test-latest-server-v1-api
      - test-atlas-connectivity
      - test-atlas-data-lake
      - test-load-balancer
      - test-auth-kerberos
      - test-auth-ldap
      - test-socks5
      - test-socks5-tls
      - test-ocsp-valid-cert-server-staples
      - test-ocsp-invalid-cert-server-staples
      - test-ocsp-valid-cert-server-does-not-staple
      - test-ocsp-invalid-cert-server-does-not-staple
      - test-ocsp-soft-fail
      - test-ocsp-malicious-invalid-cert-mustStaple-server-does-not-staple
      - test-ocsp-malicious-no-responder-mustStaple-server-does-not-staple
      - test-tls-support-latest
      - test-tls-support-5.0
      - test-tls-support-4.4
      - test-tls-support-4.2
      - test-latest-ocsp-valid-cert-server-staples
      - test-latest-ocsp-invalid-cert-server-staples
      - test-latest-ocsp-valid-cert-server-does-not-staple
      - test-latest-ocsp-invalid-cert-server-does-not-staple
      - test-latest-ocsp-soft-fail
      - test-latest-ocsp-malicious-invalid-cert-mustStaple-server-does-not-staple
      - test-latest-ocsp-malicious-no-responder-mustStaple-server-does-not-staple
      - test-5.0-ocsp-valid-cert-server-staples
      - test-5.0-ocsp-invalid-cert-server-staples
      - test-5.0-ocsp-valid-cert-server-does-not-staple
      - test-5.0-ocsp-invalid-cert-server-does-not-staple
      - test-5.0-ocsp-soft-fail
      - test-5.0-ocsp-malicious-invalid-cert-mustStaple-server-does-not-staple
      - test-5.0-ocsp-malicious-no-responder-mustStaple-server-does-not-staple
      - test-4.4-ocsp-valid-cert-server-staples
      - test-4.4-ocsp-invalid-cert-server-staples
      - test-4.4-ocsp-valid-cert-server-does-not-staple
      - test-4.4-ocsp-invalid-cert-server-does-not-staple
      - test-4.4-ocsp-soft-fail
      - test-4.4-ocsp-malicious-invalid-cert-mustStaple-server-does-not-staple
      - test-4.4-ocsp-malicious-no-responder-mustStaple-server-does-not-staple
  - name: ubuntu-18.04-fermium
    display_name: Ubuntu 18.04 Node Fermium
    run_on: ubuntu1804-large
    expansions:
      NODE_LTS_NAME: fermium
      CLIENT_ENCRYPTION: true
    tasks: *ref_1
  - name: windows-64-vs2019-erbium
    display_name: Windows (VS2019) Node Erbium
    run_on: windows-64-vs2019-large
    expansions:
      NODE_LTS_NAME: erbium
      MSVS_VERSION: 2019
    tasks: &ref_2
      - test-latest-server
      - test-latest-replica_set
      - test-latest-sharded_cluster
      - test-5.0-server
      - test-5.0-replica_set
      - test-5.0-sharded_cluster
      - test-4.4-server
      - test-4.4-replica_set
      - test-4.4-sharded_cluster
      - test-4.2-server
      - test-4.2-replica_set
      - test-4.2-sharded_cluster
      - test-4.0-server
      - test-4.0-replica_set
      - test-4.0-sharded_cluster
      - test-3.6-server
      - test-3.6-replica_set
      - test-3.6-sharded_cluster
      - test-latest-server-v1-api
      - test-atlas-data-lake
      - test-socks5
      - test-socks5-tls
      - test-ocsp-valid-cert-server-staples
      - test-ocsp-invalid-cert-server-staples
      - test-ocsp-valid-cert-server-does-not-staple
      - test-ocsp-invalid-cert-server-does-not-staple
      - test-ocsp-soft-fail
      - test-ocsp-malicious-invalid-cert-mustStaple-server-does-not-staple
      - test-ocsp-malicious-no-responder-mustStaple-server-does-not-staple
      - test-tls-support-latest
      - test-tls-support-5.0
      - test-tls-support-4.4
      - test-tls-support-4.2
      - test-latest-ocsp-valid-cert-server-staples
      - test-latest-ocsp-invalid-cert-server-staples
      - test-latest-ocsp-valid-cert-server-does-not-staple
      - test-latest-ocsp-invalid-cert-server-does-not-staple
      - test-latest-ocsp-soft-fail
      - test-latest-ocsp-malicious-invalid-cert-mustStaple-server-does-not-staple
      - test-latest-ocsp-malicious-no-responder-mustStaple-server-does-not-staple
      - test-5.0-ocsp-valid-cert-server-staples
      - test-5.0-ocsp-invalid-cert-server-staples
      - test-5.0-ocsp-valid-cert-server-does-not-staple
      - test-5.0-ocsp-invalid-cert-server-does-not-staple
      - test-5.0-ocsp-soft-fail
      - test-5.0-ocsp-malicious-invalid-cert-mustStaple-server-does-not-staple
      - test-5.0-ocsp-malicious-no-responder-mustStaple-server-does-not-staple
      - test-4.4-ocsp-valid-cert-server-staples
      - test-4.4-ocsp-invalid-cert-server-staples
      - test-4.4-ocsp-valid-cert-server-does-not-staple
      - test-4.4-ocsp-invalid-cert-server-does-not-staple
      - test-4.4-ocsp-soft-fail
      - test-4.4-ocsp-malicious-invalid-cert-mustStaple-server-does-not-staple
      - test-4.4-ocsp-malicious-no-responder-mustStaple-server-does-not-staple
  - name: windows-64-vs2019-fermium
    display_name: Windows (VS2019) Node Fermium
    run_on: windows-64-vs2019-large
    expansions:
      NODE_LTS_NAME: fermium
      MSVS_VERSION: 2019
    tasks: *ref_2
  - name: lint
    display_name: lint
    run_on: ubuntu1804-large
    tasks:
      - run-checks
  - name: mongosh_integration_tests
    display_name: mongosh integration tests
    run_on: ubuntu1804-test
    tasks:
      - run-mongosh-integration-tests
  - name: ubuntu1804-test-mongodb-aws
    display_name: MONGODB-AWS Auth test
    run_on: ubuntu1804-test
    expansions:
      NODE_LTS_NAME: erbium
    tasks:
      - aws-latest-auth-test-run-aws-auth-test-with-regular-aws-credentials
      - aws-latest-auth-test-run-aws-auth-test-with-assume-role-credentials
      - aws-latest-auth-test-run-aws-auth-test-with-aws-EC2-credentials
      - aws-latest-auth-test-run-aws-auth-test-with-aws-credentials-as-environment-variables
      - aws-latest-auth-test-run-aws-auth-test-with-aws-credentials-and-session-token-as-environment-variables
      - aws-latest-auth-test-run-aws-ECS-auth-test
      - aws-5.0-auth-test-run-aws-auth-test-with-regular-aws-credentials
      - aws-5.0-auth-test-run-aws-auth-test-with-assume-role-credentials
      - aws-5.0-auth-test-run-aws-auth-test-with-aws-EC2-credentials
      - aws-5.0-auth-test-run-aws-auth-test-with-aws-credentials-as-environment-variables
      - aws-5.0-auth-test-run-aws-auth-test-with-aws-credentials-and-session-token-as-environment-variables
      - aws-5.0-auth-test-run-aws-ECS-auth-test
      - aws-4.4-auth-test-run-aws-auth-test-with-regular-aws-credentials
      - aws-4.4-auth-test-run-aws-auth-test-with-assume-role-credentials
      - aws-4.4-auth-test-run-aws-auth-test-with-aws-EC2-credentials
      - aws-4.4-auth-test-run-aws-auth-test-with-aws-credentials-as-environment-variables
      - aws-4.4-auth-test-run-aws-auth-test-with-aws-credentials-and-session-token-as-environment-variables
      - aws-4.4-auth-test-run-aws-ECS-auth-test
  - name: ubuntu1804-custom-dependency-tests
    display_name: Custom Dependency Version Test
    run_on: ubuntu1804-large
    tasks:
      - run-custom-csfle-tests
      - run-custom-snappy-tests
      - run-bson-ext-test
  - name: ubuntu1804-test-serverless
    display_name: Serverless Test
    run_on: ubuntu1804-test
    expansions:
      NODE_LTS_NAME: erbium
    tasks:
      - serverless_task_group
  - name: no-auth-tests
    display_name: No Auth Tests
    run_on: ubuntu1804-test
    tasks:
      - test-latest-replica_set-noauth
      - test-5.0-replica_set-noauth
      - test-4.4-replica_set-noauth
      - test-4.2-replica_set-noauth
      - test-4.0-replica_set-noauth
      - test-3.6-replica_set-noauth<|MERGE_RESOLUTION|>--- conflicted
+++ resolved
@@ -992,13 +992,10 @@
       - func: install dependencies
       - func: bootstrap mongo-orchestration
         vars:
-          VERSION: latest
+          VERSION: '5.0'
           TOPOLOGY: sharded_cluster
-<<<<<<< HEAD
-          AUTH: auth
-=======
+          AUTH: auth
           LOAD_BALANCER: 'true'
->>>>>>> 69708712
       - func: start-load-balancer
       - func: run-lb-tests
       - func: stop-load-balancer
