--- conflicted
+++ resolved
@@ -2132,11 +2132,7 @@
       - func: bootstrap kms servers
       - func: run custom csfle tests
         vars:
-<<<<<<< HEAD
-          CSFLE_GIT_REF: 3b3d0ebd2b180f4cb63adf937ecd985fce7e217b
-=======
           CSFLE_GIT_REF: e8e0c0b07db62b0e8ee0e5f3b669a180a94df1e8
->>>>>>> 409a095e
   - name: run-custom-csfle-tests-5.0-master
     tags:
       - run-custom-dependency-tests
@@ -2166,11 +2162,7 @@
       - func: bootstrap kms servers
       - func: run custom csfle tests
         vars:
-<<<<<<< HEAD
-          CSFLE_GIT_REF: 3b3d0ebd2b180f4cb63adf937ecd985fce7e217b
-=======
           CSFLE_GIT_REF: e8e0c0b07db62b0e8ee0e5f3b669a180a94df1e8
->>>>>>> 409a095e
   - name: run-custom-csfle-tests-rapid-master
     tags:
       - run-custom-dependency-tests
@@ -2200,11 +2192,7 @@
       - func: bootstrap kms servers
       - func: run custom csfle tests
         vars:
-<<<<<<< HEAD
-          CSFLE_GIT_REF: 3b3d0ebd2b180f4cb63adf937ecd985fce7e217b
-=======
           CSFLE_GIT_REF: e8e0c0b07db62b0e8ee0e5f3b669a180a94df1e8
->>>>>>> 409a095e
   - name: run-custom-csfle-tests-latest-master
     tags:
       - run-custom-dependency-tests
