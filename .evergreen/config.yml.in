--- conflicted
+++ resolved
@@ -207,7 +207,6 @@
 
           NODE_LTS_NAME='${NODE_LTS_NAME}' bash ${PROJECT_DIRECTORY}/.evergreen/run-atlas-tests.sh
 
-<<<<<<< HEAD
   "run kerberos tests":
     - command: shell.exec
       type: test
@@ -217,7 +216,7 @@
           KRB5_KEYTAB='${gssapi_auth_keytab_base64}' KRB5_PRINCIPAL='${gssapi_auth_principal}' \
           MONGODB_URI='${gssapi_auth_mongodb_uri}' \
           NODE_LTS_NAME='${NODE_LTS_NAME}' bash ${PROJECT_DIRECTORY}/.evergreen/run-kerberos-tests.sh
-=======
+
   "run ldap tests":
     - command: shell.exec
       type: test
@@ -226,7 +225,6 @@
         script: |
           MONGODB_URI='${plain_auth_mongodb_uri}' NODE_LTS_NAME='${NODE_LTS_NAME}' \
           bash ${PROJECT_DIRECTORY}/.evergreen/run-ldap-tests.sh
->>>>>>> 3128c685
 
   "add aws auth variables to file":
     - command: shell.exec
