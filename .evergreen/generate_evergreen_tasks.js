--- conflicted
+++ resolved
@@ -122,15 +122,10 @@
         {
           func: 'bootstrap mongo-orchestration',
           vars: {
-<<<<<<< HEAD
             VERSION: '5.0',
             TOPOLOGY: 'sharded_cluster',
-            AUTH: 'auth'
-=======
-            VERSION: 'latest',
-            TOPOLOGY: 'sharded_cluster',
+            AUTH: 'auth',
             LOAD_BALANCER: 'true'
->>>>>>> 69708712
           }
         },
         { func: 'start-load-balancer' },
