--- conflicted
+++ resolved
@@ -5,18 +5,11 @@
 const yaml = require('js-yaml');
 
 const LATEST_EFFECTIVE_VERSION = '5.0';
-<<<<<<< HEAD
-const MONGODB_VERSIONS = ['latest', '5.0', '4.4', '4.2', '4.0', '3.6', '3.4', '3.2', '3.0', '2.6'];
-const AWS_AUTH_VERSIONS = ['latest', '5.0', '4.4'];
-const OCSP_VERSIONS = ['latest', '5.0', '4.4'];
-const TLS_VERSIONS = ['latest', '5.0', '4.4', '4.2'];
-=======
 const LEGACY_MONGODB_VERSIONS = new Set(['4.4', '4.2', '4.0', '3.6', '3.4', '3.2', '3.0', '2.6']);
 const MONGODB_VERSIONS = ['latest'].concat(Array.from(LEGACY_MONGODB_VERSIONS));
 const AWS_AUTH_VERSIONS = ['latest', '4.4'];
 const OCSP_VERSIONS = ['latest', '4.4'];
 const TLS_VERSIONS = ['latest', '4.2']; // also test on 4.2 because 4.4+ currently skipped on windows
->>>>>>> e5975af9
 const NODE_VERSIONS = ['fermium', 'erbium', 'dubnium', 'carbon', 'boron', 'argon'];
 const LEGACY_TOPOLOGIES = new Set(['server', 'replica_set', 'sharded_cluster']);
 const UNIFIED_TOPOLOGIES = Array.from(LEGACY_TOPOLOGIES).map(topology => `${topology}-unified`);
@@ -80,15 +73,11 @@
   )
 );
 
-<<<<<<< HEAD
-const WINDOWS_SKIP_TAGS = new Set(['atlas-connect', 'auth']);
-=======
 // TODO: NODE-3060: enable skipped tests on windows
 const WINDOWS_SKIP_TAGS = new Set([
   'atlas-connect',
   'auth'
 ]);
->>>>>>> e5975af9
 
 const BASE_TASKS = [];
 const TASKS = [];
@@ -120,9 +109,6 @@
 }
 
 MONGODB_VERSIONS.forEach(mongoVersion => {
-<<<<<<< HEAD
-  TOPOLOGIES.forEach(topology => BASE_TASKS.push(makeTask({ mongoVersion, topology })));
-=======
   Array.from(LEGACY_TOPOLOGIES).concat(UNIFIED_TOPOLOGIES).forEach(topology => {
     if (LEGACY_TOPOLOGIES.has(topology) && !LEGACY_MONGODB_VERSIONS.has(mongoVersion)) {
       // MongoDB 5.0+ is only supported by the Unified Topology in driver 3.7+
@@ -155,7 +141,6 @@
       }
     }
   ]
->>>>>>> e5975af9
 });
 
 TASKS.push(
