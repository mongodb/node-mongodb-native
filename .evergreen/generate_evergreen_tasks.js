const fs = require('fs');
const yaml = require('js-yaml');

const MONGODB_VERSIONS = ['latest', 'rapid', '6.0', '5.0', '4.4', '4.2', '4.0', '3.6'];
const versions = [
  { codeName: 'fermium', versionNumber: 14 },
  { codeName: 'gallium', versionNumber: 16 },
  { codeName: 'hydrogen', versionNumber: 18 }
];
const NODE_VERSIONS = versions.map(({ codeName }) => codeName)
NODE_VERSIONS.sort();
const LOWEST_LTS = NODE_VERSIONS[0];
const LATEST_LTS = NODE_VERSIONS[NODE_VERSIONS.length - 1];

const TOPOLOGIES = ['server', 'replica_set', 'sharded_cluster'];
const AWS_AUTH_VERSIONS = ['latest', '6.0', '5.0', '4.4'];
const TLS_VERSIONS = ['latest', '6.0', '5.0', '4.4', '4.2'];

const DEFAULT_OS = 'rhel80-large';

const OPERATING_SYSTEMS = [
  {
    name: 'rhel80-large',
    display_name: 'rhel8',
    run_on: DEFAULT_OS
  },
  {
    name: 'windows-64-vs2019',
    display_name: 'Windows (VS2019)',
    run_on: 'windows-64-vs2019-large',
    msvsVersion: 2019,
    clientEncryption: false // TODO(NODE-3401): Unskip when Windows no longer fails to launch mongocryptd occasionally
  }
].map(osConfig => ({
  nodeVersion: LOWEST_LTS,
  auth: 'auth',
  clientEncryption: true,
  ...osConfig
}));

// TODO: NODE-3060: enable skipped tests on windows
const WINDOWS_SKIP_TAGS = new Set(['atlas-connect', 'auth', 'load_balancer']);

const TASKS = [];
const SINGLETON_TASKS = [];

function makeTask({ mongoVersion, topology, tags = [], auth = 'auth' }) {
  return {
    name: `test-${mongoVersion}-${topology}${auth === 'noauth' ? '-noauth' : ''}`,
    tags: [mongoVersion, topology, ...tags],
    commands: [
      { func: 'install dependencies' },
      {
        func: 'bootstrap mongo-orchestration',
        vars: {
          VERSION: mongoVersion,
          TOPOLOGY: topology,
          AUTH: auth
        }
      },
      { func: 'bootstrap kms servers' },
      { func: 'run tests' }
    ]
  };
}

function generateVersionTopologyMatrix() {
  function* _generate() {
    for (const mongoVersion of MONGODB_VERSIONS) {
      for (const topology of TOPOLOGIES) {
        yield { mongoVersion, topology };
      }
    }
  }

  return Array.from(_generate());
}

const BASE_TASKS = generateVersionTopologyMatrix().map(makeTask);
const AUTH_DISABLED_TASKS = generateVersionTopologyMatrix().map(test =>
  makeTask({ ...test, auth: 'noauth', tags: ['noauth'] })
);

BASE_TASKS.push({
  name: `test-latest-server-v1-api`,
  tags: ['latest', 'server', 'v1-api'],
  commands: [
    { func: 'install dependencies' },
    {
      func: 'bootstrap mongo-orchestration',
      vars: {
        VERSION: 'latest',
        TOPOLOGY: 'server',
        REQUIRE_API_VERSION: '1',
        AUTH: 'auth'
      }
    },
    { func: 'bootstrap kms servers' },
    {
      func: 'run tests',
      vars: {
        MONGODB_API_VERSION: '1'
      }
    }
  ]
});

// manually added tasks
TASKS.push(
  ...[
    {
      name: 'test-atlas-connectivity',
      tags: ['atlas-connect'],
      commands: [{ func: 'install dependencies' }, { func: 'run atlas tests' }]
    },
    {
      name: 'test-atlas-data-lake',
      commands: [
        { func: 'install dependencies' },
        { func: 'bootstrap mongohoused' },
        { func: 'run data lake tests' }
      ]
    },
    {
      name: 'test-5.0-load-balanced',
      tags: ['latest', 'sharded_cluster', 'load_balancer'],
      commands: [
        { func: 'install dependencies' },
        {
          func: 'bootstrap mongo-orchestration',
          vars: {
            VERSION: '5.0',
            TOPOLOGY: 'sharded_cluster',
            AUTH: 'auth',
            LOAD_BALANCER: 'true'
          }
        },
        { func: 'start-load-balancer' },
        { func: 'run-lb-tests' },
        { func: 'stop-load-balancer' }
      ]
    },
    {
      name: 'test-6.0-load-balanced',
      tags: ['latest', 'sharded_cluster', 'load_balancer'],
      commands: [
        { func: 'install dependencies' },
        {
          func: 'bootstrap mongo-orchestration',
          vars: {
            VERSION: '6.0',
            TOPOLOGY: 'sharded_cluster',
            AUTH: 'auth',
            LOAD_BALANCER: 'true'
          }
        },
        { func: 'start-load-balancer' },
        { func: 'run-lb-tests' },
        { func: 'stop-load-balancer' }
      ]
    },
    {
      name: 'test-latest-load-balanced',
      tags: ['latest', 'sharded_cluster', 'load_balancer'],
      commands: [
        { func: 'install dependencies' },
        {
          func: 'bootstrap mongo-orchestration',
          vars: {
            VERSION: 'latest',
            TOPOLOGY: 'sharded_cluster',
            AUTH: 'auth',
            LOAD_BALANCER: 'true'
          }
        },
        { func: 'start-load-balancer' },
        { func: 'run-lb-tests' },
        { func: 'stop-load-balancer' }
      ]
    },
    {
      name: 'test-auth-kerberos',
      tags: ['auth', 'kerberos'],
      commands: [{ func: 'install dependencies' }, { func: 'run kerberos tests' }]
    },
    {
      name: 'test-auth-ldap',
      tags: ['auth', 'ldap'],
      commands: [{ func: 'install dependencies' }, { func: 'run ldap tests' }]
    },
    {
      name: 'test-socks5',
      tags: [],
      commands: [
        { func: 'install dependencies' },
        {
          func: 'bootstrap mongo-orchestration',
          vars: {
            VERSION: 'latest',
            TOPOLOGY: 'replica_set'
          }
        },
        { func: 'bootstrap kms servers' },
        { func: 'run socks5 tests' }
      ]
    },
    {
      name: 'test-socks5-tls',
      tags: [],
      commands: [
        { func: 'install dependencies' },
        {
          func: 'bootstrap mongo-orchestration',
          vars: {
            SSL: 'ssl',
            VERSION: 'latest',
            TOPOLOGY: 'replica_set'
          }
        },
        { func: 'run socks5 tests', vars: { SSL: 'ssl' } }
      ]
    }
  ]
);

for (const compressor of ['zstd', 'snappy']) {
  TASKS.push({
    name: `test-${compressor}-compression`,
    tags: ['latest', compressor],
    commands: [
      { func: 'install dependencies' },
      {
        func: 'bootstrap mongo-orchestration',
        vars: {
          VERSION: 'latest',
          TOPOLOGY: 'replica_set',
          AUTH: 'auth',
          COMPRESSOR: compressor
        }
      },
      { func: 'run-compression-tests' }
    ]
  });
}

const AWS_LAMBDA_HANDLER_TASKS = [];
// Add task for testing lambda example without aws auth.
AWS_LAMBDA_HANDLER_TASKS.push({
  name: 'test-lambda-example',
  tags: ['latest', 'lambda'],
  commands: [
    { func: 'install dependencies' },
    {
      func: 'bootstrap mongo-orchestration',
      vars: {
        VERSION: 'rapid',
        TOPOLOGY: 'server'
      }
    },
    { func: 'run lambda handler example tests' }
  ]
});

// Add task for testing lambda example with aws auth.
AWS_LAMBDA_HANDLER_TASKS.push({
  name: 'test-lambda-aws-auth-example',
  tags: ['latest', 'lambda'],
  commands: [
    { func: 'install dependencies' },
    {
      func: 'bootstrap mongo-orchestration',
      vars: {
        VERSION: 'rapid',
        AUTH: 'auth',
        ORCHESTRATION_FILE: 'auth-aws.json',
        TOPOLOGY: 'server'
      }
    },
    { func: 'add aws auth variables to file' },
    { func: 'setup aws env' },
    { func: 'run lambda handler example tests with aws auth' }
  ]
});

for (const VERSION of TLS_VERSIONS) {
  TASKS.push({
    name: `test-tls-support-${VERSION}`,
    tags: ['tls-support'],
    commands: [
      { func: 'install dependencies' },
      {
        func: 'bootstrap mongo-orchestration',
        vars: {
          VERSION,
          SSL: 'ssl',
          TOPOLOGY: 'server'
          // TODO: NODE-3891 - fix tests broken when AUTH enabled
          // AUTH: 'auth'
        }
      },
      { func: 'run tls tests' }
    ]
  });
}

const AWS_AUTH_TASKS = [];

for (const VERSION of AWS_AUTH_VERSIONS) {
  const name = ex => `aws-${VERSION}-auth-test-${ex.split(' ').join('-')}`;
  const awsFuncs = [
    { func: 'run aws auth test with regular aws credentials' },
    { func: 'run aws auth test with assume role credentials' },
    { func: 'run aws auth test with aws EC2 credentials' },
    { func: 'run aws auth test with aws credentials as environment variables' },
    { func: 'run aws auth test with aws credentials and session token as environment variables' },
    { func: 'run aws ECS auth test' }
  ];

  const awsTasks = awsFuncs.map(fn => ({
    name: name(fn.func),
    commands: [
      { func: 'install dependencies' },
      {
        func: 'bootstrap mongo-orchestration',
        vars: {
          VERSION: VERSION,
          AUTH: 'auth',
          ORCHESTRATION_FILE: 'auth-aws.json',
          TOPOLOGY: 'server'
        }
      },
      { func: 'add aws auth variables to file' },
      { func: 'setup aws env' },
      fn
    ]
  }));

  const awsNoOptionalTasks = awsFuncs.map(fn => ({
    name: `${name(fn.func)}-no-optional`,
    commands: [
      {
        func: 'install dependencies',
        vars: {
          NPM_OPTIONS: '--no-optional'
        }
      },
      {
        func: 'bootstrap mongo-orchestration',
        vars: {
          VERSION: VERSION,
          AUTH: 'auth',
          ORCHESTRATION_FILE: 'auth-aws.json',
          TOPOLOGY: 'server'
        }
      },
      { func: 'add aws auth variables to file' },
      { func: 'setup aws env' },
      fn
    ]
  }));

  const allAwsTasks = awsTasks.concat(awsNoOptionalTasks);

  TASKS.push(...allAwsTasks);
  AWS_AUTH_TASKS.push(...allAwsTasks.map(t => t.name));
}

const BUILD_VARIANTS = [];

for (const
  {
    name: osName,
    display_name: osDisplayName,
    run_on,
    nodeVersions = NODE_VERSIONS,
    clientEncryption,
    msvsVersion
  } of OPERATING_SYSTEMS) {
  const testedNodeVersions = NODE_VERSIONS.filter(version => nodeVersions.includes(version));
  const os = osName.split('-')[0];
  const tasks = BASE_TASKS.concat(TASKS)
    .filter(task => {
      const isAWSTask = task.name.match(/^aws/);
      const isSkippedTaskOnWindows = task.tags && os.match(/^windows/) && task.tags.filter(tag => WINDOWS_SKIP_TAGS.has(tag)).length

      return !isAWSTask && !isSkippedTaskOnWindows;
    });

  for (const NODE_LTS_NAME of testedNodeVersions) {
    const nodeVersionNumber = versions.find(({ codeName }) => codeName === NODE_LTS_NAME).versionNumber;
    const nodeLtsDisplayName = nodeVersionNumber === undefined ? `Node Latest` : `Node${nodeVersionNumber}`;
    const name = `${osName}-${NODE_LTS_NAME}`;
    const display_name = `${osDisplayName} ${nodeLtsDisplayName}`;
    const expansions = { NODE_LTS_NAME };
    const taskNames = tasks.map(({ name }) => name);

    if (clientEncryption) {
      expansions.CLIENT_ENCRYPTION = true;
    }
    if (msvsVersion) {
      expansions.MSVS_VERSION = msvsVersion;
    }

    BUILD_VARIANTS.push({ name, display_name, run_on, expansions, tasks: taskNames });
  };

  const configureLatestNodeSmokeTest = os.match(/^rhel/);
  if (configureLatestNodeSmokeTest) {
    const buildVariantData = {
      name: `${osName}-node-latest`,
      display_name: `${osDisplayName} Node Latest`,
      run_on,
      expansions: { NODE_LTS_NAME: 'latest' },
      tasks: tasks.map(({ name }) => name)
    }
    if (clientEncryption) {
      buildVariantData.expansions.CLIENT_ENCRYPTION = true;
    }

    BUILD_VARIANTS.push(buildVariantData)
  }
}

BUILD_VARIANTS.push({
  name: 'macos-1100',
  display_name: `MacOS 11 Node${versions.find(version => version.codeName === LATEST_LTS).versionNumber}`,
  run_on: 'macos-1100',
  expansions: {
    NODE_LTS_NAME: LATEST_LTS,
    CLIENT_ENCRYPTION: true
  },
  tasks: ['test-rapid-server']
});

// singleton build variant for linting
SINGLETON_TASKS.push(
  ...[
    {
      name: 'run-unit-tests',
      tags: ['run-unit-tests'],
      commands: [
        {
          func: 'install dependencies',
          vars: {
            NODE_LTS_NAME: LOWEST_LTS
          }
        },
        { func: 'run unit tests' }
      ]
    },
    {
      name: 'run-lint-checks',
      tags: ['run-lint-checks'],
      commands: [
        {
          func: 'install dependencies',
          vars: {
            NODE_LTS_NAME: LOWEST_LTS
          }
        },
        { func: 'run lint checks' }
      ]
    },
    ...Array.from(makeTypescriptTasks())
  ]
);

function* makeTypescriptTasks() {
  for (const TS_VERSION of ["next", "current", "4.1.6"]) {
    // 4.1.6 can consume the public API but not compile the driver
    if (TS_VERSION !== '4.1.6'
      && TS_VERSION !== 'next')  {
      yield {
          name: `compile-driver-typescript-${TS_VERSION}`,
          tags: [`compile-driver-typescript-${TS_VERSION}`],
          commands: [
            {
              func: 'install dependencies',
              vars: {
                NODE_LTS_NAME: LOWEST_LTS
              }
            },
            {
              func: 'compile driver',
              vars: {
                TS_VERSION
              }
            }
          ]
      }
    }

    yield {
      name: `check-types-typescript-${TS_VERSION}`,
      tags: [`check-types-typescript-${TS_VERSION}`],
      commands: [
        {
          func: 'install dependencies',
          vars: {
            NODE_LTS_NAME: LOWEST_LTS
          }
        },
        {
          func: 'check types',
          vars: {
            TS_VERSION
          }
        }
      ]
  }
  }
  return {
    name: 'run-typescript-next',
    tags: ['run-typescript-next'],
    commands: [
      {
        func: 'install dependencies',
        vars: {
          NODE_LTS_NAME: LOWEST_LTS
        }
      },
      { func: 'run typescript next' }
    ]
  }
}

BUILD_VARIANTS.push({
  name: 'lint',
  display_name: 'lint',
  run_on: DEFAULT_OS,
  tasks: [
    'run-unit-tests',
    'run-lint-checks',
    ...Array.from(makeTypescriptTasks()).map(({ name }) => name)
  ]
});

BUILD_VARIANTS.push({
  name: 'generate-combined-coverage',
  display_name: 'Generate Combined Coverage',
  run_on: DEFAULT_OS,
  tasks: ['download-and-merge-coverage']
});

// singleton build variant for mongosh integration tests
SINGLETON_TASKS.push({
  name: 'run-mongosh-integration-tests',
  tags: ['run-mongosh-integration-tests'],
  exec_timeout_secs: 3600,
  commands: [
    {
      func: 'install dependencies',
      vars: {
        NODE_LTS_NAME: 'gallium'
      }
    },
    { func: 'run mongosh integration tests' }
  ]
});

BUILD_VARIANTS.push({
  name: 'mongosh_integration_tests',
  display_name: 'mongosh integration tests',
  run_on: 'ubuntu1804-large',
  tasks: ['run-mongosh-integration-tests']
});

// special case for MONGODB-AWS authentication
BUILD_VARIANTS.push({
  name: 'ubuntu1804-test-mongodb-aws',
  display_name: 'MONGODB-AWS Auth test',
  run_on: 'ubuntu1804-large',
  expansions: {
    NODE_LTS_NAME: LOWEST_LTS
  },
  tasks: AWS_AUTH_TASKS
});

const oneOffFuncAsTasks = []

for (const version of ['5.0', 'rapid', 'latest']) {
<<<<<<< HEAD
  for (const ref of ['3b3d0ebd2b180f4cb63adf937ecd985fce7e217b', 'master']) {
=======
  for (const ref of ['e8e0c0b07db62b0e8ee0e5f3b669a180a94df1e8', 'master']) {
>>>>>>> 409a095e
    oneOffFuncAsTasks.push({
      name: `run-custom-csfle-tests-${version}-${ref === 'master' ? ref : 'pinned-commit'}`,
      tags: ['run-custom-dependency-tests'],
      commands: [
        {
          func: 'install dependencies',
          vars: {
            NODE_LTS_NAME: LOWEST_LTS
          }
        },
        {
          func: 'bootstrap mongo-orchestration',
          vars: {
            VERSION: version,
            TOPOLOGY: 'replica_set'
          }
        },
        { func: 'bootstrap kms servers' },
        {
          func: 'run custom csfle tests',
          vars: {
            CSFLE_GIT_REF: ref
          }
        }
      ]
    });
  }
}

const coverageTask = {
  name: 'download and merge coverage'.split(' ').join('-'),
  tags: [],
  commands: [
    {
      func: 'download and merge coverage'
    }
  ],
  depends_on: [{ name: '*', variant: '*', status: '*', patch_optional: true }]
};

SINGLETON_TASKS.push(coverageTask);
SINGLETON_TASKS.push(...oneOffFuncAsTasks);

BUILD_VARIANTS.push({
  name: 'rhel8-custom-dependency-tests',
  display_name: 'Custom Dependency Version Test',
  run_on: DEFAULT_OS,
  tasks: oneOffFuncAsTasks.map(({ name }) => name)
});

// special case for serverless testing
BUILD_VARIANTS.push({
  name: 'rhel8-test-serverless',
  display_name: 'Serverless Test',
  run_on: DEFAULT_OS,
  expansions: {
    NODE_LTS_NAME: LOWEST_LTS
  },
  tasks: ['serverless_task_group']
});

BUILD_VARIANTS.push({
  name: 'rhel8-no-auth-tests',
  display_name: 'No Auth Tests',
  run_on: DEFAULT_OS,
  expansions: {
    CLIENT_ENCRYPTION: true
  },
  tasks: AUTH_DISABLED_TASKS.map(({ name }) => name)
});

BUILD_VARIANTS.push({
  name: 'rhel8-test-lambda',
  display_name: 'AWS Lambda handler tests',
  run_on: DEFAULT_OS,
  tasks: ['test-lambda-example', 'test-lambda-aws-auth-example']
});

// TODO(NODE-4575): unskip zstd and snappy on node 16
for (const variant of BUILD_VARIANTS.filter(
  variant => variant.expansions && ['gallium', 'hydrogen', 'latest'].includes(variant.expansions.NODE_LTS_NAME)
)) {
  variant.tasks = variant.tasks.filter(
    name => !['test-zstd-compression', 'test-snappy-compression'].includes(name)
  );
}

// TODO(NODE-4894): fix kerberos tests on Node18
for (const variant of BUILD_VARIANTS.filter(
  variant => variant.expansions && ['hydrogen', 'latest'].includes(variant.expansions.NODE_LTS_NAME)
)) {
  variant.tasks = variant.tasks.filter(
    name => !['test-auth-kerberos'].includes(name)
  );
}

// TODO(NODE-4897): Debug socks5 tests on node latest
for (const variant of BUILD_VARIANTS.filter(
  variant => variant.expansions && ['latest'].includes(variant.expansions.NODE_LTS_NAME)
)) {
  variant.tasks = variant.tasks.filter(
    name => !['test-socks5'].includes(name)
  );
}

const fileData = yaml.load(fs.readFileSync(`${__dirname}/config.in.yml`, 'utf8'));
fileData.tasks = (fileData.tasks || [])
  .concat(BASE_TASKS)
  .concat(TASKS)
  .concat(SINGLETON_TASKS)
  .concat(AUTH_DISABLED_TASKS)
  .concat(AWS_LAMBDA_HANDLER_TASKS);
fileData.buildvariants = (fileData.buildvariants || []).concat(BUILD_VARIANTS);

fs.writeFileSync(`${__dirname}/config.yml`, yaml.dump(fileData, { lineWidth: 120 }), 'utf8');<|MERGE_RESOLUTION|>--- conflicted
+++ resolved
@@ -579,11 +579,7 @@
 const oneOffFuncAsTasks = []
 
 for (const version of ['5.0', 'rapid', 'latest']) {
-<<<<<<< HEAD
-  for (const ref of ['3b3d0ebd2b180f4cb63adf937ecd985fce7e217b', 'master']) {
-=======
   for (const ref of ['e8e0c0b07db62b0e8ee0e5f3b669a180a94df1e8', 'master']) {
->>>>>>> 409a095e
     oneOffFuncAsTasks.push({
       name: `run-custom-csfle-tests-${version}-${ref === 'master' ? ref : 'pinned-commit'}`,
       tags: ['run-custom-dependency-tests'],
