'use strict';

const semver = require('semver');
const fs = require('fs');
const yaml = require('js-yaml');

const LATEST_EFFECTIVE_VERSION = '5.0';
const MONGODB_VERSIONS = ['latest', '4.4', '4.2', '4.0', '3.6', '3.4', '3.2', '3.0', '2.6'];
const NODE_VERSIONS = ['dubnium', 'erbium'];
const TOPOLOGIES = ['server', 'replica_set', 'sharded_cluster'];
const OPERATING_SYSTEMS = [
  {
    name: 'macos-1014',
    display_name: 'macOS 10.14',
    run_on: 'macos-1014',
    auth: false
  },
  {
    name: 'rhel70',
    display_name: 'RHEL 7.0',
    run_on: 'rhel70-small'
  },
  {
    name: 'ubuntu-14.04',
    display_name: 'Ubuntu 14.04',
    run_on: 'ubuntu1404-test',
    mongoVersion: '<4.2'
  },
  {
    name: 'ubuntu-18.04',
    display_name: 'Ubuntu 18.04',
    run_on: 'ubuntu1804-test',
    mongoVersion: '>=3.2',
    clientEncryption: true
  },

  // Windows. reenable this when nvm supports windows, or we settle on an alternative tool
  // {
  //   name: 'windows-64-vs2010-test',
  //   display_name: 'Windows (VS2010)',
  //   run_on: 'windows-64-vs2010-test'
  // },
  // {
  //   name: 'windows-64-vs2013-test',
  //   display_name: 'Windows (VS2013)',
  //   run_on: 'windows-64-vs2013-test'
  // },
  // {
  //   name: 'windows-64-vs2015-test',
  //   display_name: 'Windows (VS2015)',
  //   run_on: 'windows-64-vs2015-test'
  // }
].map(osConfig =>
  Object.assign(
    {
      mongoVersion: '>=2.6',
      nodeVersion: 'dubnium',
      auth: false
    },
    osConfig
  )
);

const TASKS = [];
const SINGLETON_TASKS = [];

function makeTask({ mongoVersion, topology }) {
  return {
    name: `test-${mongoVersion}-${topology}`,
    tags: [mongoVersion, topology],
    commands: [
      { func: 'install dependencies' },
      {
        func: 'bootstrap mongo-orchestration',
        vars: {
          VERSION: mongoVersion,
          TOPOLOGY: topology
        }
      },
      { func: 'run tests' }
    ]
  };
}

MONGODB_VERSIONS.forEach(mongoVersion => {
  TOPOLOGIES.forEach(topology =>
    TASKS.push(makeTask({ mongoVersion, topology }))
  );
});

// manually added tasks
Array.prototype.push.apply(TASKS, [
  {
    name: 'test-atlas-connectivity',
    tags: ['atlas-connect'],
    commands: [
      { func: 'install dependencies' },
      { func: 'run atlas tests' }
    ]
  },
  {
<<<<<<< HEAD
    name: 'test-kerberos-auth',
    tags: ['kerberos-auth'],
    commands: [
      { func: 'install dependencies' },
      { func: 'run kerberos tests' }
=======
    name: 'test-tls-support',
    tags: ['tls-support'],
    commands: [
      { func: 'install dependencies' },
      {
        func: 'bootstrap mongo-orchestration',
        vars: {
          SSL: 'ssl',
          VERSION: 'latest',
          TOPOLOGY: 'server'
        }
      },
      { func: 'run tls tests' }
>>>>>>> 4fcb031b
    ]
  },
  {
    name: 'test-ldap-auth',
    tags: ['ldap-auth'],
    commands: [
      { func: 'install dependencies' },
      { func: 'run ldap tests' }
    ]
  },
  {
    name: 'test-ocsp-valid-cert-server-staples',
    tags: ['ocsp'],
    commands: [
      { func: 'run-valid-ocsp-server' },
      { func: 'install dependencies' },
      {
        func: 'bootstrap mongo-orchestration',
        vars: {
          ORCHESTRATION_FILE: 'rsa-basic-tls-ocsp-mustStaple.json',
          VERSION: 'latest',
          TOPOLOGY: 'server'
        }
      },
      { func: 'run-ocsp-test', vars: { OCSP_TLS_SHOULD_SUCCEED: 1 } }
    ]
  },
  {
    name: 'test-ocsp-invalid-cert-server-staples',
    tags: ['ocsp'],
    commands: [
      { func: 'run-revoked-ocsp-server' },
      { func: 'install dependencies' },
      {
        func: 'bootstrap mongo-orchestration',
        vars: {
          ORCHESTRATION_FILE: 'rsa-basic-tls-ocsp-mustStaple.json',
          VERSION: 'latest',
          TOPOLOGY: 'server'
        }
      },
      { func: 'run-ocsp-test', vars: { OCSP_TLS_SHOULD_SUCCEED: 0 } }
    ]
  },
  {
    name: 'test-ocsp-valid-cert-server-does-not-staple',
    tags: ['ocsp'],
    commands: [
      { func: 'run-valid-ocsp-server' },
      { func: 'install dependencies' },
      {
        func: 'bootstrap mongo-orchestration',
        vars: {
          ORCHESTRATION_FILE: 'rsa-basic-tls-ocsp-disableStapling.json',
          VERSION: 'latest',
          TOPOLOGY: 'server'
        }
      },
      { func: 'run-ocsp-test', vars: { OCSP_TLS_SHOULD_SUCCEED: 1 } }
    ]
  },
  {
    name: 'test-ocsp-invalid-cert-server-does-not-staple',
    tags: ['ocsp'],
    commands: [
      { func: 'run-revoked-ocsp-server' },
      { func: 'install dependencies' },
      {
        func: 'bootstrap mongo-orchestration',
        vars: {
          ORCHESTRATION_FILE: 'rsa-basic-tls-ocsp-disableStapling.json',
          VERSION: 'latest',
          TOPOLOGY: 'server'
        }
      },
      { func: 'run-ocsp-test', vars: { OCSP_TLS_SHOULD_SUCCEED: 0 } }
    ]
  },
  {
    name: 'test-ocsp-soft-fail',
    tags: ['ocsp'],
    commands: [
      { func: 'install dependencies' },
      {
        func: 'bootstrap mongo-orchestration',
        vars: {
          ORCHESTRATION_FILE: 'rsa-basic-tls-ocsp-disableStapling.json',
          VERSION: 'latest',
          TOPOLOGY: 'server'
        }
      },
      { func: 'run-ocsp-test', vars: { OCSP_TLS_SHOULD_SUCCEED: 1 } }
    ]
  },
  {
    name: 'test-ocsp-malicious-invalid-cert-mustStaple-server-does-not-staple',
    tags: ['ocsp'],
    commands: [
      { func: 'run-revoked-ocsp-server' },
      { func: 'install dependencies' },
      {
        func: 'bootstrap mongo-orchestration',
        vars: {
          ORCHESTRATION_FILE: 'rsa-basic-tls-ocsp-mustStaple-disableStapling.json',
          VERSION: 'latest',
          TOPOLOGY: 'server'
        }
      },
      { func: 'run-ocsp-test', vars: { OCSP_TLS_SHOULD_SUCCEED: 0 } }
    ]
  },
  {
    name: 'test-ocsp-malicious-no-responder-mustStaple-server-does-not-staple',
    tags: ['ocsp'],
    commands: [
      { func: 'install dependencies' },
      {
        func: 'bootstrap mongo-orchestration',
        vars: {
          ORCHESTRATION_FILE: 'rsa-basic-tls-ocsp-mustStaple-disableStapling.json',
          VERSION: 'latest',
          TOPOLOGY: 'server'
        }
      },
      { func: 'run-ocsp-test', vars: { OCSP_TLS_SHOULD_SUCCEED: 0 } }
    ]
  }
]);

TASKS.push({
  name: 'aws-auth-test',
  commands: [
    { func: 'install dependencies' },
    {
      func: 'bootstrap mongo-orchestration',
      vars: {
        AUTH: 'auth',
        ORCHESTRATION_FILE: 'auth-aws.json',
        TOPOLOGY: 'server'
      }
    },
    { func: 'add aws auth variables to file' },
    { func: 'run aws auth test with regular aws credentials' },
    { func: 'run aws auth test with assume role credentials' },
    { func: 'run aws auth test with aws EC2 credentials' },
    { func: 'run aws auth test with aws credentials as environment variables' },
    { func: 'run aws auth test with aws credentials and session token as environment variables' },
    { func: 'run aws ECS auth test' }
  ]
});

const BUILD_VARIANTS = [];

const getTaskList = (() => {
  const memo = {};
  return function(mongoVersion) {
    const key = mongoVersion;

    if (memo[key]) {
      return memo[key];
    }

    const ret = TASKS.filter(task => {
      const tasksWithVars =  task.commands.filter(task => !!task.vars);
      if (tasksWithVars.length === 0) {
        return true;
      }

      const { VERSION } = task.commands.filter(task => !!task.vars)[0].vars;
      if (VERSION === 'latest') {
        return semver.satisfies(semver.coerce(LATEST_EFFECTIVE_VERSION), mongoVersion);
      }

      return semver.satisfies(semver.coerce(VERSION), mongoVersion);
    }).map(x => x.name);

    memo[key] = ret;
    return ret;
  };
})();

OPERATING_SYSTEMS.forEach(
  ({
    name: osName,
    display_name: osDisplayName,
    run_on,
    mongoVersion = '>=2.6',
    nodeVersions = NODE_VERSIONS,
    clientEncryption
  }) => {
    const testedNodeVersions = NODE_VERSIONS.filter(version => nodeVersions.includes(version));
    const tasks = getTaskList(mongoVersion);

    testedNodeVersions.forEach(NODE_LTS_NAME => {
      const nodeLtsDisplayName = `Node ${NODE_LTS_NAME[0].toUpperCase()}${NODE_LTS_NAME.substr(1)}`;
      const name = `${osName}-${NODE_LTS_NAME}`;
      const display_name = `${osDisplayName} ${nodeLtsDisplayName}`;
      const expansions = { NODE_LTS_NAME };

      if (clientEncryption) {
        expansions.CLIENT_ENCRYPTION = true;
      }

      BUILD_VARIANTS.push({ name, display_name, run_on, expansions, tasks });
    });
  }
);

// singleton build variant for linting
SINGLETON_TASKS.push({
  name: 'run-checks',
  tags: ['run-checks'],
  commands: [
    {
      func: 'install dependencies',
      vars: {
        NODE_LTS_NAME: 'erbium'
      }
    },
    { func: 'run checks' }
  ]
});

BUILD_VARIANTS.push({
  name: 'lint',
  display_name: 'lint',
  run_on: 'rhel70',
  tasks: ['run-checks']
});

// special case for MONGODB-AWS authentication
BUILD_VARIANTS.push({
  name: 'ubuntu1804-test-mongodb-aws',
  display_name: 'MONGODB-AWS Auth test',
  run_on: 'ubuntu1804-test',
  expansions: {
    NODE_LTS_NAME: 'dubnium'
  },
  tasks: ['aws-auth-test']
});

const fileData = yaml.safeLoad(fs.readFileSync(`${__dirname}/config.yml.in`, 'utf8'));
fileData.tasks = (fileData.tasks || []).concat(TASKS).concat(SINGLETON_TASKS);
fileData.buildvariants = (fileData.buildvariants || []).concat(BUILD_VARIANTS);

fs.writeFileSync(`${__dirname}/config.yml`, yaml.safeDump(fileData, { lineWidth: 120 }), 'utf8');<|MERGE_RESOLUTION|>--- conflicted
+++ resolved
@@ -99,13 +99,22 @@
     ]
   },
   {
-<<<<<<< HEAD
-    name: 'test-kerberos-auth',
-    tags: ['kerberos-auth'],
+    name: 'test-auth-kerberos',
+    tags: ['auth', 'kerberos'],
     commands: [
       { func: 'install dependencies' },
       { func: 'run kerberos tests' }
-=======
+    ]
+  },
+  {
+    name: 'test-auth-ldap',
+    tags: ['auth', 'ldap'],
+    commands: [
+      { func: 'install dependencies' },
+      { func: 'run ldap tests' }
+    ]
+  },
+  {
     name: 'test-tls-support',
     tags: ['tls-support'],
     commands: [
@@ -119,15 +128,6 @@
         }
       },
       { func: 'run tls tests' }
->>>>>>> 4fcb031b
-    ]
-  },
-  {
-    name: 'test-ldap-auth',
-    tags: ['ldap-auth'],
-    commands: [
-      { func: 'install dependencies' },
-      { func: 'run ldap tests' }
     ]
   },
   {
