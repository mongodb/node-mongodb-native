--- conflicted
+++ resolved
@@ -385,16 +385,6 @@
 
 const BUILD_VARIANTS = [];
 
-<<<<<<< HEAD
-for (const
-  {
-    name: osName,
-    display_name: osDisplayName,
-    run_on,
-    nodeVersions = NODE_VERSIONS,
-    clientEncryption,
-  } of OPERATING_SYSTEMS) {
-=======
 for (const {
   name: osName,
   display_name: osDisplayName,
@@ -402,7 +392,6 @@
   nodeVersions = NODE_VERSIONS,
   clientEncryption
 } of OPERATING_SYSTEMS) {
->>>>>>> e8a30b15
   const testedNodeVersions = NODE_VERSIONS.filter(version => nodeVersions.includes(version));
   const os = osName.split('-')[0];
   const tasks = BASE_TASKS.concat(TASKS).filter(task => {
