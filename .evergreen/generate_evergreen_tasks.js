--- conflicted
+++ resolved
@@ -102,19 +102,19 @@
     ]
   },
   {
-<<<<<<< HEAD
     name: 'test-kerberos-auth',
     tags: ['kerberos-auth'],
     commands: [
       { func: 'install dependencies' },
       { func: 'run kerberos tests' }
-=======
+    ]
+  },
+  {
     name: 'test-ldap-auth',
     tags: ['ldap-auth'],
     commands: [
       { func: 'install dependencies' },
       { func: 'run ldap tests' }
->>>>>>> 3128c685
     ]
   },
   {
