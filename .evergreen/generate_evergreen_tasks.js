'use strict';

const semver = require('semver');
const fs = require('fs');
const yaml = require('js-yaml');

const LATEST_EFFECTIVE_VERSION = '5.0';
const MONGODB_VERSIONS = ['latest', '4.2', '4.0', '3.6', '3.4', '3.2', '3.0', '2.6'];
const NODE_VERSIONS = ['erbium', 'dubnium', 'carbon', 'boron', 'argon'];
const TOPOLOGIES = ['server', 'replica_set', 'sharded_cluster'].concat([
  'server-unified',
  'replica_set-unified',
  'sharded_cluster-unified'
]);

const OPERATING_SYSTEMS = [
  {
    name: 'macos-1014',
    display_name: 'macOS 10.14',
    run_on: 'macos-1014',
    auth: false
  },
  {
    name: 'rhel70',
    display_name: 'RHEL 7.0',
    run_on: 'rhel70-small'
  },
  {
    name: 'ubuntu-14.04',
    display_name: 'Ubuntu 14.04',
    run_on: 'ubuntu1404-test',
    mongoVersion: '<4.2'
  },
  {
    name: 'ubuntu-18.04',
    display_name: 'Ubuntu 18.04',
    run_on: 'ubuntu1804-test',
    mongoVersion: '>=3.2',
    clientEncryption: true
  }

  // Windows. reenable this when nvm supports windows, or we settle on an alternative tool
  // {
  //   name: 'windows-64-vs2010-test',
  //   display_name: 'Windows (VS2010)',
  //   run_on: 'windows-64-vs2010-test'
  // },
  // {
  //   name: 'windows-64-vs2013-test',
  //   display_name: 'Windows (VS2013)',
  //   run_on: 'windows-64-vs2013-test'
  // },
  // {
  //   name: 'windows-64-vs2015-test',
  //   display_name: 'Windows (VS2015)',
  //   run_on: 'windows-64-vs2015-test'
  // }
].map(osConfig =>
  Object.assign(
    {
      mongoVersion: '>=2.6',
      nodeVersion: 'argon',
      auth: false
    },
    osConfig
  )
);

const TASKS = [];
const SINGLETON_TASKS = [];

function makeTask({ mongoVersion, topology }) {
  let topologyForTest = topology;
  let runTestsCommand = { func: 'run tests' };
  if (topology.indexOf('-unified') !== -1) {
    topologyForTest = topology.split('-unified')[0];
    runTestsCommand = { func: 'run tests', vars: { UNIFIED: 1 } };
  }

  return {
    name: `test-${mongoVersion}-${topology}`,
    tags: [mongoVersion, topology],
    commands: [
      { func: 'install dependencies' },
      {
        func: 'bootstrap mongo-orchestration',
        vars: {
          VERSION: mongoVersion,
          TOPOLOGY: topologyForTest
        }
      },
      runTestsCommand
    ]
  };
}

MONGODB_VERSIONS.forEach(mongoVersion => {
  TOPOLOGIES.forEach(topology => {
    TASKS.push(makeTask({ mongoVersion, topology }));
  });
});

<<<<<<< HEAD
// manually added tasks
Array.prototype.push.apply(TASKS, [
  {
    name: 'test-atlas-connectivity',
    tags: ['atlas-connect'],
    commands: [
      { func: 'install dependencies' },
      { func: 'run atlas tests' }
    ]
  },
  {
    name: 'test-ocsp-valid-cert-server-staples',
    tags: ['ocsp'],
    commands: [
      { func: 'run-valid-ocsp-server' },
      { func: 'install dependencies' },
      {
        func: 'bootstrap mongo-orchestration',
        vars: {
          ORCHESTRATION_FILE: 'rsa-basic-tls-ocsp-mustStaple.json',
          VERSION: 'latest',
          TOPOLOGY: 'server'
        }
      },
      { func: 'run-ocsp-test', vars: { OCSP_TLS_SHOULD_SUCCEED: 1 } }
    ]
  },
  {
    name: 'test-ocsp-invalid-cert-server-staples',
    tags: ['ocsp'],
    commands: [
      { func: 'run-revoked-ocsp-server' },
      { func: 'install dependencies' },
      {
        func: 'bootstrap mongo-orchestration',
        vars: {
          ORCHESTRATION_FILE: 'rsa-basic-tls-ocsp-mustStaple.json',
          VERSION: 'latest',
          TOPOLOGY: 'server'
        }
      },
      { func: 'run-ocsp-test', vars: { OCSP_TLS_SHOULD_SUCCEED: 0 } }
    ]
  },
  {
    name: 'test-ocsp-valid-cert-server-does-not-staple',
    tags: ['ocsp'],
    commands: [
      { func: 'run-valid-ocsp-server' },
      { func: 'install dependencies' },
      {
        func: 'bootstrap mongo-orchestration',
        vars: {
          ORCHESTRATION_FILE: 'rsa-basic-tls-ocsp-disableStapling.json',
          VERSION: 'latest',
          TOPOLOGY: 'server'
        }
      },
      { func: 'run-ocsp-test', vars: { OCSP_TLS_SHOULD_SUCCEED: 1 } }
    ]
  },
  {
    name: 'test-ocsp-invalid-cert-server-does-not-staple',
    tags: ['ocsp'],
    commands: [
      { func: 'run-revoked-ocsp-server' },
      { func: 'install dependencies' },
      {
        func: 'bootstrap mongo-orchestration',
        vars: {
          ORCHESTRATION_FILE: 'rsa-basic-tls-ocsp-disableStapling.json',
          VERSION: 'latest',
          TOPOLOGY: 'server'
        }
      },
      { func: 'run-ocsp-test', vars: { OCSP_TLS_SHOULD_SUCCEED: 0 } }
    ]
  },
  {
    name: 'test-ocsp-soft-fail',
    tags: ['ocsp'],
    commands: [
      { func: 'install dependencies' },
      {
        func: 'bootstrap mongo-orchestration',
        vars: {
          ORCHESTRATION_FILE: 'rsa-basic-tls-ocsp-disableStapling.json',
          VERSION: 'latest',
          TOPOLOGY: 'server'
        }
      },
      { func: 'run-ocsp-test', vars: { OCSP_TLS_SHOULD_SUCCEED: 1 } }
    ]
  },
  {
    name: 'test-ocsp-malicious-invalid-cert-mustStaple-server-does-not-staple',
    tags: ['ocsp'],
    commands: [
      { func: 'run-revoked-ocsp-server' },
      { func: 'install dependencies' },
      {
        func: 'bootstrap mongo-orchestration',
        vars: {
          ORCHESTRATION_FILE: 'rsa-basic-tls-ocsp-mustStaple-disableStapling.json',
          VERSION: 'latest',
          TOPOLOGY: 'server'
        }
      },
      { func: 'run-ocsp-test', vars: { OCSP_TLS_SHOULD_SUCCEED: 0 } }
    ]
  },
  {
    name: 'test-ocsp-malicious-no-responder-mustStaple-server-does-not-staple',
    tags: ['ocsp'],
    commands: [
      { func: 'install dependencies' },
      {
        func: 'bootstrap mongo-orchestration',
        vars: {
          ORCHESTRATION_FILE: 'rsa-basic-tls-ocsp-mustStaple-disableStapling.json',
          VERSION: 'latest',
          TOPOLOGY: 'server'
        }
      },
      { func: 'run-ocsp-test', vars: { OCSP_TLS_SHOULD_SUCCEED: 0 } }
    ]
  }
]);

TASKS.push({
  name: 'aws-auth-test',
  commands: [
    { func: 'install dependencies' },
    {
      func: 'bootstrap mongo-orchestration',
      vars: {
        AUTH: 'auth',
        ORCHESTRATION_FILE: 'auth-aws.json',
        TOPOLOGY: 'server'
      }
    },
    { func: 'add aws auth variables to file' },
    { func: 'run aws auth test with regular aws credentials' },
    { func: 'run aws auth test with assume role credentials' },
    { func: 'run aws auth test with aws EC2 credentials' },
    { func: 'run aws auth test with aws credentials as environment variables' },
    { func: 'run aws auth test with aws credentials and session token as environment variables' },
    { func: 'run aws ECS auth test' }
  ]
=======
// singleton task for connectivity tests
TASKS.push({
  name: 'test-atlas-connectivity',
  tags: ['atlas-connect'],
  commands: [{ func: 'install dependencies' }, { func: 'run atlas tests' }]
>>>>>>> d8bbb557
});

const BUILD_VARIANTS = [];

const getTaskList = (() => {
  const memo = {};
  return function(mongoVersion) {
    const key = mongoVersion;

    if (memo[key]) {
      return memo[key];
    }

    const ret = TASKS.filter(task => {
<<<<<<< HEAD
      const tasksWithVars =  task.commands.filter(task => !!task.vars);
      if (tasksWithVars.length === 0) {
        return true;
      }

      const { VERSION } = task.commands.filter(task => !!task.vars)[0].vars;
=======
      const tasksWithVars = task.commands.filter(task => !!task.vars);
      if (!tasksWithVars.length) {
        return true;
      }

      const { VERSION } = tasksWithVars[0].vars || {};
>>>>>>> d8bbb557
      if (VERSION === 'latest') {
        return semver.satisfies(semver.coerce(LATEST_EFFECTIVE_VERSION), mongoVersion);
      }

      return semver.satisfies(semver.coerce(VERSION), mongoVersion);
    }).map(x => x.name);

    memo[key] = ret;
    return ret;
  };
})();

OPERATING_SYSTEMS.forEach(
  ({
    name: osName,
    display_name: osDisplayName,
    run_on,
    mongoVersion = '>=2.6',
    nodeVersions = NODE_VERSIONS,
    clientEncryption
  }) => {
    const testedNodeVersions = NODE_VERSIONS.filter(version => nodeVersions.includes(version));
    const tasks = getTaskList(mongoVersion);

    testedNodeVersions.forEach(NODE_LTS_NAME => {
      const nodeLtsDisplayName = `Node ${NODE_LTS_NAME[0].toUpperCase()}${NODE_LTS_NAME.substr(1)}`;
      const name = `${osName}-${NODE_LTS_NAME}`;
      const display_name = `${osDisplayName} ${nodeLtsDisplayName}`;
      const expansions = { NODE_LTS_NAME };

      if (clientEncryption) {
        expansions.CLIENT_ENCRYPTION = true;
      }

      BUILD_VARIANTS.push({ name, display_name, run_on, expansions, tasks });
    });
  }
);

// singleton build variant for linting
SINGLETON_TASKS.push({
  name: 'run-checks',
  tags: ['run-checks'],
  commands: [
    {
      func: 'install dependencies',
      vars: {
        NODE_LTS_NAME: 'erbium'
      }
    },
    { func: 'run checks' }
  ]
});

BUILD_VARIANTS.push({
  name: 'lint',
  display_name: 'lint',
  run_on: 'rhel70',
  tasks: ['run-checks']
});

<<<<<<< HEAD
// special case for MONGODB-AWS authentication
BUILD_VARIANTS.push({
  name: 'ubuntu1804-test-mongodb-aws',
  display_name: 'MONGODB-AWS Auth test',
  run_on: 'ubuntu1804-test',
  expansions: {
    NODE_LTS_NAME: 'carbon'
  },
  tasks: ['aws-auth-test']
});

=======
>>>>>>> d8bbb557
const fileData = yaml.safeLoad(fs.readFileSync(`${__dirname}/config.yml.in`, 'utf8'));
fileData.tasks = (fileData.tasks || []).concat(TASKS).concat(SINGLETON_TASKS);
fileData.buildvariants = (fileData.buildvariants || []).concat(BUILD_VARIANTS);

fs.writeFileSync(`${__dirname}/config.yml`, yaml.safeDump(fileData, { lineWidth: 120 }), 'utf8');<|MERGE_RESOLUTION|>--- conflicted
+++ resolved
@@ -100,7 +100,6 @@
   });
 });
 
-<<<<<<< HEAD
 // manually added tasks
 Array.prototype.push.apply(TASKS, [
   {
@@ -250,13 +249,6 @@
     { func: 'run aws auth test with aws credentials and session token as environment variables' },
     { func: 'run aws ECS auth test' }
   ]
-=======
-// singleton task for connectivity tests
-TASKS.push({
-  name: 'test-atlas-connectivity',
-  tags: ['atlas-connect'],
-  commands: [{ func: 'install dependencies' }, { func: 'run atlas tests' }]
->>>>>>> d8bbb557
 });
 
 const BUILD_VARIANTS = [];
@@ -271,21 +263,12 @@
     }
 
     const ret = TASKS.filter(task => {
-<<<<<<< HEAD
-      const tasksWithVars =  task.commands.filter(task => !!task.vars);
-      if (tasksWithVars.length === 0) {
-        return true;
-      }
-
-      const { VERSION } = task.commands.filter(task => !!task.vars)[0].vars;
-=======
       const tasksWithVars = task.commands.filter(task => !!task.vars);
       if (!tasksWithVars.length) {
         return true;
       }
 
       const { VERSION } = tasksWithVars[0].vars || {};
->>>>>>> d8bbb557
       if (VERSION === 'latest') {
         return semver.satisfies(semver.coerce(LATEST_EFFECTIVE_VERSION), mongoVersion);
       }
@@ -347,7 +330,6 @@
   tasks: ['run-checks']
 });
 
-<<<<<<< HEAD
 // special case for MONGODB-AWS authentication
 BUILD_VARIANTS.push({
   name: 'ubuntu1804-test-mongodb-aws',
@@ -359,8 +341,6 @@
   tasks: ['aws-auth-test']
 });
 
-=======
->>>>>>> d8bbb557
 const fileData = yaml.safeLoad(fs.readFileSync(`${__dirname}/config.yml.in`, 'utf8'));
 fileData.tasks = (fileData.tasks || []).concat(TASKS).concat(SINGLETON_TASKS);
 fileData.buildvariants = (fileData.buildvariants || []).concat(BUILD_VARIANTS);
